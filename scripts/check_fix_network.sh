#!/bin/bash

#
#    Copyright 2017-2020 Firewalla Inc.
#
#    This program is free software: you can redistribute it and/or  modify
#    it under the terms of the GNU Affero General Public License, version 3,
#    as published by the Free Software Foundation.
#
#    This program is distributed in the hope that it will be useful,
#    but WITHOUT ANY WARRANTY; without even the implied warranty of
#    MERCHANTABILITY or FITNESS FOR A PARTICULAR PURPOSE.  See the
#    GNU Affero General Public License for more details.
#
#    You should have received a copy of the GNU Affero General Public License
#    along with this program.  If not, see <http://www.gnu.org/licenses/>.
#


SLEEP_INTERVAL=${SLEEP_INTERVAL:-1}
LOGGER=/usr/bin/logger
CUR_DIR="$( cd "$( dirname "${BASH_SOURCE[0]}" )" >/dev/null && pwd )"

err() {
    msg="$@"
    echo "ERROR: $msg" >&2
    sudo -u pi  /home/pi/firewalla/scripts/firelog -t local -m "FIREWALLA.UPGRADE.ERROR $msg"
}

ERR=err

: ${FIREWALLA_HOME:=/home/pi/firewalla}
[ -s $CUR_DIR/network_settings.sh ] && source $CUR_DIR/network_settings.sh ||
    source $FIREWALLA_HOME/scripts/network_settings.sh

<<<<<<< HEAD
if [[ $FIREWALLA_PLATFORM == "gold" ]] || [[ $FIREWALLA_PLATFORM == "purple" ]]; then
=======
if [[ $FIREWALLA_PLATFORM == "gold" ]]; then
>>>>>>> 9dea778a
    exit 0
fi

set_timeout() {
    [[ $(redis-cli get mode) == 'dhcp' ]] && echo 0 || echo $1
}

ethernet_connected() {
    [[ -e /sys/class/net/eth0/carrier ]] || return 1
    carrier=$(cat /sys/class/net/eth0/carrier)
    test $carrier -eq 1
}

ethernet_ip() {
    eth_ip=$(ip addr show dev eth0 | awk '/inet /' | awk '$NF=="eth0" {print $2}' | cut -f1 -d/ | grep -v '^169\.254\.')
    if [[ -n "$eth_ip" ]]; then
        return 0
    else
        return 1
    fi
}

gateway_pingable() {
    gw=$(ip route show dev eth0 | awk '/default/ {print $3; exit; }')
    if [[ -n "$gw" ]]; then
        # some router might not reply to ping
        ping -c1 -w3 $gw >/dev/null || sudo timeout 1200s nmap -sP -PR $gw |grep "Host is up" &> /dev/null
    else
        return 1
    fi
}

dns_resolvable() {
    nslookup -timeout=10 github.com >/dev/null
}

github_api_ok() {
    curl -L -m10 https://api.github.com/zen &> /dev/null || nc -w 5 -z 1.1.1.1 443 &> /dev/null
}

reboot_if_needed() {
    : ${CHECK_FIX_NETWORK_REBOOT:='yes'}
    if [[ $CHECK_FIX_NETWORK_REBOOT == 'no' ]]
    then
        err "CHECK_FIX_NETWORK_REBOOT is set to 'no', abort"
        exit 1
    else
        err "CHECK_FIX_NETWORK_REBOOT REBOOTING"
        reboot now
    fi
}

if [[ $(id -u) != $(id -u root) ]]; then
    err "Only root can run this script"
    exit 1
fi

NOT_RESTORED=0
RESTORED_AND_NEED_START_OVER=1
RESTORED=2

restored=$NOT_RESTORED

echo -n "checking ethernet connection ... "
$LOGGER "checking ethernet connection ... "
tmout=15
while ! ethernet_connected ; do
    if [[ $tmout -gt 0 ]]; then
        (( tmout-- ))
    else
        echo "fail - reboot"
        $LOGGER "FIREWALLA:FIX_NETWORK:REBOOT check ethernet connection"
        reboot_if_needed
    fi
    sleep 1
done
echo OK

echo -n "checking ethernet IP ... "
$LOGGER "checking ethernet IP ... "
tmout=$(set_timeout 60)
while ! ethernet_ip ; do
    if [[ $tmout -gt 0 ]]; then
        (( tmout-- ))
    else
        echo "fail - restore"
        $LOGGER "FIREWALLA:failed to get IP, restore network configurations"
        restore_values
        restored=$RESTORED
        break
    fi
    sleep 1
done
echo OK

function check_with_timeout() {
  message=$1
  action=$2
  reboot=$3

  echo -n "Trying to $message ... "
  $LOGGER "Trying to $message ... "
  tmout=15
  while ! $action; do
    if [[ $tmout -gt 0 ]]; then
      (( tmout-- ))
    else
      if [[ $restored -eq $NOT_RESTORED ]]; then
        echo "fail - restore"
        $LOGGER "failed to $message, restore network configurations"
        restore_values
        restored=$RESTORED_AND_NEED_START_OVER
        break;
      else
        # default to non-reboot, but it should always be explicitly assigned
        skip='skipped'
        [ 0 -eq $reboot ] && skip=''
        echo "fail - reboot $skip"
        $LOGGER "FIREWALLA:FIX_NETWORK:failed to $message, even after restore, reboot $skip"
        if [ 0 -eq $reboot ]; then reboot_if_needed; fi
      fi
    fi
    sleep 1
  done
  if [[ $restored -eq $RESTORED_AND_NEED_START_OVER ]]; then
    restored=$RESTORED
    return 1
  fi
  echo OK
  return 0
}

: ${CHECK_FIX_NETWORK_RETRY:='yes'}
while [[ -n $CHECK_FIX_NETWORK_RETRY ]]; do
    # only run once if requires NO retry
    test $CHECK_FIX_NETWORK_RETRY == 'no' && unset CHECK_FIX_NETWORK_RETRY

    if ! check_with_timeout "ping gateway" gateway_pingable 0; then continue; fi

    if ! check_with_timeout "resolve DNS" dns_resolvable 0; then continue; fi

    if ! check_with_timeout "test github API" github_api_ok 1; then continue; fi

    break
done

$LOGGER "FIRE_CHECK DONE"

save_values

exit $rc
<|MERGE_RESOLUTION|>--- conflicted
+++ resolved
@@ -33,11 +33,7 @@
 [ -s $CUR_DIR/network_settings.sh ] && source $CUR_DIR/network_settings.sh ||
     source $FIREWALLA_HOME/scripts/network_settings.sh
 
-<<<<<<< HEAD
 if [[ $FIREWALLA_PLATFORM == "gold" ]] || [[ $FIREWALLA_PLATFORM == "purple" ]]; then
-=======
-if [[ $FIREWALLA_PLATFORM == "gold" ]]; then
->>>>>>> 9dea778a
     exit 0
 fi
 
