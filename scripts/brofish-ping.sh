#!/bin/bash
# -----------------------------------------
# This is a watch dog function for bro.
# In case bro hangs, need to restart it.
# -----------------------------------------

: ${FIREWALLA_HOME:='/home/pi/firewalla'}
source ${FIREWALLA_HOME}/platform/platform.sh

TOTAL_RETRIES=5
SLEEP_TIMEOUT=10
CPU_THRESHOLD=${FW_ZEEK_CPU_THRESHOLD:-80}
RSS_THRESHOLD=${FW_ZEEK_RSS_THRESHOLD:-800000}
NOT_AVAILABLE='n/a'
<<<<<<< HEAD
=======
FREEMEM_THRESHOLD=${FREEMEM_THRESHOLD:-60}
>>>>>>> d53a15bf

# there should be updated logs in log file
MMIN="-15"

FILE=/blog/current/conn.log

brofish_ping() {
  local RESULT=$(find $FILE -mmin ${MMIN} 2>/dev/null)
  if [[ -e $FILE && -n "$RESULT" ]]; then
    return 0
  else
    return 1
  fi
}

brofish_cmd() {
  brofish_pid=$(pidof ${BRO_PROC_NAME})
  if [[ -n "$brofish_pid" ]]; then
    ps -p $brofish_pid -o cmd=
  else
    echo "$BRO_PROC_NAME not running"
  fi
}

brofish_cpu() {
<<<<<<< HEAD
  bcpu=$(top -bn1 | awk "\$12==\"$BRO_PROC_NAME\" {print \$9}")
=======
  bcpu=$(top -bn1 | awk "\$12==\"$BRO_PROC_NAME\" {print \$9}" | sort -rn | head -n 1)
>>>>>>> d53a15bf
  if [[ -n "$bcpu" ]]; then
    echo $bcpu
    if [[ ${bcpu%%.*} -ge $CPU_THRESHOLD ]]; then
      /home/pi/firewalla/scripts/firelog -t cloud -m "brofish CPU%($bcpu) is over threshold($CPU_THRESHOLD): $(brofish_cmd)"
      return 1
    else
      return 0
    fi
  else
    /home/pi/firewalla/scripts/firelog -t cloud -m "cannot get brofish CPU%"
    echo $NOT_AVAILABLE
    return 1
  fi
}

<<<<<<< HEAD
brofish_rss() {
  brss=$(ps -eo rss,cmd | awk "\$2~/${BRO_PROC_NAME}\$/ {print \$1}")
  if [[ -n "$brss" ]]; then
    echo $brss
    if [[ $brss -ge $RSS_THRESHOLD ]]; then
      /home/pi/firewalla/scripts/firelog -t cloud -m "brofish RSS($brss) is over threshold($RSS_THRESHOLD): $(brofish_cmd)"
=======
get_free_memory() {
  swapmem=$(free -m | awk '/Swap:/{print $4}')
  realmem=$(free -m | awk '/Mem:/{print $7}')
  totalmem=$(( swapmem + realmem ))

  if [[ -n "$swapmem" && $swapmem -gt 0 ]]; then
    mem=$totalmem
  else
    mem=$realmem
  fi

  echo $mem
}

brofish_rss() {
  # there may be multiple bro/zeek processes, need to find out the max rss 
  brss=$(ps -eo rss,cmd | awk "\$2~/${BRO_PROC_NAME}\$/ {print \$1}" | sort -k 1 -rn | head -n 1)
  if [[ -n "$brss" ]]; then
    echo $brss
    mem=$(get_free_memory)
    if [[ $brss -ge $RSS_THRESHOLD && $mem -le $FREEMEM_THRESHOLD ]]; then
      /home/pi/firewalla/scripts/firelog -t cloud -m "abnormal brofish RSS($brss >= $RSS_THRESHOLD) and free memory($mem <= $FREEMEM_THRESHOLD): $(brofish_cmd)"
>>>>>>> d53a15bf
      return 1
    else
      return 0
    fi
  else
    /home/pi/firewalla/scripts/firelog -t cloud -m "cannot get brofish RSS"
    echo $NOT_AVAILABLE
    return 1
  fi
}



ping_ok=false
brocpu=
brorss=
for ((retry=0; retry<$TOTAL_RETRIES; retry++)); do
  if brofish_ping && brocpu=$(brofish_cpu) && brorss=$(brofish_rss); then
    ping_ok=true
    break
  fi
  sleep $SLEEP_TIMEOUT
done

$ping_ok || {

  /home/pi/firewalla/scripts/firelog -t cloud -m "brofish ping failed, restart brofish now"

  ( cd $FIREWALLA_HOME
    msg=$(cat <<EOM
    { "msg": "brofish-ping failed", "broCPU": ${brocpu}, "broRSS": ${brorss} }
EOM
    )
    bin/node scripts/diag_log.js --data "$msg"
  )
  sudo systemctl restart brofish
}<|MERGE_RESOLUTION|>--- conflicted
+++ resolved
@@ -12,10 +12,7 @@
 CPU_THRESHOLD=${FW_ZEEK_CPU_THRESHOLD:-80}
 RSS_THRESHOLD=${FW_ZEEK_RSS_THRESHOLD:-800000}
 NOT_AVAILABLE='n/a'
-<<<<<<< HEAD
-=======
 FREEMEM_THRESHOLD=${FREEMEM_THRESHOLD:-60}
->>>>>>> d53a15bf
 
 # there should be updated logs in log file
 MMIN="-15"
@@ -41,11 +38,7 @@
 }
 
 brofish_cpu() {
-<<<<<<< HEAD
-  bcpu=$(top -bn1 | awk "\$12==\"$BRO_PROC_NAME\" {print \$9}")
-=======
   bcpu=$(top -bn1 | awk "\$12==\"$BRO_PROC_NAME\" {print \$9}" | sort -rn | head -n 1)
->>>>>>> d53a15bf
   if [[ -n "$bcpu" ]]; then
     echo $bcpu
     if [[ ${bcpu%%.*} -ge $CPU_THRESHOLD ]]; then
@@ -61,14 +54,6 @@
   fi
 }
 
-<<<<<<< HEAD
-brofish_rss() {
-  brss=$(ps -eo rss,cmd | awk "\$2~/${BRO_PROC_NAME}\$/ {print \$1}")
-  if [[ -n "$brss" ]]; then
-    echo $brss
-    if [[ $brss -ge $RSS_THRESHOLD ]]; then
-      /home/pi/firewalla/scripts/firelog -t cloud -m "brofish RSS($brss) is over threshold($RSS_THRESHOLD): $(brofish_cmd)"
-=======
 get_free_memory() {
   swapmem=$(free -m | awk '/Swap:/{print $4}')
   realmem=$(free -m | awk '/Mem:/{print $7}')
@@ -91,7 +76,6 @@
     mem=$(get_free_memory)
     if [[ $brss -ge $RSS_THRESHOLD && $mem -le $FREEMEM_THRESHOLD ]]; then
       /home/pi/firewalla/scripts/firelog -t cloud -m "abnormal brofish RSS($brss >= $RSS_THRESHOLD) and free memory($mem <= $FREEMEM_THRESHOLD): $(brofish_cmd)"
->>>>>>> d53a15bf
       return 1
     else
       return 0
