#!/bin/bash

: ${FIREWALLA_HOME:=/home/pi/firewalla}

logger 'FIREWALLA.ACLAUDIT Starting'

<<<<<<< HEAD
sudo mkdir -p /alog/
sudo rm -r -f /alog/*

# ensure log file is readable
sudo mkfifo /alog/acl-audit.log
sudo chgrp adm /alog/acl-audit.log
sudo chown syslog /alog/acl-audit.log
sudo chmod 644 /alog/acl-audit.log

# sudo ln -s /alog/acl-audit.log /var/log/acl-audit.log
sudo mkdir -p /log/alog
sudo ln -sf /alog/acl-audit.log /log/alog/acl-audit.log


sudo cp ${FIREWALLA_HOME}/etc/rsyslog.d/30-acl-audit.conf /etc/rsyslog.d/
sudo systemctl restart rsyslog

=======
# remove deprecated log file & tmpfs mount
sudo rm /log/alog/acl-audit.log
sudo umount -l /alog
sudo rm -rf /alog

# ensure log file is readable
sudo mkdir -p /log/alog
sudo mkfifo /log/alog/acl-audit-pipe
sudo chgrp adm /log/alog/acl-audit-pipe
sudo chown syslog /log/alog/acl-audit-pipe
sudo chmod 644 /log/alog/acl-audit-pipe

sudo cp ${FIREWALLA_HOME}/etc/rsyslog.d/30-acl-audit.conf /etc/rsyslog.d/
sudo systemctl restart rsyslog

>>>>>>> 90bb03ee
sudo iptables -C FW_DROP -j LOG --log-prefix "[FW_ACL_AUDIT]" &>/dev/null || sudo iptables -I FW_DROP -j LOG --log-prefix "[FW_ACL_AUDIT]"
sudo ip6tables -C FW_DROP -j LOG --log-prefix "[FW_ACL_AUDIT]" &>/dev/null || sudo ip6tables -I FW_DROP -j LOG --log-prefix "[FW_ACL_AUDIT]"

logger 'FIREWALLA.ACLAUDIT Finished Starting'<|MERGE_RESOLUTION|>--- conflicted
+++ resolved
@@ -4,25 +4,6 @@
 
 logger 'FIREWALLA.ACLAUDIT Starting'
 
-<<<<<<< HEAD
-sudo mkdir -p /alog/
-sudo rm -r -f /alog/*
-
-# ensure log file is readable
-sudo mkfifo /alog/acl-audit.log
-sudo chgrp adm /alog/acl-audit.log
-sudo chown syslog /alog/acl-audit.log
-sudo chmod 644 /alog/acl-audit.log
-
-# sudo ln -s /alog/acl-audit.log /var/log/acl-audit.log
-sudo mkdir -p /log/alog
-sudo ln -sf /alog/acl-audit.log /log/alog/acl-audit.log
-
-
-sudo cp ${FIREWALLA_HOME}/etc/rsyslog.d/30-acl-audit.conf /etc/rsyslog.d/
-sudo systemctl restart rsyslog
-
-=======
 # remove deprecated log file & tmpfs mount
 sudo rm /log/alog/acl-audit.log
 sudo umount -l /alog
@@ -38,7 +19,6 @@
 sudo cp ${FIREWALLA_HOME}/etc/rsyslog.d/30-acl-audit.conf /etc/rsyslog.d/
 sudo systemctl restart rsyslog
 
->>>>>>> 90bb03ee
 sudo iptables -C FW_DROP -j LOG --log-prefix "[FW_ACL_AUDIT]" &>/dev/null || sudo iptables -I FW_DROP -j LOG --log-prefix "[FW_ACL_AUDIT]"
 sudo ip6tables -C FW_DROP -j LOG --log-prefix "[FW_ACL_AUDIT]" &>/dev/null || sudo ip6tables -I FW_DROP -j LOG --log-prefix "[FW_ACL_AUDIT]"
 
