#!/bin/bash

#
#    Copyright 2017 Firewalla LLC 
# 
#    This program is free software: you can redistribute it and/or  modify
#    it under the terms of the GNU Affero General Public License, version 3,
#    as published by the Free Software Foundation.
# 
#    This program is distributed in the hope that it will be useful,
#    but WITHOUT ANY WARRANTY; without even the implied warranty of
#    MERCHANTABILITY or FITNESS FOR A PARTICULAR PURPOSE.  See the
#    GNU Affero General Public License for more details.
#
#    You should have received a copy of the GNU Affero General Public License
#    along with this program.  If not, see <http://www.gnu.org/licenses/>.
#


# 1. check if there is usb drive attached. (just do a mount is enough)
# 2. if there is USB drive mounted, check if there is file name "firewalla_reset" file in / of USB
# 3. if yes, then call the overlayfs reset function, then delete the file if you can. (prevent next reboot, also go to infiitnte reset)
# 4. if no, proceed.

: ${USB_MOUNT:=/media/usb}

# FIXME: /dev/sda1 is not USB in Gold
: ${USB_DEV:=/dev/sda1}
CUR_DIR="$( cd "$( dirname "${BASH_SOURCE[0]}" )" >/dev/null && pwd )"

<<<<<<< HEAD
[ -s /home/pi/scripts/network_settings.sh ] && source /home/pi/scripts/network_settings.sh ||
    source $FIREWALLA_HOME/scripts/network_settings.sh

if [[ $FIREWALLA_PLATFORM == "gold" ]] || [[ $FIREWALLA_PLATFORM == "purple" ]]; then
=======
[ -s $CUR_DIR/network_settings.sh ] && source $CUR_DIR/network_settings.sh ||
    source $FIREWALLA_HOME/scripts/network_settings.sh

if [[ $FIREWALLA_PLATFORM == "gold" ]]; then
>>>>>>> 9dea778a
    exit 0
fi

RESET_FILE='firewalla_reset'
RESET_SPOOF_FILE='firewalla_no_spoof'
USB_RESET_FILE="${USB_MOUNT}/${RESET_FILE}"
USB_RESET_SPOOF_FILE="${USB_MOUNT}/${RESET_SPOOF_FILE}"
RESET_SCRIPT='/media/root-ro/home/pi/firewalla/scripts/system-reset-all-overlayfs.sh'

mkdir -p ${USB_MOUNT}
test -e ${USB_DEV} || exit 1
/bin/mount ${USB_DEV} ${USB_MOUNT}
test -e ${USB_RESET_FILE}; need_reset=$?
test -e ${USB_RESET_SPOOF_FILE}; need_reset_spoof=$?
rm -f ${USB_RESET_FILE}; delete_ok=$?
rm -f ${USB_RESET_SPOOF_FILE}; delete_spoof_ok=$?
/bin/umount ${USB_MOUNT}
if [[ ${need_reset} -eq 0 && ${delete_ok} -eq 0 ]]
then
    logger "${USB_RESET_FILE} detected, reset overlayfs"
    exec $RESET_SCRIPT
else
    logger "${USB_RESET_FILE} NOT found"
fi
if [[ ${need_reset_spoof} -eq 0 && ${delete_spoof_ok} -eq 0 ]]
then
    logger "${USB_RESET_SPOOF_FILE} detected, reset spoof"
    /usr/bin/redis-cli set mode none 
else
    logger "${USB_RESET_SPOOF_FILE} NOT found"
fi

exit 0<|MERGE_RESOLUTION|>--- conflicted
+++ resolved
@@ -28,17 +28,10 @@
 : ${USB_DEV:=/dev/sda1}
 CUR_DIR="$( cd "$( dirname "${BASH_SOURCE[0]}" )" >/dev/null && pwd )"
 
-<<<<<<< HEAD
-[ -s /home/pi/scripts/network_settings.sh ] && source /home/pi/scripts/network_settings.sh ||
+[ -s $CUR_DIR/network_settings.sh ] && source $CUR_DIR/network_settings.sh ||
     source $FIREWALLA_HOME/scripts/network_settings.sh
 
 if [[ $FIREWALLA_PLATFORM == "gold" ]] || [[ $FIREWALLA_PLATFORM == "purple" ]]; then
-=======
-[ -s $CUR_DIR/network_settings.sh ] && source $CUR_DIR/network_settings.sh ||
-    source $FIREWALLA_HOME/scripts/network_settings.sh
-
-if [[ $FIREWALLA_PLATFORM == "gold" ]]; then
->>>>>>> 9dea778a
     exit 0
 fi
 
