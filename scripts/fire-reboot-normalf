--- conflicted
+++ resolved
@@ -9,16 +9,12 @@
 crontab -r
 sudo /home/pi/firewalla/scripts/fake-hwclock
 #sudo sh -c 'echo V > /dev/watchdog'
-<<<<<<< HEAD
 
 # Save fake hwclock before force reboot
 sudo fake-hwclock
 # flush syslog
 # sudo /etc/cron.hourly/log2ram
 sudo /usr/local/sbin/log2ram write
-=======
-sudo log2ram write
->>>>>>> eab6598b
 sync
 sync
 sync
