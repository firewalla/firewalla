--- conflicted
+++ resolved
@@ -397,11 +397,7 @@
             COLOR="\e[2m" #dim
         fi
 
-<<<<<<< HEAD
         local TAGS=$(redis-cli hget $POLICY_MAC tags | sed "s=[][\" ]==g" | sed "s=,= =")
-=======
-        local TAGS=$(redis-cli hget $POLICY_MAC tags | sed "s=\[==" | sed "s=\]==" | sed "s=,= =")
->>>>>>> 5631fbb1
         TAGNAMES=""
         for tag in $TAGS; do
             TAGNAMES="$(redis-cli hget tag:uid:$tag name | tr -d '\n')[$tag],"
@@ -440,10 +436,7 @@
 
     # use jq where available
     if [[ "$PLATFORM" == 'gold' || "$PLATFORM" == 'navy' ]]; then
-<<<<<<< HEAD
-=======
       echo 'using jq'
->>>>>>> 5631fbb1
       if [[ -f "$FILE" ]]; then
         jq -r '.userFeatures // {} | to_entries[] | "\(.key) \(.value)"' $FILE |
         while read key value; do
@@ -563,7 +556,6 @@
 FAST=false
 while [ "$1" != "" ]; do
     case $1 in
-<<<<<<< HEAD
     -s | --service)
         shift
         check_systemctl_services
@@ -602,9 +594,6 @@
         ;;
     -f | --fast | --host)
         check_hosts
-=======
-    -f | --fast)
->>>>>>> 5631fbb1
         shift
         FAST=true
         ;;
