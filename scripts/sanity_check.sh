#!/bin/bash

check_cloud() {
    echo -n "  checking cloud access ... "
    curl_result=$(curl -w '%{http_code}' -Lks --connect-timeout 5 https://firewalla.encipher.io)
    test $curl_result == '200' && echo OK || { echo "fail($curl_result)"; return 1; }
    return 0
}

check_process() {
    echo -n "  checking process $1 ... "
    ps -ef | grep -w $1 | grep -qv grep && echo OK || { echo fail; return 1; }
    return 0
}

check_partition() {
    echo -n "  checking partition $1 ... "
    mount | grep -qw $1 && echo OK || { echo fail; return 1; }
    return 0
}

check_zram() {
    echo -n "  checking zram ... "
    test $(swapon -s | wc -l) -eq 5 && echo OK || { echo fail; return 1; }
    return 0
}

check_file() {
    echo -n "  check file $1 ... "
    if [[ -n "$2" ]]
    then
        grep -q "$2" $1 && echo OK || { echo fail; return 1; }
    else
        test -f $1 && echo OK || { echo fail; return 1; }
    fi
    return 0
}

check_dmesg_ethernet() {
    echo "----------------------- Ethernet Link Up/Down in dmesg ----------------------------"

    dmesg | grep '1c30000.ethernet' | grep 'Link is Down' -C 3 || echo "Nothing Found"

    echo ""
    echo ""
}

check_git() {
    _rc=0
    repo_dir=$1
    remote_origin=$2
    echo -n "  check Git repository $repo_dir ... "
    pushd $repo_dir >/dev/null
    git_output=$(git status -uno --porcelain 2>&1)
    if [[ -n "$git_output" || $? -ne 0 ]]
    then
        echo fail
        _rc=1
    elif [[ $remote_origin != $(git remote -v | awk '/origin/ {print $2}' | uniq) ]]
    then
        echo fail
        _rc=1
    else
        echo OK
    fi
    popd >/dev/null
    return $_rc
}

check_each_system_service() {
    local SERVICE_NAME=$1
    local EXPECTED_STATUS=$2
    local ACTUAL_STATUS=$(systemctl show -p SubState $SERVICE_NAME | sed 's/SubState=//')
    printf "%20s %10s %10s\n" $SERVICE_NAME $EXPECTED_STATUS $ACTUAL_STATUS

}

check_systemctl_services() {
    echo "----------------------- System Services ----------------------------"
    printf "%20s %10s %10s\n" "Service Name" "Expect" "Actual"

    check_each_system_service fireapi "running"
    check_each_system_service firemain "running"
    check_each_system_service firemon "running"
    check_each_system_service firemasq "running"
    check_each_system_service firekick "dead"
    check_each_system_service redis-server "running"
    check_each_system_service openvpn@server "running"
    check_each_system_service watchdog "running"
    check_each_system_service brofish "running"
    check_each_system_service firewalla "dead"
    check_each_system_service fireupgrade "dead"

    echo ""
    echo ""
}

check_rejection() {
    echo "----------------------- Node Rejections ----------------------------"

    find /home/pi/logs/ -type f -mtime -2 -exec grep -a "Possibly Unhandled Rejection" -A 10 {} \;

    echo ""
    echo ""
}

check_exception() {
    echo "----------------------- Node Exceptions ----------------------------"

    find /home/pi/logs/ -type f -mtime -2 -exec egrep -a -H -i '##### CRASH #####' -A 20 {} \;

    echo ""
    echo ""
}

check_reboot() {
    echo "----------------------- Reboot Record ------------------------------"

    sudo grep -a REBOOT /var/log/syslog

    echo ""
    echo ""
}

check_each_system_config() {
    local VALUE=$2
    if [[ $VALUE == "" ]]; then
        VALUE="false"
    elif [[ $VALUE == "1" ]]; then
        VALUE="true"
    elif [[ $VALUE == "0" ]]; then
        VALUE="false"
    fi
    printf "%30s %20s\n" "$1" "$VALUE"
}

get_redis_key_with_no_ttl() {
    local OUTPUT=$(redis-cli info keyspace | tail -n 1 | awk -F: '{print $2}')
    local TOTAL=$(echo $OUTPUT | sed 's/keys=//' | sed 's/,.*$//')
    local EXPIRES=$(echo $OUTPUT | sed 's/.*expires=//' | sed 's/,.*$//')
    local NOTTL=$(( $TOTAL - $EXPIRES ))

    local COLOR=""
    local UNCOLOR="\e[0m"
    if [[ $NOTTL -gt 1000 ]]; then
        COLOR="\e[91m"
    fi

    echo -e "$COLOR $NOTTL $UNCOLOR"
}

check_system_config() {
    echo "----------------------- System Config ------------------------------"
    check_each_system_config Mode $(redis-cli get mode)
    check_each_system_config "Adblock" $(redis-cli hget policy:system adblock)
    check_each_system_config "Family" $(redis-cli hget policy:system family)
    check_each_system_config "Monitor" $(redis-cli hget policy:system monitor)
    check_each_system_config "vpnAvailable" $(redis-cli hget policy:system vpnAvaliable)
    check_each_system_config "vpn" $(redis-cli hget policy:system vpn)
    check_each_system_config "Redis Usage" $(redis-cli info | grep memory_human | awk -F: '{print $2}')
    check_each_system_config "Redis Total Key" $(redis-cli dbsize)
    check_each_system_config "Redis key without ttl"  "$(get_redis_key_with_no_ttl)"

    echo ""
    echo ""
}

check_policies() {
    echo "----------------------- Blocking Rules ------------------------------"
    local RULES=$(redis-cli keys 'policy:*' | egrep "policy:[0-9]+$" | sort -t: -n -k 2)
    printf "%5s %30s %10s %25s %10s %15s\n" "Rule" "Target" "Type" "Device" "Expire" "Scheduler"
    for RULE in $RULES; do
        local RULE_ID=${RULE/policy:/""}
        local TARGET=$(redis-cli hget $RULE target)
        local TYPE=$(redis-cli hget $RULE type)
        local SCOPE=$(redis-cli hget $RULE scope)
        local ALARM_ID=$(redis-cli hget $RULE aid)
        local FLOW_DESCRIPTION=$(redis-cli hget $RULE flowDescription)

        if [[ ! -n $SCOPE ]]; then
            SCOPE="All Devices"
        fi
        local EXPIRE=$(redis-cli hget $RULE expire)
        if [[ ! -n $EXPIRE ]]; then
            EXPIRE="Infinite"
        fi
        local CRONTIME=$(redis-cli hget $RULE cronTime)
        if [[ ! -n $CRONTIME ]]; then
            CRONTIME="Always"
        fi
        if [[ -n $ALARM_ID ]]; then
            RULE_ID="* $RULE_ID"
        elif [[ -n $FLOW_DESCRIPTION ]]; then
            RULE_ID="** $RULE_ID"
        fi
        printf "%8s %30s %10s %25s %10s %15s\n" "$RULE_ID" "$TARGET" "$TYPE" "$SCOPE" "$EXPIRE" "$CRONTIME"
    done

    echo ""
    echo "Note: * - created from alarm, ** - created from network flow"
    echo ""
    echo ""
}

is_router() {
    GW=$(/sbin/ip route show | awk '/default via/ {print $3}')
    if [[ $GW == $1 ]]; then
        return 0
    else
        return 1
    fi
}

is_firewalla() {
    IP=$(/sbin/ip addr show dev eth0 | awk '/inet /' | awk '$NF=="eth0" {print $2}' | fgrep -v 169.254. | fgrep -v -w 0.0.0.0 | fgrep -v -w 255.255.255.255 | awk -F/ '{print $1}')
    if [[ $IP == $1 ]]; then
        return 0
    else
        return 1
    fi
}

check_hosts() {
    echo "----------------------- Devices ------------------------------"
    local DEVICES=$(redis-cli keys 'host:mac:*')
    printf "%35s %35s %25s %25s %10s %10s %10s %10s %12s %13s\n" "Host" "NAME" "IP" "MAC" "Monitored" "B7" "Online" "vpnClient" "FlowInCount" "FlowOutCount"
    NOW=$(date +%s)
    for DEVICE in $DEVICES; do
        local DEVICE_NAME=$(redis-cli hget $DEVICE bname)
        local DEVICE_USER_INPUT_NAME=$(redis-cli hget $DEVICE name)
        local DEVICE_IP=$(redis-cli hget $DEVICE ipv4Addr)
        local DEVICE_MAC=${DEVICE/host:mac:/""}
        local POLICY_MAC="policy:mac:${DEVICE_MAC}"
        local DEVICE_MONITORING=$(redis-cli hget $POLICY_MAC monitor)
        if [[ ! -n $DEVICE_MONITORING ]]; then
            if ! is_firewalla $DEVICE_IP && ! is_router $DEVICE_IP; then
                DEVICE_MONITORING="true"
            else
                DEVICE_MONITORING="N/A"
            fi
        fi
        local DEVICE_B7_MONITORING_FLAG=$(redis-cli sismember monitored_hosts $DEVICE_IP)
        local DEVICE_B7_MONITORING=""
        if [[ $DEVICE_B7_MONITORING_FLAG == "1" ]]; then
            DEVICE_B7_MONITORING="true"
        else
            DEVICE_B7_MONITORING="false"
        fi

        local DEVICE_ONLINE_TS=$(redis-cli hget $DEVICE lastActiveTimestamp)
        DEVICE_ONLINE_TS=${DEVICE_ONLINE_TS%.*}
        if [[ ! -n $DEVICE_ONLINE_TS ]]; then
            local DEVICE_ONLINE="N/A"
            else
                if (( $DEVICE_ONLINE_TS > $NOW - 1800 )); then
                    local DEVICE_ONLINE="yes"
                else
                    local DEVICE_ONLINE="no"
                fi
        fi

        local DEVICE_VPN="N/A"
        local DEVICE_VPN_INFO=$(redis-cli hget $POLICY_MAC vpnClient)
        if [[ -n $DEVICE_VPN_INFO ]]; then
            local DEVICE_VPN_TRUE=$(echo $DEVICE_VPN_INFO | grep '\"state\":true')
            local DEVICE_VPN_FALSE=$(echo $DEVICE_VPN_INFO | grep '\"state\":false')
            if [[ -n $DEVICE_VPN_TRUE ]]; then
                DEVICE_VPN="true"
            elif [[ -n $DEVICE_VPN_FALSE ]]; then
                DEVICE_VPN="false"
            fi
        fi

        local DEVICE_FLOWINCOUNT=$(redis-cli zcount flow:conn:in:$DEVICE_MAC -inf +inf)
        local DEVICE_FLOWOUTCOUNT=$(redis-cli zcount flow:conn:out:$DEVICE_MAC -inf +inf)

        local COLOR=""
        local UNCOLOR="\e[0m"
        if [[ $DEVICE_ONLINE == "yes" && $DEVICE_B7_MONITORING == "false" ]]; then
          if ! is_firewalla $DEVICE_IP && ! is_router $DEVICE_IP; then
            COLOR="\e[91m"
          fi
        fi
        printf "$COLOR %35s %35s %25s %25s %10s %10s %10s %10s %12s %13s $UNCOLOR\n" "$DEVICE_NAME" "$DEVICE_USER_INPUT_NAME" "$DEVICE_IP" "$DEVICE_MAC" "$DEVICE_MONITORING" "$DEVICE_B7_MONITORING" "$DEVICE_ONLINE" "$DEVICE_VPN" "$DEVICE_FLOWINCOUNT" "$DEVICE_FLOWOUTCOUNT"
    done

    echo ""
    echo ""
}

check_iptables() {
    echo "---------------------- Active IPset ------------------"
    printf "%25s %10s\n" "IPSET" "NUM"
    local IPSETS=$(sudo iptables -w -L -n | egrep -o "(\<c_[^ ]*\>|blocked_[^ ]*)" | sort | uniq)
    for IPSET in $IPSETS; do
        local NUM=$(sudo ipset list $IPSET -terse | tail -n 1 | sed 's=Number of entries: ==')
        printf "%25s %10s\n" $IPSET $NUM
    done

    echo ""
    echo ""
}

check_sys_features() {
    echo "---------------------- System Features ------------------"
    declare -A FEATURES
    local FILE="$FIREWALLA_HOME/net2/config.json"
    if [[ -f "$FILE" ]]; then
        local JSON=$(python -c "import json; obj=json.load(open('$FILE')); obj2='\n'.join([key + '=' + str(value) for key,value in obj['userFeatures'].items()]); print obj2;")
        while IFS="=" read -r key value
        do
            FEATURES["$key"]="$value"
        done <<< "$JSON"
    fi

    FILE="$HOME/.firewalla/config/config.json"
    if [[ -f "$FILE" ]]; then
        local JSON=$(python -c "import json; obj=json.load(open('$FILE')); obj2='\n'.join([key + '=' + str(value) for key,value in obj['userFeatures'].items()]) if obj.has_key('userFeatures') else ''; print obj2;")
        if [[ "$JSON" != "" ]]; then
            while IFS="=" read -r key value
            do
                FEATURES["$key"]="$value"
            done <<< "$JSON"
        fi
    fi

    local HKEYS=$(redis-cli hkeys sys:features)
    for hkey in $HKEYS; do
        FEATURES["$hkey"]=$(redis-cli hget sys:features $hkey)
    done

    for key in ${!FEATURES[*]}; do
        check_each_system_config $key ${FEATURES[$key]}
    done

    echo ""
    echo ""
}

check_sys_config() {
    echo "---------------------- System Configs ------------------"

    local HKEYS=$(redis-cli hkeys sys:config)

    for hkey in $HKEYS; do
      check_each_system_config $hkey $(redis-cli hget sys:config $hkey)
    done

    echo ""
    echo ""
}

check_speed() {
    echo "---------------------- Speed ------------------"
    UNAME=$(uname -m)
    test $UNAME == "x86_64" && curl --connect-timeout 10 -L https://github.com/firewalla/firewalla/releases/download/v1.963/fast_linux_amd64 -o /tmp/fast 2>/dev/null && chmod +x /tmp/fast && /tmp/fast
    test $UNAME == "aarch64" && curl --connect-timeout 10 -L https://github.com/firewalla/firewalla/releases/download/v1.963/fast_linux_arm64 -o /tmp/fast 2>/dev/null && chmod +x /tmp/fast && /tmp/fast
    test $UNAME == "armv7l" && curl --connect-timeout 10 -L https://github.com/firewalla/firewalla/releases/download/v1.963/fast_linux_arm -o /tmp/fast 2>/dev/null && chmod +x /tmp/fast && /tmp/fast
}

check_conntrack() {
    echo "---------------------- Conntrack Count------------------"

    cat /proc/sys/net/netfilter/nf_conntrack_count

    echo ""
    echo ""
}

usage() {
    return
}

FAST=false
while [ "$1" != "" ]; do
    case $1 in
        -f | --fast )           shift
                                FAST=true
                                ;;
        -h | --help )           usage
                                exit
                                ;;
        * )                     usage
                                exit 1
    esac
    shift
done


if [ "$FAST" == false ]; then
    check_systemctl_services
    check_rejection
    check_exception
    check_dmesg_ethernet
    check_reboot
    check_system_config
    check_sys_features
    check_sys_config
    check_policies
    check_iptables
    check_conntrack
    check_speed
fi
<<<<<<< HEAD
check_hosts
check_sys_features
=======
check_hosts
>>>>>>> e2b19a19
<|MERGE_RESOLUTION|>--- conflicted
+++ resolved
@@ -401,9 +401,4 @@
     check_conntrack
     check_speed
 fi
-<<<<<<< HEAD
-check_hosts
-check_sys_features
-=======
-check_hosts
->>>>>>> e2b19a19
+check_hosts