--- conflicted
+++ resolved
@@ -98,12 +98,7 @@
 check_rejection() {
     echo "----------------------- Node Rejections ----------------------------"
 
-<<<<<<< HEAD
-    # 10 errors maximum for each file
-    find /home/pi/logs/ -type f -mtime -2| xargs -i sh -c "echo {}; (grep -a 'Possibly Unhandled Rejection' -A 10 {}| tail -n 120)"
-=======
     find /home/pi/logs/ -type f -mtime -2 -exec bash -c 'grep -a "Possibly Unhandled Rejection" -A 10 -B 2 {} | tail -n 300' \;
->>>>>>> 16923671
 
     echo ""
     echo ""
@@ -112,12 +107,7 @@
 check_exception() {
     echo "----------------------- Node Exceptions ----------------------------"
 
-<<<<<<< HEAD
-    # 10 errors maximum for each file
-    find /home/pi/logs/ -type f -mtime -2| xargs -i sh -c "echo {}; (grep -a '##### CRASH #####' -A 20 {}| tail -n 240)"
-=======
     find /home/pi/logs/ -type f -mtime -2 -exec bash -c "egrep -a -H -i '##### CRASH #####' -A 20 {} | tail -n 300" \;
->>>>>>> 16923671
 
     echo ""
     echo ""
