#!/bin/bash -

firemon_mem2=$(pidof FireMon | xargs ps -o rss,sz,vsz | awk 'FNR==2 {print}' | awk '{print $1}')
fireapi_mem2=$(pidof FireApi | xargs ps -o rss,sz,vsz | awk 'FNR==2 {print}' | awk '{print $1}')
firemain_mem2=$(pidof FireMain | xargs ps -o rss,sz,vsz | awk 'FNR==2 {print}' | awk '{print $1}')
NOP=`ps -ef |wc -l`
NOT=`ps -aHx | wc -l`
<<<<<<< HEAD

/home/pi/firewalla/scripts/firelog -t debug -m "FIREWALLA: FireApi Critical Memory Restart2 $firemon_mem2, $fireapi_mem2, $firemain_mem2,$NOP, $NOT"

(( firemain_mem2 >= 120000)) && /home/pi/firewalla/scripts/firelog -t cloud -m "FIREWALLA: FireMain Critical Memory Restart2"+$firemain_mem2
(( firemain_mem2 >= 120000)) && sudo service firemain restart
=======

/home/pi/firewalla/scripts/firelog -t debug -m "FIREWALLA: FireApi Critical Memory Restart2 $firemon_mem2, $fireapi_mem2, $firemain_mem2,$NOP, $NOT"

(( firemain_mem2 >= 140000)) && /home/pi/firewalla/scripts/firelog -t cloud -m "FIREWALLA: FireMain Critical Memory Restart2"+$firemain_mem2
(( firemain_mem2 >= 140000)) && sudo service firemain restart
>>>>>>> 4aff2326
(( firemon_mem2 >= 120000)) && /home/pi/firewalla/scripts/firelog -t cloud -m "FIREWALLA: Firemon Critical Memory Restart2"+$firemon_mem2
(( firemon_mem2 >= 120000)) && sudo service firemon restart
(( fireapi_mem2 >= 100000)) && /home/pi/firewalla/scripts/firelog -t cloud -m "FIREWALLA: FireApi Critical Memory Restart2"+$fireapi_mem2
(( fireapi_mem2 >= 100000)) && sudo service fireapi restart

if [ $NOP -gt 2000 ]
then
   /home/pi/firewalla/scripts/firelog -t cloud -m "FIREWALLA: PROCESS > 2000 REBOOT $NOP"
   /home/pi/firewalla/scripts/fire-rebootf
fi

if [ $NOT -gt 10000 ]
then
   /home/pi/firewalla/scripts/firelog -t cloud -m "FIREWALLA: THREADS > 10000 REBOOT $NOT"
   /home/pi/firewalla/scripts/fire-rebootf
fi
<|MERGE_RESOLUTION|>--- conflicted
+++ resolved
@@ -5,19 +5,11 @@
 firemain_mem2=$(pidof FireMain | xargs ps -o rss,sz,vsz | awk 'FNR==2 {print}' | awk '{print $1}')
 NOP=`ps -ef |wc -l`
 NOT=`ps -aHx | wc -l`
-<<<<<<< HEAD
-
-/home/pi/firewalla/scripts/firelog -t debug -m "FIREWALLA: FireApi Critical Memory Restart2 $firemon_mem2, $fireapi_mem2, $firemain_mem2,$NOP, $NOT"
-
-(( firemain_mem2 >= 120000)) && /home/pi/firewalla/scripts/firelog -t cloud -m "FIREWALLA: FireMain Critical Memory Restart2"+$firemain_mem2
-(( firemain_mem2 >= 120000)) && sudo service firemain restart
-=======
 
 /home/pi/firewalla/scripts/firelog -t debug -m "FIREWALLA: FireApi Critical Memory Restart2 $firemon_mem2, $fireapi_mem2, $firemain_mem2,$NOP, $NOT"
 
 (( firemain_mem2 >= 140000)) && /home/pi/firewalla/scripts/firelog -t cloud -m "FIREWALLA: FireMain Critical Memory Restart2"+$firemain_mem2
 (( firemain_mem2 >= 140000)) && sudo service firemain restart
->>>>>>> 4aff2326
 (( firemon_mem2 >= 120000)) && /home/pi/firewalla/scripts/firelog -t cloud -m "FIREWALLA: Firemon Critical Memory Restart2"+$firemon_mem2
 (( firemon_mem2 >= 120000)) && sudo service firemon restart
 (( fireapi_mem2 >= 100000)) && /home/pi/firewalla/scripts/firelog -t cloud -m "FIREWALLA: FireApi Critical Memory Restart2"+$fireapi_mem2
