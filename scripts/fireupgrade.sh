--- conflicted
+++ resolved
@@ -93,11 +93,7 @@
 ERR=logger
 [ -s $SCRIPTS_DIR/network_settings.sh ] && source $SCRIPTS_DIR/network_settings.sh || source $FIREWALLA_HOME/scripts/network_settings.sh
 
-<<<<<<< HEAD
 if [[ $FIREWALLA_PLATFORM != "gold" ]] && [[ $FIREWALLA_PLATFORM != "purple" ]]; then
-=======
-if [[ $FIREWALLA_PLATFORM != "gold" ]]; then
->>>>>>> 9dea778a
   await_ip_assigned || restore_values
 fi
 
@@ -137,11 +133,7 @@
 
 # gold branch mapping, don't source platform.sh here as depencencies will be massive
 function map_target_branch {
-<<<<<<< HEAD
   if [[ $FIREWALLA_PLATFORM == "gold" ]] || [[ $FIREWALLA_PLATFORM == "purple" ]]; then
-=======
-  if [[ $FIREWALLA_PLATFORM == "gold" ]]; then
->>>>>>> 9dea778a
     case "$1" in
       "release_6_0")
         echo "release_7_0"
