--- conflicted
+++ resolved
@@ -176,7 +176,6 @@
   done | $COLUMN_OPT -t
 }
 
-<<<<<<< HEAD
 function local_fwapc_get() {
         curl -s -H 'Content-Type: application/json' -XGET http://127.0.0.1:8841/$1
 }
@@ -187,7 +186,8 @@
                 return 1
         fi
         local_fwapc_get "v1/status/nearby/$1" | jq .
-=======
+}
+
 function get_network_config() {
   redis-cli zrange history:networkConfig -$1 -$1 | jq -S .
 }
@@ -195,5 +195,4 @@
 function ncdiff() {
   i=${1:-1}
   vimdiff <(get_network_config $(($i+1))) <(get_network_config $i)
->>>>>>> ba082d39
 }