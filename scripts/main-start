#!/bin/bash -
#
#    Copyright 2017 Firewalla LLC
#
#    This program is free software: you can redistribute it and/or  modify
#    it under the terms of the GNU Affero General Public License, version 3,
#    as published by the Free Software Foundation.
#
#    This program is distributed in the hope that it will be useful,
#    but WITHOUT ANY WARRANTY; without even the implied warranty of
#    MERCHANTABILITY or FITNESS FOR A PARTICULAR PURPOSE.  See the
#    GNU Affero General Public License for more details.
#
#    You should have received a copy of the GNU Affero General Public License
#    along with this program.  If not, see <http://www.gnu.org/licenses/>.
#

#
#  When this scirpt is started, we are guranteed to have a stable network

logger "MAIN-STARTED STARTED $(date)"

: ${FIREWALLA_HOME:=/home/pi/firewalla}
source ${FIREWALLA_HOME}/platform/platform.sh

heartbeatLED

: ${PI_HOME:=/home/pi}
MGIT=$(PATH=$PI_HOME/scripts:$FIREWALLA_HOME/scripts; /usr/bin/which mgit||echo git)

# use github to pull node modules to ~/.node_modules
export FIREWALLA_NODE_MODULES_MODE=GIT

NODE_MODULE_REPO=$(get_node_modules_url)
logger "Node module repo: $NODE_MODULE_REPO"

export NODE_PATH=~/.node_modules:$NODE_PATH

mkdir -p "$HOME/.firewalla"
mkdir -p "$HOME/.firewalla/tmp"
mkdir -p "$HOME/.firewalla/pubKeys"
mkdir -p "$HOME/logs"
sudo rm -r -f /tmp/*
cd $FIREWALLA_HOME
branch=$(git rev-parse --abbrev-ref HEAD)
if [[ $branch =~ release.* ]]; then
  # record production branch in redis
  redis-cli hset sys:config prod.branch $branch
  export FWPRODUCTION=$branch
fi

CPU_PLATFORM=$(uname -m)


branch=$(git rev-parse --abbrev-ref HEAD)


commit_before=$(git rev-parse HEAD)
current_tag=$(git describe --tags)

echo $commit_before > /tmp/REPO_HEAD
echo $current_tag > /tmp/REPO_TAG
echo $branch > /tmp/REPO_BRANCH

# only submit diag in main_start when fully reboot (upgrade should NOT submit diag)
test -z $NO_FIREKICK_RESTART && node $HOME/firewalla/scripts/diag_status.js --event "MAIN_START" --message "Main starting $branch $current_tag " &>/dev/null &

node $HOME/firewalla/scripts/diag_hello.js &>/dev/null &

function pre_main() {
    source $FIREWALLA_HOME/scripts/utils.sh
    setup_folders

    # add alias source to ~/.bashrc
    if ! grep "source ~/firewalla/scripts/alias.sh" ~/.bashrc &>/dev/null; then
      echo "source ~/firewalla/scripts/alias.sh" >> ~/.bashrc
    fi
}


# function install_node8() {
#   # install nvm
#   curl -o- https://raw.githubusercontent.com/creationix/nvm/v0.33.5/install.sh | bash

#   # install node 8.7.0
#   source ~/.nvm/nvm.sh; source ~/.profile; source ~/.bashrc; nvm install 8.7.0

#   # not start nvm in shell automatically
#   sed -i 's/\(.*NVM_DIR.*\)/#\1/' ~/.bashrc
# }

# function use_right_node_modules() {
#   if [[ $CPU_PLATFORM == "armv7l" && $branch == "master" ]]; then

#     # if [[ ! -d ~/.nvm ]]; then
#     #   install_node8
#     # fi
    
#     # make sure node_modules use the right repo
#     cd ~/.node_modules
#     NM_URL=$(git remote get-url origin)

#     if [[ $NM_URL != "https://github.com/firewalla/fnm.node8.armv7l.git" ]]; then
#       git remote remove origin
#       git remote add origin https://github.com/firewalla/fnm.node8.armv7l.git
#       git pull origin $branch
#     fi    
    
#   fi
#   return 0
# }

function record_latest_production_branch() {
  if [[ $branch =~ release.* ]]; then
    redis-cli set prod.branch $branch
  fi
}

logger "FIREWALLA: Main-Run Start Update Modules"
function update_node_modules {
  FW_NODE_MODULES_PATH=~/.node_modules
  if [[ "x$FIREWALLA_NODE_MODULES_MODE" == "xGIT" ]]; then
      sudo rm -f ~/.node_modules/.git/*.lock
      if [[ ! -d $FW_NODE_MODULES_PATH ]]; then
        cd
        # try again if failed, in case network issue
        git clone --recursive -b $branch --single-branch $NODE_MODULE_REPO $FW_NODE_MODULES_PATH || git clone --recursive -b $branch --single-branch $NODE_MODULE_REPO $FW_NODE_MODULES_PATH
        cd - &>/dev/null
      fi
      REVISION_FILE=$FIREWALLA_HOME/scripts/NODE_MODULES_REVISION.$CPU_PLATFORM

      NODE_VERSION=$($FIREWALLA_HOME/bin/node -v)

      RE_NODE4='^v4\..*$'      
      if [[ $NODE_VERSION =~ $RE_NODE4 ]]; then
        REVISION_FILE=$FIREWALLA_HOME/scripts/NODE_MODULES_REVISION.$CPU_PLATFORM.node4
      fi

      
      if [[ -d $FW_NODE_MODULES_PATH && -f $REVISION_FILE ]]; then
        cd $FW_NODE_MODULES_PATH

        EXPECTED_REVISION=$(cat $REVISION_FILE)
        CURRENT_REVISION=$(git log | head -n 1 | awk '{print $2}')

        cd $FW_NODE_MODULES_PATH
   
        logger "FIREWALLA: MAIN-STARTED CHECKING MODULE STATUS $(date)"
        if [[ `git status -uno --porcelain` ]]; then
          NODE_MODULE_CHANGED=true  
        else
          NODE_MODULE_CHANGED=false;
        fi
        logger "FIREWALLA: MAIN-STARTED CHECKING MODULE STATUS $(date) $NODE_MODULE_CHANGED"
        # only reset head when there is new expected revision number
        # this is to reduce the freq of calling 'git reset'
        if [[ $EXPECTED_REVISION != $CURRENT_REVISION || "$NODE_MODULE_CHANGED" = true ]]; then
            logger "FIREWALLA: MAIN-STARTED CHECKING MODULE RESET $(date) $NODE_MODULE_CHANGED $EXPECTED_REVISION $CURRENT_REVISION"
            $MGIT fetch origin  || $MGIT fetch origin || logger "FIREWALLA: MAIN-STARTED MODULE FAILED TO FETCH ORIGIN"
            $MGIT reset -q --hard `cat $REVISION_FILE` || logger "FIREWALLA: MAIN-STARTED MODULE FAILED TO RESET ORIGIN"
            if [[ -n $FWPRODUCTION ]]; then
                git clean -xdf # clean up all untracking files in node modules repo
                # only clean untrack files in production mode
            fi
        fi
        cd - &>/dev/null
      fi
  fi
}

# upgrade node8 if necessary
# use_right_node_modules

# update ~/.node_modules
update_node_modules

record_latest_production_branch

logger "FIREWALLA: Main-Run Finish Update Modules "

cd /tmp
if [ ! -f $FIREWALLA_HOME/bin/dev ]; then
  if [[ $branch =~ release.* ]]
    then
     export FWPRODUCTION=$branch
     cp $FIREWALLA_HOME/bin/real/bitbridge4 $FIREWALLA_HOME/bin/.
     cp $FIREWALLA_HOME/bin/real/bitbridge{3,7} $FIREWALLA_HOME/bin/.
     cp $FIREWALLA_HOME/bin/mock/bitbridge6a $FIREWALLA_HOME/bin/.
     if [ -f /home/pi/.firewalla/config/enablev6 ]; then
         cp $FIREWALLA_HOME/bin/real/bitbridge6 $FIREWALLA_HOME/bin/.
     else 
         cp $FIREWALLA_HOME/bin/mock/bitbridge6 $FIREWALLA_HOME/bin/.
     fi
     cat $FWPRODUCTION > /tmp/FWPRODUCTION
     mkdir -p /home/pi/.forever
     sudo rm -r -f /home/pi/.forever/*
    else
     cp $FIREWALLA_HOME/bin/real/bitbridge4 $FIREWALLA_HOME/bin/.
     cp $FIREWALLA_HOME/bin/real/bitbridge{3,7} $FIREWALLA_HOME/bin/.
     cp $FIREWALLA_HOME/bin/real/bitbridge6a $FIREWALLA_HOME/bin/.
     cp $FIREWALLA_HOME/bin/real/bitbridge6 $FIREWALLA_HOME/bin/.
     mkdir -p /home/pi/.forever
     [[ -e /tmp/FWPRODUCTION ]] && rm /tmp/FWPRODUCTION
  fi
else
     cp $FIREWALLA_HOME/bin/mock/* $FIREWALLA_HOME/bin/.
     mkdir -p /home/pi/.forever
     rm /tmp/FWPRODUCTION
fi

# Setup permissions
sudo setcap cap_net_admin,cap_net_raw=eip $FIREWALLA_HOME/bin/bitbridge4
sudo setcap cap_net_admin,cap_net_raw=eip $FIREWALLA_HOME/bin/bitbridge6a
sudo setcap cap_net_admin,cap_net_raw=eip $FIREWALLA_HOME/bin/bitbridge7
sudo setcap cap_net_admin,cap_net_raw=eip $FIREWALLA_HOME/bin/bitbridge6

# Enable TCP_BBR
logger "FIREWALLA:MAIN:ENABLE_TCP_BBR"
sudo modprobe tcp_bbr
sudo sysctl -w net.core.default_qdisc=fq &>/dev/null
sudo sysctl -w net.ipv4.tcp_congestion_control=bbr &>/dev/null

#fix network
# sudo cp $FIREWALLA_HOME/etc/duplex_patch /etc/network/if-pre-up.d/.

#For testing only
#export FWPRODUCTION=$branch
#cat $FWPRODUCTION > /tmp/FWPRODUCTION

sudo ip6tables -w -I OUTPUT -p icmpv6 --icmpv6-type redirect -j DROP

cd $FIREWALLA_HOME

pre_main

function check_upgrade {
    PACKAGE_NAME=$1
    PACKAGE_VERSION=$2
    if [[ ! -f $FIREWALLA_HOME/node_modules/$PACKAGE_NAME/package.json && ! -f ~/.node_modules/$PACKAGE_NAME/package.json ]]; then
        echo "Updating NPM $PACKAGE_NAME"
        npm install $PACKAGE_NAME@$PACKAGE_VERSION
    fi
}

<<<<<<< HEAD
if [[ "$branch" == "release_pi_1_0" ]]; then
  #check_upgrade external-ip ^0.2.4
  check_upgrade jsonfile ^2.4.0
  check_upgrade lodash ^4.17.2
  check_upgrade pty.js 0.3.1
  check_upgrade stats-lite 2.0.3
  check_upgrade cron 1.1.0
  check_upgrade mobile-detect 1.3.3
  check_upgrade socket.io-client 1.4.8
  check_upgrade swagger-node-express ~2.0
  check_upgrade minimist 1.2.x
  check_upgrade express ^4.14.0
  check_upgrade body-parser 1.9.x
  check_upgrade passport 0.3.2
  check_upgrade passport-http-bearer 1.0.1
  check_upgrade debug 2.2.0
fi

if ! fgrep '"version": "0.3.1",' $FIREWALLA_HOME/node_modules/network/package.json &>/dev/null && ! fgrep '"version": "0.3.1",' ~/.node_modules/network/package.json &>/dev/null; then
    npm install network@git+https://git@github.com/melvinto/network.git
fi

=======
>>>>>>> 9c26e850
sudo setcap cap_net_raw+eip $(eval readlink -f `which nodejs`)
sudo setcap cap_net_raw+eip $(eval readlink -f `which node`)

# Take care of upgrade differently

function create_bootstrap_scripts_folder() {
    mkdir -p $PI_HOME/scripts

    CHECKSUM_FILE=$FIREWALLA_HOME/scripts/bootstrap.sha256sum

    if [[ ! -e $CHECKSUM_FILE ]]; then
        logger "MAIN-START BOOTSTRAP FILE CHECKSUM NOT EXIST"
        return 0 # do nothing if checksum file not exist
    fi

    # sha256sum must be running under scripts folder
    if ! (cd $FIREWALLA_HOME/scripts; sha256sum -c $CHECKSUM_FILE) &> /dev/null; then
        logger "MAIN-START BOOTSTRAP FILE CHECKSUM FAILED"
        (cd $FIREWALLA_HOME/scripts; sha256sum -c $CHECKSUM_FILE) | logger # print checksum details to logger for debugging purpose
        return 1 # checksum failed
    fi

    [ -s /home/pi/firewalla/scripts/fireupgrade.sh ] && cp /home/pi/firewalla/scripts/fireupgrade.sh $PI_HOME/scripts/.
    [ -s /home/pi/firewalla/scripts/check_reset.sh ] && cp /home/pi/firewalla/scripts/check_reset.sh $PI_HOME/scripts/.
    [ -s /home/pi/firewalla/scripts/check_fix_network.sh ] && cp /home/pi/firewalla/scripts/check_fix_network.sh $PI_HOME/scripts/.
    [ -s /home/pi/firewalla/scripts/fire-ping.sh ] && cp /home/pi/firewalla/scripts/fire-ping.sh $PI_HOME/scripts/.
    [ -s /home/pi/firewalla/scripts/mgit ] && cp /home/pi/firewalla/scripts/mgit $PI_HOME/scripts/.
    if [[ ! -f /.dockerenv ]]; then
        if [ -s /home/pi/scripts/fireupgrade.sh ]; then
            [ -s /home/pi/firewalla/etc/fireupgrade2.service ] && sudo cp /home/pi/firewalla/etc/fireupgrade2.service /etc/systemd/system/fireupgrade.service
        else 
            [ -s /home/pi/firewalla/etc/fireupgrade.service ] && sudo cp /home/pi/firewalla/etc/fireupgrade.service /etc/systemd/system/fireupgrade.service
        fi
    fi 
    sync
    sync
}

create_bootstrap_scripts_folder
# Try to recover any broken repos if Git failed before with mark
# Has to use the "mgit" outside firewalla since it could be recovered
test -z $NO_MGIT_RECOVER && $PI_HOME/scripts/mgit recover

#reload services
if [[ ! -f /.dockerenv ]]; then
    sudo cp $(get_brofish_service) /etc/systemd/system/.
    sudo cp /home/pi/firewalla/etc/firewalla.service /etc/systemd/system/.
    sudo cp /home/pi/firewalla/etc/firemon.service /etc/systemd/system/.
    sudo cp /home/pi/firewalla/etc/firekick.service /etc/systemd/system/.
    sudo cp /home/pi/firewalla/etc/fireui.service /etc/systemd/system/.
    sudo cp /home/pi/firewalla/etc/fireapi.service /etc/systemd/system/.
    sudo cp /home/pi/firewalla/etc/firemain.service /etc/systemd/system/.
    sudo cp /home/pi/firewalla/etc/firemasq.service /etc/systemd/system/.
    sudo cp /home/pi/firewalla/extension/dnscrypt/dnscrypt.service /etc/systemd/system/.
    sudo cp /home/pi/firewalla/extension/ss_client/ss_client@.service /etc/systemd/system/.
    sudo cp /home/pi/firewalla/etc/devicemasq.service /etc/systemd/system/.
    sudo cp /home/pi/firewalla/etc/firehttpd.service /etc/systemd/system/.
    sudo cp /home/pi/firewalla/etc/bitbridge4.service /etc/systemd/system/.
    sudo cp /home/pi/firewalla/etc/bitbridge6.service /etc/systemd/system/.
    sudo cp /home/pi/firewalla/extension/wifi/firewifi@.service /etc/systemd/system/.
    sudo systemctl daemon-reload
fi

# it is no longer used since 1.965
sudo systemctl stop devicemasq
sudo systemctl disable devicemasq

# restart brofish if local.bro is changed
if ! diff /home/pi/firewalla/etc/local.bro /usr/local/bro/share/bro/site/local.bro > /dev/null ; then
    echo "Restarting Brofish due to local.bro is changed ..."
    sudo systemctl restart brofish
fi

cd sys
#forever start  --uid ui kickstart.js --config /encipher.config/netbot.config
#forever start --uid kickstart -a -l ui.log  -c '/usr/bin/nodejs --expose-gc' ./kickstart.js --config /encipher.config/netbot.config

if [[ -z "$NO_FIREKICK_RESTART" ]]; then
  if [[ -f /.dockerenv ]]; then
    forever start  -a --uid kickui -c "${FIREWALLA_HOME}/bin/node --expose-gc"  kickstart.js --config /encipher.config/netbot.config
  else
    echo "Restarting FireKick..."
    sudo systemctl restart firekick
  fi
fi

cd ..
cd net2

# this config is necessary for forwarding DNS requests to dnsmasq
sudo sysctl -w net.ipv4.conf.all.route_localnet=1 >/dev/null


if [[ -f /.dockerenv ]]; then
    forever start  -a --uid main  -c "${FIREWALLA_HOME}/bin/node --expose-gc"  ./main.js
else
    echo "Restarting FireMain..."
    sudo systemctl restart firemain
fi

cd ..
cd monitor
#forever start --uid monitor -c "/usr/bin/node --expose-gc" ./MonitorMain.js
#forever start --uid monitor MonitorMain.js
if [[ -f /.dockerenv ]]; then
    forever start -a --uid monitor -c "${FIREWALLA_HOME}/bin/node --expose-gc"  MonitorMain.js
else
    echo "Restarting FireMon..."
    sudo systemctl restart firemon
fi
cd ..

sudo /usr/local/bro/bin/broctl cron &>/dev/null
sudo /usr/local/bro/bin/broctl cron enable >/dev/null
sync

cd api
if [[ -f /.dockerenv ]]; then
    forever start -a --uid api -c "${FIREWALLA_HOME}/bin/node --expose-gc"  bin/www
else
    echo "Restarting FireApi..."
    sudo systemctl restart fireapi
fi
cd ..

cd extension/httpd
if [[ -f /.dockerenv ]]; then
    forever start -a --uid root httpd.js
else
    # sudo systemctl restart firehttpd
    echo test > /dev/null
fi
cd ../../

sync

#if [[ ! -f /.dockerenv ]]; then
#    logger "FIREWALLA.DATE.SYNC"
#    sudo systemctl stop ntp
#    sudo ntpdate -b -u -s time.nist.gov
#    sudo ntpd -gq
#    sudo systemctl start ntp
#    sudo systemctl start ntp
#    logger "FIREWALLA.DATE.SYNC.DONE"
#    sync
#fi

DEFAULT_ROUTE=$(/sbin/ip r | grep default | cut -d ' ' -f 3 | sed -n '1p')

#NMAP_DATA_FILE=$FIREWALLA_HOME/extension/nmap/nmap-mac-prefixes
#
#function update_nmap_data_file() {
#  if [[ -e $NMAP_DATA_FILE ]]; then
#    sudo cp $NMAP_DATA_FILE /usr/share/nmap/nmap-mac-prefixes
#  fi
#}
#
#update_nmap_data_file

# run post_run in background
# Be careful that this script will be not executed when upgrading in a remote support connection
# because restarting fireapi above will kill the connection, and the upgrade script will fail to reach the code here.
${FIREWALLA_HOME}/scripts/post_run.sh &>/dev/null </dev/null

logger "MAIN-STARTED EXITED $(date)"

logger "UPTIME: $(awk '{print $1}' /proc/uptime)"<|MERGE_RESOLUTION|>--- conflicted
+++ resolved
@@ -242,31 +242,6 @@
     fi
 }
 
-<<<<<<< HEAD
-if [[ "$branch" == "release_pi_1_0" ]]; then
-  #check_upgrade external-ip ^0.2.4
-  check_upgrade jsonfile ^2.4.0
-  check_upgrade lodash ^4.17.2
-  check_upgrade pty.js 0.3.1
-  check_upgrade stats-lite 2.0.3
-  check_upgrade cron 1.1.0
-  check_upgrade mobile-detect 1.3.3
-  check_upgrade socket.io-client 1.4.8
-  check_upgrade swagger-node-express ~2.0
-  check_upgrade minimist 1.2.x
-  check_upgrade express ^4.14.0
-  check_upgrade body-parser 1.9.x
-  check_upgrade passport 0.3.2
-  check_upgrade passport-http-bearer 1.0.1
-  check_upgrade debug 2.2.0
-fi
-
-if ! fgrep '"version": "0.3.1",' $FIREWALLA_HOME/node_modules/network/package.json &>/dev/null && ! fgrep '"version": "0.3.1",' ~/.node_modules/network/package.json &>/dev/null; then
-    npm install network@git+https://git@github.com/melvinto/network.git
-fi
-
-=======
->>>>>>> 9c26e850
 sudo setcap cap_net_raw+eip $(eval readlink -f `which nodejs`)
 sudo setcap cap_net_raw+eip $(eval readlink -f `which node`)
 
