--- conflicted
+++ resolved
@@ -114,12 +114,10 @@
         ;;
       ubt)
         export FIREWALLA_PLATFORM=ubt
-<<<<<<< HEAD
+        ;;
       purple)
         export FIREWALLA_PLATFORM=purple
         ;;
-=======
->>>>>>> 9dea778a
 	;;
       *)
         ;;
