--- conflicted
+++ resolved
@@ -15,11 +15,7 @@
 tracelog(){
     if [[ $(whoami) == "pi" ]];
     then
-<<<<<<< HEAD
-      echo "$(date -Iseconds) FIREWALLA:("$DEBUG"): "$MESSAGE >> /home/pi/logs/Trace.log
-=======
         echo "$(date +'%b %d %H:%M:%S') FIREWALLA:("$DEBUG"): "$MESSAGE >> /home/pi/logs/Trace.log
->>>>>>> 16923671
     fi
 }
 
