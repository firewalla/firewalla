#!/bin/bash

: ${FIREWALLA_HOME:=/home/pi/firewalla}
: ${FIREWALLA_BIN:=$FIREWALLA_HOME/bin}

BINARY=bitbridge6

#branch=$(cd $FIREWALLA_HOME; git rev-parse --abbrev-ref HEAD)
# both beta and prod will disable ipv6
if [[ -e $FIREWALLA_BIN/dev || ! -f /home/pi/.firewalla/config/enablev6 ]]; then
  cp $FIREWALLA_BIN{/mock,}/$BINARY
else
  cp $FIREWALLA_BIN{/real,}/$BINARY
fi

sudo setcap cap_net_admin,cap_net_raw=eip $FIREWALLA_BIN/$BINARY

PIDS=""

for RC_FILE in $FIREWALLA_BIN/$BINARY.*.rc; do
  if [[ -e $RC_FILE ]]; then
    source $RC_FILE # taking arguments from here
  fi

  if [[ ! -z "$BINARY_ARGUMENTS" ]]; then
    $FIREWALLA_BIN/$BINARY $BINARY_ARGUMENTS &
    PIDS="$PIDS $!"
  fi
done

<<<<<<< HEAD
wait $PIDS
=======
wait $PIDS
>>>>>>> b234a59d
<|MERGE_RESOLUTION|>--- conflicted
+++ resolved
@@ -28,8 +28,4 @@
   fi
 done
 
-<<<<<<< HEAD
-wait $PIDS
-=======
-wait $PIDS
->>>>>>> b234a59d
+wait $PIDS