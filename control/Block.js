/*    Copyright 2016 Firewalla LLC
 *
 *    This program is free software: you can redistribute it and/or  modify
 *    it under the terms of the GNU Affero General Public License, version 3,
 *    as published by the Free Software Foundation.
 *
 *    This program is distributed in the hope that it will be useful,
 *    but WITHOUT ANY WARRANTY; without even the implied warranty of
 *    MERCHANTABILITY or FITNESS FOR A PARTICULAR PURPOSE.  See the
 *    GNU Affero General Public License for more details.
 *
 *    You should have received a copy of the GNU Affero General Public License
 *    along with this program.  If not, see <http://www.gnu.org/licenses/>.
 */
'use strict';

const util = require('util');
const _ = require('lodash');
const log = require("../net2/logger.js")(__filename);

const iptool = require("ip");

const sysManager = require("../net2/SysManager.js")

const exec = require('child-process-promise').exec

const f = require('../net2/Firewalla.js')

const Ipset = require('../net2/Ipset.js');

const { Rule } = require('../net2/Iptables.js');


// =============== block @ connection level ==============

// This function MUST be called at the beginning of main.js
async function setupBlockChain() {
  log.info("Setting up iptables for traffic blocking");
  let cmd = __dirname + "/install_iptables_setup.sh";

  await exec(cmd);

  await Promise.all([
    setupCategoryEnv("games"),
    setupCategoryEnv("porn"),
    setupCategoryEnv("social"),
    setupCategoryEnv("vpn"),
    setupCategoryEnv("shopping"),
    setupCategoryEnv("p2p"),
    setupCategoryEnv("gamble"),
    setupCategoryEnv("av"),
    setupCategoryEnv("default_c"),
  ])

  log.info("Finished setup for traffic blocking");
}

function getMacSet(tag) {
  return `c_bm_${tag}_set`
}

function getDstSet(tag) {
  return `c_bd_${tag}_set`
}

function getDstSet6(tag) {
  return `c_bd_${tag}_set6`
}

async function setupGlobalWhitelist(state) {
  try {
    let ruleSet = [
      new Rule().chn('FW_WHITELIST_PREROUTE').jmp('FW_WHITELIST'),
      new Rule('nat').chn('FW_NAT_WHITELIST_PREROUTE').jmp('FW_NAT_WHITELIST'),
    ]

    let ruleSet6 = ruleSet.map(r => r.clone().fam(6))

    for (const rule of ruleSet.concat(ruleSet6)) {
      const op = state ? '-A' : '-D';
      await exec(rule.toCmd(op));
    }
  } catch (err) {
    log.error("Failed to setup global whitelist", err);
  }
}

async function setupInterfaceWhitelist(state, uuid) {
  if (!uuid) {
    log.error("network uuid is not defined while setting up whitelist");
    return;
  }
  const networkIpsetName = require('../net2/NetworkProfile.js').getNetIpsetName(uuid);
  if (!networkIpsetName) {
    log.error(`Failed to get ipset name for network ${uuid}`);
    return;
  }
  const ruleSet = [
    new Rule().chn('FW_WHITELIST_PREROUTE').mth(networkIpsetName, "src,src", "set").jmp('FW_WHITELIST'),
    new Rule().chn('FW_WHITELIST_PREROUTE').mth(networkIpsetName, "dst,dst", "set").jmp('FW_WHITELIST'),
    new Rule('nat').chn('FW_NAT_WHITELIST_PREROUTE').mth(networkIpsetName, "src,src", "set").jmp('FW_NAT_WHITELIST'),
    new Rule('nat').chn('FW_NAT_WHITELIST_PREROUTE').mth(networkIpsetName, "dst,dst", "set").jmp('FW_NAT_WHITELIST'),
    new Rule().chn('FW_WHITELIST_PREROUTE').mth(`${networkIpsetName}6`, "src,src", "set").jmp('FW_WHITELIST').fam(6),
    new Rule().chn('FW_WHITELIST_PREROUTE').mth(`${networkIpsetName}6`, "dst,dst", "set").jmp('FW_WHITELIST').fam(6),
    new Rule('nat').chn('FW_NAT_WHITELIST_PREROUTE').mth(`${networkIpsetName}6`, "src,src", "set").jmp('FW_NAT_WHITELIST').fam(6),
    new Rule('nat').chn('FW_NAT_WHITELIST_PREROUTE').mth(`${networkIpsetName}6`, "dst,dst", "set").jmp('FW_NAT_WHITELIST').fam(6)
  ];

  for (const rule of ruleSet) {
    const op = state ? '-A' : '-D';
    await exec(rule.toCmd(op)).catch((err) => {
      log.error(`Failed to execute rule ${rule.toCmd(op)}`, err);
    });
  }
}

async function setupTagWhitelist(state, tagUid) {
  if (!tagUid) {
    log.error("tag uid is not defined while setting up whitelist");
    return;
  }
  const tagSet = require('../net2/Tag.js').getTagIpsetName(tagUid);
  const ruleSet = [
    new Rule().chn('FW_WHITELIST_PREROUTE').mth(tagSet, "src,src", "set").jmp('FW_WHITELIST'),
    new Rule().chn('FW_WHITELIST_PREROUTE').mth(tagSet, "dst,dst", "set").jmp('FW_WHITELIST'),
    new Rule('nat').chn('FW_NAT_WHITELIST_PREROUTE').mth(tagSet, "src,src", "set").jmp('FW_NAT_WHITELIST'),
    new Rule('nat').chn('FW_NAT_WHITELIST_PREROUTE').mth(tagSet, "dst,dst", "set").jmp('FW_NAT_WHITELIST')
  ];

  const ruleSet6 = ruleSet.map(r => r.clone().fam(6));

  for (const rule of ruleSet.concat(ruleSet6)) {
    const op = state ? '-A' : '-D';
    await exec(rule.toCmd(op)).catch((err) => {
      log.error(`Failed to execute rule ${rule.toCmd(op)}`, err);
    });
  }
}

async function setupCategoryEnv(category, dstType = "hash:ip") {
  if(!category) {
    return;
  }

  const ipset = getDstSet(category);
  const tempIpset = getDstSet(`tmp_${category}`);
  const ipset6 = getDstSet6(category);
  const tempIpset6 = getDstSet6(`tmp_${category}`);

  const cmdCreateCategorySet = `sudo ipset create -! ${ipset} ${dstType} family inet hashsize 128 maxelem 65536`
  const cmdCreateCategorySet6 = `sudo ipset create -! ${ipset6} ${dstType} family inet6 hashsize 128 maxelem 65536`
  const cmdCreateTempCategorySet = `sudo ipset create -! ${tempIpset} ${dstType} family inet hashsize 128 maxelem 65536`
  const cmdCreateTempCategorySet6 = `sudo ipset create -! ${tempIpset6} ${dstType} family inet6 hashsize 128 maxelem 65536`

  await exec(cmdCreateCategorySet);
  await exec(cmdCreateCategorySet6);
  await exec(cmdCreateTempCategorySet);
  await exec(cmdCreateTempCategorySet6);
}

async function existsBlockingEnv(tag) {
  const cmd = `sudo iptables -w -L FW_BLOCK | grep ${getMacSet(tag)} | wc -l`
  try {
    let output = await exec(cmd);
    if(output.stdout == 4) {
      return true
    } else {
      return false
    }
  } catch(err) {
    log.error('Error when check blocking env existence', err);
  }
}

function block(target, ipset, whitelist = false) {
  return setupIpset(target, ipset, whitelist)
}

function unblock(target, ipset, whitelist = false) {
  // never unblock black hole ip
  if (f.isReservedBlockingIP(target)) {
    return
  }

  return setupIpset(target, ipset, whitelist, true)
}

function setupIpset(target, ipset, whitelist, remove = false) {
  const ipSpliterIndex = target.search(/[/,]/)
  const ipAddr = ipSpliterIndex > 0 ? target.substring(0, ipSpliterIndex) : target;

  // check and add v6 suffix
  if (ipAddr.match(/^\d+(-\d+)?$/)) {
    // ports
  } else if (iptool.isV4Format(ipAddr)) {
    // ip.isV6Format() will return true on v4 addresses
    // ip.isV6Format() will return true for number
    // TODO: we should consider deprecate ip library
  } else if (iptool.isV6Format(ipAddr)) {
    ipset = ipset + '6';
  }
  const gateway6 = sysManager.myGateway6()
  const gateway = sysManager.myGateway()
  //Prevent gateway IP from being added into blocking IP set dynamically
  if (!remove && (gateway == ipAddr || gateway6 == ipAddr)) {
    return
  }
  const action = remove ? Ipset.del : Ipset.add;

  log.debug('setupIpset', action.prototype.constructor.name, ipset, target)

  return action(ipset, target)
}

async function setupRules(pid, macTag, dstTag, dstType, iif, allow = false, destroy = false, destroyDstCache = true) {
  try {
    log.info(destroy ? 'Destroying' : 'Creating', 'block environment for', macTag || "null", dstTag,
      destroy && destroyDstCache ? "and ipset" : "");

    const macSet = macTag ? getMacSet(macTag) : '';
    const dstSet = dstTag ? getDstSet(dstTag) : null;
    // use same port set on both ip4 & ip6 rules
    const dstSet6 = dstSet ? (dstType == 'bitmap:port' ? dstSet : getDstSet6(dstTag)) : null;

    if (!destroy) {
      if (macTag) await Ipset.create(macSet, 'hash:mac')
      if (dstTag) {
        await Ipset.create(dstSet, dstType)
        if (dstType != 'bitmap:port')
          await Ipset.create(dstSet6, dstType, false)
      }
    }

    const filterChain = allow ? 'FW_WHITELIST' : 'FW_BLOCK'
    const filterDest = allow ? 'RETURN' : 'FW_DROP'
    const natChain = allow ? 'FW_NAT_WHITELIST' : 'FW_NAT_BLOCK'
    const natDest = allow ? 'RETURN' : 'FW_NAT_HOLE'

    const comment = `"Firewalla Policy ${pid}"`
    const outRule     = new Rule().chn(filterChain).jmp(filterDest).comment(comment)
    const outRule6    = new Rule().chn(filterChain).jmp(filterDest).fam(6).comment(comment)
    const natOutRule  = new Rule('nat').chn(natChain).jmp(natDest).comment(comment)
    const natOutRule6 = new Rule('nat').chn(natChain).jmp(natDest).fam(6).comment(comment)

    const spec = dstType != 'hash:ip,port' ? 'dst' : 'dst,dst';
    if (dstSet) {
      outRule.mth(dstSet, spec)
      outRule6.mth(dstSet6, spec)
      natOutRule.mth(dstSet, spec)
      natOutRule6.mth(dstSet6, spec)
    }

    // matching MAC addr won't work in opposite direction
    if (macTag) {
      outRule.mth(macSet, 'src')
      outRule6.mth(macSet, 'src')
      natOutRule.mth(macSet, 'src')
      natOutRule6.mth(macSet, 'src')
    }

    if (iif) {
      outRule.mth(iif, null, "iif");
      outRule6.mth(iif, null, "iif");
      natOutRule.mth(iif, null, "iif");
      natOutRule6.mth(iif, null, "iif");
    }

    const op = destroy ? '-D' : '-I'
    await exec(outRule.toCmd(op))
    await exec(outRule6.toCmd(op))
    await exec(natOutRule.toCmd(op))
    await exec(natOutRule6.toCmd(op))


    if (destroy) {
      if (macTag) {
        await Ipset.destroy(macSet)
      }
      if (destroyDstCache) {
        if (dstSet) {
          await Ipset.destroy(dstSet)
          if (dstType != 'bitmap:port')
            await Ipset.destroy(dstSet6)
        }
      }
    }

    log.info('Finish', destroy ? 'destroying' : 'creating', 'block environment for', macTag || "null", dstTag);

  } catch(err) {
    log.error('Error when setup blocking env', err);
  }
}

async function setupTagRules(pid, tags, dstTag, dstType, allow = false, destroy = false, destroyDstCache = true) {
  if (_.isEmpty(tags)) {
    return;
  }

  const TagManager = require('../net2/TagManager.js')
  for (let index = 0; index < tags.length; index++) {
    if (!TagManager.getTagByUid(tags[index])) {
      continue;
    }

    try {
      log.info(destroy ? 'Destroying' : 'Creating', 'block environment for', pid || "null", dstTag,
        destroy && destroyDstCache ? "and ipset" : "");

      const dstSet = dstTag ? getDstSet(dstTag) : null;
      // use same port set on both ip4 & ip6 rules
      const dstSet6 = dstTag ? (dstType == 'bitmap:port' ? dstSet : getDstSet6(dstTag)) : null;

      if (!destroy) {
        if (dstSet) {
          await Ipset.create(dstSet, dstType);
          if (dstType != 'bitmap:port')
          await Ipset.create(dstSet6, dstType, false)
        }
      }

      const filterChain = allow ? 'FW_WHITELIST' : 'FW_BLOCK'
      const filterDest = allow ? 'RETURN' : 'FW_DROP'
      const natChain = allow ? 'FW_NAT_WHITELIST' : 'FW_NAT_BLOCK'
      const natDest = allow ? 'RETURN' : 'FW_NAT_HOLE'

      const comment = `"Firewalla Policy ${pid}"`
      const outRule     = new Rule().chn(filterChain).jmp(filterDest).comment(comment)
      const outRule6    = new Rule().chn(filterChain).jmp(filterDest).fam(6).comment(comment)
      const natOutRule  = new Rule('nat').chn(natChain).jmp(natDest).comment(comment)
      const natOutRule6 = new Rule('nat').chn(natChain).jmp(natDest).fam(6).comment(comment)

      if (dstSet) {
        outRule.mth(dstSet, 'dst');
        outRule6.mth(dstSet6, 'dst');
        natOutRule.mth(dstSet, 'dst');
        natOutRule6.mth(dstSet6, 'dst');
      }

      const inRule     = new Rule().chn(filterChain).jmp(filterDest).comment(comment)
      const inRule6    = new Rule().chn(filterChain).jmp(filterDest).fam(6).comment(comment)
      const natInRule  = new Rule('nat').chn(natChain).jmp(natDest).comment(comment)
      const natInRule6 = new Rule('nat').chn(natChain).jmp(natDest).fam(6).comment(comment)

      if (dstSet) {
        inRule.mth(dstSet, 'dst');
        inRule6.mth(dstSet6, 'dst');
        natInRule.mth(dstSet, 'dst');
        natInRule6.mth(dstSet6, 'dst');
      }

      const ipset = require('../net2/Tag.js').getTagIpsetName(tags[index]);
      outRule.mth(ipset, 'src,src')
      outRule6.mth(ipset, 'src,src')
      natOutRule.mth(ipset, 'src,src')
      natOutRule6.mth(ipset, 'src,src')

      inRule.mth(ipset, 'dst,dst')
      inRule6.mth(ipset, 'dst,dst')
      natInRule.mth(ipset, 'dst,dst')
      natInRule6.mth(ipset, 'dst,dst')

      const op = destroy ? '-D' : '-I'
      await exec(outRule.toCmd(op))
      await exec(outRule6.toCmd(op))
      await exec(natOutRule.toCmd(op))
      await exec(natOutRule6.toCmd(op))
      await exec(inRule.toCmd(op))
      await exec(inRule6.toCmd(op))
      await exec(natInRule.toCmd(op))
      await exec(natInRule6.toCmd(op))

      if (destroy) {
        if (destroyDstCache) {
          if (dstSet) {
            await Ipset.destroy(dstSet)
            if (dstType != 'bitmap:port')
              await Ipset.destroy(dstSet6)
          }
        }
      }

      log.info('Finish', destroy ? 'destroying' : 'creating', 'block environment for', pid || "null", dstTag);

    } catch(err) {
      log.error('Error when setup tag blocking env', err);
    }
  }
}

async function setupIntfsRules(pid, intfs, dstTag, dstType, allow = false, destroy = false, destroyDstCache = true) {
  if (_.isEmpty(intfs)) {
    return;
  }

  const NetworkProfile = require('../net2/NetworkProfile.js');
  for (let index = 0; index < intfs.length; index++) {
    NetworkProfile.ensureCreateEnforcementEnv(intfs[index]);

    try {
      log.info(destroy ? 'Destroying' : 'Creating', 'block environment for', pid || "null", dstTag,
        destroy && destroyDstCache ? "and ipset" : "");

      const dstSet = dstTag ? getDstSet(dstTag) : null;
      // use same port set on both ip4 & ip6 rules
      const dstSet6 = dstTag ? (dstType == 'bitmap:port' ? dstSet : getDstSet6(dstTag)) : null;

      if (!destroy) {
        if (dstSet) {
          await Ipset.create(dstSet, dstType);
          if (dstType != 'bitmap:port')
          await Ipset.create(dstSet6, dstType, false)
        }
      }

      const filterChain = allow ? 'FW_WHITELIST' : 'FW_BLOCK'
      const filterDest = allow ? 'RETURN' : 'FW_DROP'
      const natChain = allow ? 'FW_NAT_WHITELIST' : 'FW_NAT_BLOCK'
      const natDest = allow ? 'RETURN' : 'FW_NAT_HOLE'

      const comment = `"Firewalla Policy ${pid}"`
      const outRule     = new Rule().chn(filterChain).jmp(filterDest).comment(comment)
      const outRule6    = new Rule().chn(filterChain).jmp(filterDest).fam(6).comment(comment)
      const natOutRule  = new Rule('nat').chn(natChain).jmp(natDest).comment(comment)
      const natOutRule6 = new Rule('nat').chn(natChain).jmp(natDest).fam(6).comment(comment)

      if (dstSet) {
        outRule.mth(dstSet, 'dst');
        outRule6.mth(dstSet6, 'dst');
        natOutRule.mth(dstSet, 'dst');
        natOutRule6.mth(dstSet6, 'dst');
      }

      const inRule     = new Rule().chn(filterChain).jmp(filterDest).comment(comment)
      const inRule6    = new Rule().chn(filterChain).jmp(filterDest).fam(6).comment(comment)
      const natInRule  = new Rule('nat').chn(natChain).jmp(natDest).comment(comment)
      const natInRule6 = new Rule('nat').chn(natChain).jmp(natDest).fam(6).comment(comment)

      if (dstSet) {
        inRule.mth(dstSet, 'dst');
        inRule6.mth(dstSet6, 'dst');
        natInRule.mth(dstSet, 'dst');
        natInRule6.mth(dstSet6, 'dst');
      }

      const ipset = require('../net2/NetworkProfile.js').getNetIpsetName(intfs[index]);
      outRule.mth(ipset, 'src,src')
      outRule6.mth(`${ipset}6`, 'src,src')
      natOutRule.mth(ipset, 'src,src')
      natOutRule6.mth(`${ipset}6`, 'src,src')

      inRule.mth(ipset, 'dst,dst')
      inRule6.mth(`${ipset}6`, 'dst,dst')
      natInRule.mth(ipset, 'dst,dst')
      natInRule6.mth(`${ipset}6`, 'dst,dst')

      const op = destroy ? '-D' : '-I'
      await exec(outRule.toCmd(op))
      await exec(outRule6.toCmd(op))
      await exec(natOutRule.toCmd(op))
      await exec(natOutRule6.toCmd(op))
      await exec(inRule.toCmd(op))
      await exec(inRule6.toCmd(op))
      await exec(natInRule.toCmd(op))
      await exec(natInRule6.toCmd(op))

      if (destroy) {
        if (destroyDstCache) {
          if (dstSet) {
            await Ipset.destroy(dstSet)
            if (dstType != 'bitmap:port')
              await Ipset.destroy(dstSet6)
          }
        }
      }

      log.info('Finish', destroy ? 'destroying' : 'creating', 'block environment for', pid || "null", dstTag);

    } catch(err) {
      log.error('Error when setup intf blocking env', err);
    }
  }
}

async function addMacToSet(macAddresses, ipset = null, whitelist = false) {
  ipset = ipset || (whitelist ? 'whitelist_mac_set' : 'blocked_mac_set');

  for (const mac of macAddresses || []) {
    await Ipset.add(ipset, mac);
  }
}

async function delMacFromSet(macAddresses, ipset = null, whitelist = false) {
  ipset = ipset || (whitelist ? 'whitelist_mac_set' : 'blocked_mac_set');

  for (const mac of macAddresses || []) {
    await Ipset.del(ipset, mac);
  }
}

function blockPublicPort(localIPAddress, localPort, protocol, ipset) {
  ipset = ipset || "blocked_ip_port_set";
  log.info("Blocking public port:", localIPAddress, localPort, protocol, ipset);
  protocol = protocol || "tcp";

  const entry = util.format("%s,%s:%s", localIPAddress, protocol, localPort);

  if(!iptool.isV4Format(localIPAddress)) {
    ipset = ipset + '6'
  }

  return Ipset.add(ipset, entry)
}

function unblockPublicPort(localIPAddress, localPort, protocol, ipset) {
  ipset = ipset || "blocked_ip_port_set";
  log.info("Unblocking public port:", localIPAddress, localPort, protocol);
  protocol = protocol || "tcp";

  let entry = util.format("%s,%s:%s", localIPAddress, protocol, localPort);

  if(!iptool.isV4Format(localIPAddress)) {
    ipset = ipset + '6'
  }

  return Ipset.del(ipset, entry)
}

async function createMatchingSet(id, type, af = 4) {
  if (!id || !type)
    return null;
  let name = `c_${id}`;
  await Ipset.create(name, type, af == 4).catch((err) => {
    log.error(`Failed to create ipset ${name}`, err.message);
    name = null;
  });
  return name;
}

async function addToMatchingSet(id, value) {
  if (!id || !value)
    return;
  const name = `c_${id}`;
  await Ipset.add(name, value).catch((err) => {
    log.error(`Failed to add ${value} to ipset ${name}`, err.message);
  });
}

async function destroyMatchingSet(id) {
  if (!id)
    return;
  const name = `c_${id}`;
  await Ipset.destroy(name).catch((err) => {
    log.error(`Failed to destroy ipset ${name}`, err.message);
  });
}

async function manipulateFiveTupleRule(action, srcMatchingSet, srcSpec, sport, dstMatchingSet, dstSpec, dport, proto, target, chain, table, af = 4) {
  // sport and dport can be range string, e.g., 10000-20000
  const rule = new Rule(table).fam(af).chn(chain);
  if (srcMatchingSet)
    rule.mth(srcMatchingSet, srcSpec, "set");
  if (sport)
    rule.mth(sport, null, "sport");
  if (dstMatchingSet)
    rule.mth(dstMatchingSet, dstSpec, "set");
  if (dport)
    rule.mth(dport, null, "dport");
  if (proto)
    rule.pro(proto);
  rule.jmp(target);
  await exec(rule.toCmd(action));
}


module.exports = {
  setupBlockChain:setupBlockChain,
  block: block,
  unblock: unblock,
  setupCategoryEnv: setupCategoryEnv,
  setupRules: setupRules,
  addMacToSet: addMacToSet,
  delMacFromSet: delMacFromSet,
  blockPublicPort:blockPublicPort,
  unblockPublicPort: unblockPublicPort,
  getDstSet: getDstSet,
  getDstSet6: getDstSet6,
  getMacSet: getMacSet,
  existsBlockingEnv: existsBlockingEnv,
  setupGlobalWhitelist: setupGlobalWhitelist,
  setupInterfaceWhitelist: setupInterfaceWhitelist,
  setupTagWhitelist: setupTagWhitelist,
  setupTagRules: setupTagRules,
<<<<<<< HEAD
  setupIntfsRules: setupIntfsRules
=======
  createMatchingSet: createMatchingSet,
  addToMatchingSet: addToMatchingSet,
  destroyMatchingSet: destroyMatchingSet,
  manipulateFiveTupleRule: manipulateFiveTupleRule
>>>>>>> 28c6778f
}<|MERGE_RESOLUTION|>--- conflicted
+++ resolved
@@ -591,12 +591,9 @@
   setupInterfaceWhitelist: setupInterfaceWhitelist,
   setupTagWhitelist: setupTagWhitelist,
   setupTagRules: setupTagRules,
-<<<<<<< HEAD
-  setupIntfsRules: setupIntfsRules
-=======
+  setupIntfsRules: setupIntfsRules,
   createMatchingSet: createMatchingSet,
   addToMatchingSet: addToMatchingSet,
   destroyMatchingSet: destroyMatchingSet,
   manipulateFiveTupleRule: manipulateFiveTupleRule
->>>>>>> 28c6778f
 }