--- conflicted
+++ resolved
@@ -165,11 +165,7 @@
 sudo iptables -w -F FW_FIREWALL
 sudo iptables -w -C FW_FORWARD -j FW_FIREWALL &>/dev/null || sudo iptables -w -A FW_FORWARD -j FW_FIREWALL
 # 90 percent to bypass firewall if the packet belongs to a previously accepted flow
-<<<<<<< HEAD
 sudo iptables -w -A FW_FIREWALL -m connmark --mark 0x80000000/0x80000000 -m statistic --mode random --probability $FW_PROBABILITY -j ACCEPT
-=======
-sudo iptables -w -A FW_FIREWALL -m connmark --mark 0x80000000/0x80000000 -m statistic --mode random --probability 0.98 -j ACCEPT
->>>>>>> 629e9658
 sudo iptables -w -A FW_FIREWALL -j CONNMARK --set-xmark 0x00000000/0x80000000
 # device block/allow chains
 sudo iptables -w -N FW_FIREWALL_DEV_ALLOW &> /dev/null
@@ -494,11 +490,7 @@
   sudo ip6tables -w -F FW_FIREWALL
   sudo ip6tables -w -C FW_FORWARD -j FW_FIREWALL &>/dev/null || sudo ip6tables -w -A FW_FORWARD -j FW_FIREWALL
   # 90 percent to bypass firewall if the packet belongs to a previously accepted flow
-<<<<<<< HEAD
   sudo ip6tables -w -A FW_FIREWALL -m connmark --mark 0x80000000/0x80000000 -m statistic --mode random --probability $FW_PROBABILITY -j ACCEPT
-=======
-  sudo ip6tables -w -A FW_FIREWALL -m connmark --mark 0x80000000/0x80000000 -m statistic --mode random --probability 0.98 -j ACCEPT
->>>>>>> 629e9658
   sudo ip6tables -w -A FW_FIREWALL -j CONNMARK --set-xmark 0x00000000/0x80000000
   # device block/allow chains
   sudo ip6tables -w -N FW_FIREWALL_DEV_ALLOW &> /dev/null
