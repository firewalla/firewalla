--- conflicted
+++ resolved
@@ -16,14 +16,11 @@
 sudo ipset create blocked_ip_port_set hash:ip,port family inet hashsize 128 maxelem 65536 &>/dev/null
 sudo ipset create blocked_mac_set hash:mac &>/dev/null
 sudo ipset create trusted_ip_set hash:ip family inet hashsize 128 maxelem 65536 &> /dev/null
-<<<<<<< HEAD
 sudo ipset create devicedns_mac_set hash:mac &>/dev/null
-=======
 sudo ipset create whitelist_ip_set hash:ip family inet hashsize 128 maxelem 65536 &> /dev/null
 sudo ipset create whitelist_domain_set hash:ip family inet hashsize 128 maxelem 65536 &> /dev/null
 sudo ipset create whitelist_ip_port_set hash:ip,port family inet hashsize 128 maxelem 65535 &>/dev/null
 sudo ipset create whitelist_mac_set hash:mac &>/dev/null
->>>>>>> d20c0c82
 
 # This is to ensure all ipsets are empty when initializing
 sudo ipset flush blocked_ip_set
@@ -31,14 +28,11 @@
 sudo ipset flush blocked_ip_port_set
 sudo ipset flush blocked_mac_set
 sudo ipset flush trusted_ip_set
-<<<<<<< HEAD
 sudo ipset flush devicedns_mac_set
-=======
 sudo ipset flush whitelist_ip_set
 sudo ipset flush whitelist_domain_set
 sudo ipset flush whitelist_ip_port_set
 sudo ipset flush whitelist_mac_set
->>>>>>> d20c0c82
 
 sudo ipset add -! blocked_ip_set $BLACK_HOLE_IP
 sudo ipset add -! blocked_ip_set $BLUE_HOLE_IP
