#!/bin/bash

if [[ -e /.dockerenv ]]; then
    #Disable iptables in docker
    /home/pi/firewalla/scripts/flush_iptables.sh
    exit
fi

: ${FIREWALLA_HOME:=/home/pi/firewalla}

source ${FIREWALLA_HOME}/platform/platform.sh

BLACK_HOLE_IP="0.0.0.0"
BLUE_HOLE_IP="198.51.100.100"

: ${FW_PROBABILITY:=0.9}

sudo which ipset &>/dev/null || sudo apt-get install -y ipset

# bidirection
sudo ipset create block_ip_set hash:ip family inet hashsize 16384 maxelem 65536 &>/dev/null
sudo ipset create block_domain_set hash:ip family inet hashsize 16384 maxelem 65536 &>/dev/null
sudo ipset create block_net_set hash:net family inet hashsize 4096 maxelem 65536 &>/dev/null
# inbound
sudo ipset create block_ib_ip_set hash:ip family inet hashsize 16384 maxelem 65536 &>/dev/null
sudo ipset create block_ib_domain_set hash:ip family inet hashsize 16384 maxelem 65536 &>/dev/null
sudo ipset create block_ib_net_set hash:net family inet hashsize 4096 maxelem 65536 &>/dev/null
# outbound
sudo ipset create block_ob_ip_set hash:ip family inet hashsize 16384 maxelem 65536 &>/dev/null
sudo ipset create block_ob_domain_set hash:ip family inet hashsize 16384 maxelem 65536 &>/dev/null
sudo ipset create block_ob_net_set hash:net family inet hashsize 4096 maxelem 65536 &>/dev/null

# bidirection
sudo ipset create allow_ip_set hash:ip family inet hashsize 16384 maxelem 65536 &> /dev/null
sudo ipset create allow_domain_set hash:ip family inet hashsize 16384 maxelem 65536 &> /dev/null
sudo ipset create allow_net_set hash:net family inet hashsize 4096 maxelem 65536 &> /dev/null
# inbound
sudo ipset create allow_ib_ip_set hash:ip family inet hashsize 16384 maxelem 65536 &> /dev/null
sudo ipset create allow_ib_domain_set hash:ip family inet hashsize 16384 maxelem 65536 &> /dev/null
sudo ipset create allow_ib_net_set hash:net family inet hashsize 4096 maxelem 65536 &> /dev/null
# outbound
sudo ipset create allow_ob_ip_set hash:ip family inet hashsize 16384 maxelem 65536 &> /dev/null
sudo ipset create allow_ob_domain_set hash:ip family inet hashsize 16384 maxelem 65536 &> /dev/null
sudo ipset create allow_ob_net_set hash:net family inet hashsize 4096 maxelem 65536 &> /dev/null

sudo ipset create acl_off_mac_set hash:mac &>/dev/null
sudo ipset create acl_off_set list:set &>/dev/null
sudo ipset create monitored_ip_set hash:ip family inet hashsize 128 maxelem 65536 &> /dev/null
sudo ipset create no_dns_caching_mac_set hash:mac &>/dev/null
sudo ipset create no_dns_caching_set list:set &>/dev/null
sudo ipset create monitored_net_set list:set &>/dev/null

sudo ipset create qos_off_mac_set hash:mac &>/dev/null
sudo ipset create qos_off_set list:set &>/dev/null


# This is to ensure all ipsets are empty when initializing
sudo ipset flush block_ip_set
sudo ipset flush block_domain_set
sudo ipset flush block_net_set
sudo ipset flush block_ib_ip_set
sudo ipset flush block_ib_domain_set
sudo ipset flush block_ib_net_set
sudo ipset flush block_ob_ip_set
sudo ipset flush block_ob_domain_set
sudo ipset flush block_ob_net_set
sudo ipset flush allow_ip_set
sudo ipset flush allow_domain_set
sudo ipset flush allow_net_set
sudo ipset flush allow_ib_ip_set
sudo ipset flush allow_ib_domain_set
sudo ipset flush allow_ib_net_set
sudo ipset flush allow_ob_ip_set
sudo ipset flush allow_ob_domain_set
sudo ipset flush allow_ob_net_set

sudo ipset flush acl_off_mac_set
sudo ipset flush acl_off_set
sudo ipset add -! acl_off_set acl_off_mac_set

sudo ipset flush monitored_ip_set

sudo ipset flush no_dns_caching_mac_set
sudo ipset flush no_dns_caching_set
sudo ipset add -! no_dns_caching_set no_dns_caching_mac_set
sudo ipset flush monitored_net_set

sudo ipset flush qos_off_mac_set
sudo ipset flush qos_off_set
sudo ipset add -! qos_off_set qos_off_mac_set

sudo ipset add -! block_ip_set $BLUE_HOLE_IP

if [[ $(uname -m) != "x86_64" ]]; then
  sudo iptables -w -F FORWARD
  sudo iptables -w -t nat -F PREROUTING
  sudo ip6tables -w -F FORWARD
  sudo ip6tables -w -t nat -F PREROUTING
fi

# ifb module is for QoS
sudo modprobe ifb &> /dev/null || true

# destroy chains in previous version, these should be removed in next release
sudo iptables -w -F FW_BLOCK &>/dev/null && sudo iptables -w -X FW_BLOCK
sudo iptables -w -t nat -F FW_NAT_BLOCK &>/dev/null && sudo iptables -w -t nat -X FW_NAT_BLOCK
sudo iptables -w -F FW_WHITELIST_PREROUTE &>/dev/null && sudo iptables -w -X FW_WHITELIST_PREROUTE
sudo iptables -w -F FW_WHITELIST &>/dev/null && sudo iptables -w -X FW_WHITELIST
sudo iptables -w -t nat -F FW_NAT_WHITELIST_PREROUTE &>/dev/null && sudo iptables -w -t nat -X FW_NAT_WHITELIST_PREROUTE
sudo iptables -w -t nat -F FW_NAT_WHITELIST &>/dev/null && sudo iptables -w -t nat -X FW_NAT_WHITELIST
sudo ip6tables -w -F FW_BLOCK &>/dev/null && sudo ip6tables -w -X FW_BLOCK
sudo ip6tables -w -t nat -F FW_NAT_BLOCK &>/dev/null && sudo ip6tables -w -t nat -X FW_NAT_BLOCK
sudo ip6tables -w -F FW_WHITELIST_PREROUTE &>/dev/null && sudo ip6tables -w -X FW_WHITELIST_PREROUTE
sudo ip6tables -w -F FW_WHITELIST &>/dev/null && sudo ip6tables -w -X FW_WHITELIST
sudo ip6tables -w -t nat -F FW_NAT_WHITELIST_PREROUTE &>/dev/null && sudo ip6tables -w -t nat -X FW_NAT_WHITELIST_PREROUTE
sudo ip6tables -w -t nat -F FW_NAT_WHITELIST &>/dev/null && sudo ip6tables -w -t nat -X FW_NAT_WHITELIST


rules_to_remove=`ip rule list | grep -v -e "^501:" | grep -v -e "^1001:" | grep -v -e "^2001:" | grep -v -e "^3000:" | grep -v -e "^3001:" | grep -v -e "^4001:" | grep -v -e "^5001:" | grep -v -e "^5002:" | grep -v -e "^6001:" | grep -v -e "^7001:" | grep -v -e "^8001:" | grep -v -e "^9001:" | grep -v -e "^10001:" | cut -d: -f2-`;
while IFS= read -r line; do
  sudo ip rule del $line
done <<< "$rules_to_remove"
sudo ip rule add pref 0 from all lookup local
sudo ip rule add pref 32766 from all lookup main
sudo ip rule add pref 32767 from all lookup default

sudo iptables -w -N FW_FORWARD &>/dev/null

sudo iptables -w -C FORWARD -j FW_FORWARD &>/dev/null || sudo iptables -w -A FORWARD -j FW_FORWARD

# INPUT chain protection
sudo iptables -w -N FW_INPUT_ACCEPT &> /dev/null
sudo iptables -w -F FW_INPUT_ACCEPT
sudo iptables -w -C INPUT -j FW_INPUT_ACCEPT &>/dev/null || sudo iptables -w -A INPUT -j FW_INPUT_ACCEPT
sudo iptables -w -A FW_INPUT_ACCEPT -p tcp -m multiport --dports 22 -j ACCEPT

sudo iptables -w -N FW_INPUT_DROP &> /dev/null
sudo iptables -w -F FW_INPUT_DROP
sudo iptables -w -C INPUT -j FW_INPUT_DROP &>/dev/null || sudo iptables -w -A INPUT -j FW_INPUT_DROP

# multi protocol block chain
sudo iptables -w -N FW_DROP &>/dev/null
sudo iptables -w -F FW_DROP
# do not apply ACL enforcement for outbound connections of acl off devices/networks
sudo iptables -w -A FW_DROP -m set --match-set acl_off_set src,src -m set ! --match-set monitored_net_set dst,dst -m conntrack --ctdir ORIGINAL -j RETURN
sudo iptables -w -A FW_DROP -m set --match-set acl_off_set dst,dst -m set ! --match-set monitored_net_set src,src -m conntrack --ctdir REPLY -j RETURN
sudo iptables -w -A FW_DROP -p tcp -j REJECT
sudo iptables -w -A FW_DROP -j DROP

# add FW_ACCEPT to the end of FORWARD chain
sudo iptables -w -N FW_ACCEPT &>/dev/null
sudo iptables -w -F FW_ACCEPT
sudo iptables -w -A FW_ACCEPT -j CONNMARK --set-xmark 0x80000000/0x80000000
sudo iptables -w -A FW_ACCEPT -j ACCEPT
sudo iptables -w -C FORWARD -j FW_ACCEPT &>/dev/null || sudo iptables -w -A FORWARD -j FW_ACCEPT

# initialize vpn client kill switch chain
sudo iptables -w -N FW_VPN_CLIENT &>/dev/null
sudo iptables -w -F FW_VPN_CLIENT
sudo iptable -w -C FW_FORWARD -j FW_VPN_CLIENT &> /dev/null || sudo iptables -w -A FW_FORWARD -j FW_VPN_CLIENT


# initialize firewall chain
sudo iptables -w -N FW_FIREWALL &> /dev/null
sudo iptables -w -F FW_FIREWALL
sudo iptables -w -C FW_FORWARD -j FW_FIREWALL &>/dev/null || sudo iptables -w -A FW_FORWARD -j FW_FIREWALL
# 90 percent to bypass firewall if the packet belongs to a previously accepted flow
sudo iptables -w -A FW_FIREWALL -m connmark --mark 0x80000000/0x80000000 -m statistic --mode random --probability $FW_PROBABILITY -j ACCEPT
sudo iptables -w -A FW_FIREWALL -j CONNMARK --set-xmark 0x00000000/0x80000000
# device block/allow chains
sudo iptables -w -N FW_FIREWALL_DEV_ALLOW &> /dev/null
sudo iptables -w -F FW_FIREWALL_DEV_ALLOW
sudo iptables -w -A FW_FIREWALL -j FW_FIREWALL_DEV_ALLOW
sudo iptables -w -N FW_FIREWALL_DEV_BLOCK &> /dev/null
sudo iptables -w -F FW_FIREWALL_DEV_BLOCK
sudo iptables -w -A FW_FIREWALL -j FW_FIREWALL_DEV_BLOCK
# device group block/allow chains
sudo iptables -w -N FW_FIREWALL_DEV_G_ALLOW &> /dev/null
sudo iptables -w -F FW_FIREWALL_DEV_G_ALLOW
sudo iptables -w -A FW_FIREWALL -j FW_FIREWALL_DEV_G_ALLOW
sudo iptables -w -N FW_FIREWALL_DEV_G_BLOCK &> /dev/null
sudo iptables -w -F FW_FIREWALL_DEV_G_BLOCK
sudo iptables -w -A FW_FIREWALL -j FW_FIREWALL_DEV_G_BLOCK
# network block/allow chains
sudo iptables -w -N FW_FIREWALL_NET_ALLOW &> /dev/null
sudo iptables -w -F FW_FIREWALL_NET_ALLOW
sudo iptables -w -A FW_FIREWALL -j FW_FIREWALL_NET_ALLOW
sudo iptables -w -N FW_FIREWALL_NET_BLOCK &> /dev/null
sudo iptables -w -F FW_FIREWALL_NET_BLOCK
sudo iptables -w -A FW_FIREWALL -j FW_FIREWALL_NET_BLOCK
# network group block/allow chains
sudo iptables -w -N FW_FIREWALL_NET_G_ALLOW &> /dev/null
sudo iptables -w -F FW_FIREWALL_NET_G_ALLOW
sudo iptables -w -A FW_FIREWALL -j FW_FIREWALL_NET_G_ALLOW
sudo iptables -w -N FW_FIREWALL_NET_G_BLOCK &> /dev/null
sudo iptables -w -F FW_FIREWALL_NET_G_BLOCK
sudo iptables -w -A FW_FIREWALL -j FW_FIREWALL_NET_G_BLOCK
# global block/allow chains
sudo iptables -w -N FW_FIREWALL_GLOBAL_ALLOW &> /dev/null
sudo iptables -w -F FW_FIREWALL_GLOBAL_ALLOW
sudo iptables -w -A FW_FIREWALL -j FW_FIREWALL_GLOBAL_ALLOW
sudo iptables -w -N FW_FIREWALL_GLOBAL_BLOCK &> /dev/null
sudo iptables -w -F FW_FIREWALL_GLOBAL_BLOCK
sudo iptables -w -A FW_FIREWALL -j FW_FIREWALL_GLOBAL_BLOCK

# bidirection
sudo iptables -w -A FW_FIREWALL_GLOBAL_ALLOW -m set --match-set allow_ip_set src -j FW_ACCEPT
sudo iptables -w -A FW_FIREWALL_GLOBAL_ALLOW -m set --match-set allow_ip_set dst -j FW_ACCEPT
sudo iptables -w -A FW_FIREWALL_GLOBAL_ALLOW -m set --match-set allow_domain_set src -j FW_ACCEPT
sudo iptables -w -A FW_FIREWALL_GLOBAL_ALLOW -m set --match-set allow_domain_set dst -j FW_ACCEPT
sudo iptables -w -A FW_FIREWALL_GLOBAL_ALLOW -m set --match-set allow_net_set src -j FW_ACCEPT
sudo iptables -w -A FW_FIREWALL_GLOBAL_ALLOW -m set --match-set allow_net_set dst -j FW_ACCEPT
# inbound
sudo iptables -w -A FW_FIREWALL_GLOBAL_ALLOW -m set --match-set allow_ib_ip_set src -m conntrack --ctdir ORIGINAL -j FW_ACCEPT
sudo iptables -w -A FW_FIREWALL_GLOBAL_ALLOW -m set --match-set allow_ib_ip_set dst -m conntrack --ctdir REPLY -j FW_ACCEPT
sudo iptables -w -A FW_FIREWALL_GLOBAL_ALLOW -m set --match-set allow_ib_domain_set src -m conntrack --ctdir ORIGINAL -j FW_ACCEPT
sudo iptables -w -A FW_FIREWALL_GLOBAL_ALLOW -m set --match-set allow_ib_domain_set dst -m conntrack --ctdir REPLY -j FW_ACCEPT
sudo iptables -w -A FW_FIREWALL_GLOBAL_ALLOW -m set --match-set allow_ib_net_set src -m conntrack --ctdir ORIGINAL -j FW_ACCEPT
sudo iptables -w -A FW_FIREWALL_GLOBAL_ALLOW -m set --match-set allow_ib_net_set dst -m conntrack --ctdir REPLY -j FW_ACCEPT
# outbound
sudo iptables -w -A FW_FIREWALL_GLOBAL_ALLOW -m set --match-set allow_ob_ip_set src -m conntrack --ctdir REPLY -j FW_ACCEPT
sudo iptables -w -A FW_FIREWALL_GLOBAL_ALLOW -m set --match-set allow_ob_ip_set dst -m conntrack --ctdir ORIGINAL -j FW_ACCEPT
sudo iptables -w -A FW_FIREWALL_GLOBAL_ALLOW -m set --match-set allow_ob_domain_set src -m conntrack --ctdir REPLY -j FW_ACCEPT
sudo iptables -w -A FW_FIREWALL_GLOBAL_ALLOW -m set --match-set allow_ob_domain_set dst -m conntrack --ctdir ORIGINAL -j FW_ACCEPT
sudo iptables -w -A FW_FIREWALL_GLOBAL_ALLOW -m set --match-set allow_ob_net_set src -m conntrack --ctdir REPLY -j FW_ACCEPT
sudo iptables -w -A FW_FIREWALL_GLOBAL_ALLOW -m set --match-set allow_ob_net_set dst -m conntrack --ctdir ORIGINAL -j FW_ACCEPT

# bidirection
sudo iptables -w -A FW_FIREWALL_GLOBAL_BLOCK -m set --match-set block_ip_set src -j FW_DROP
sudo iptables -w -A FW_FIREWALL_GLOBAL_BLOCK -m set --match-set block_ip_set dst -j FW_DROP
sudo iptables -w -A FW_FIREWALL_GLOBAL_BLOCK -m set --match-set block_domain_set src -j FW_DROP
sudo iptables -w -A FW_FIREWALL_GLOBAL_BLOCK -m set --match-set block_domain_set dst -j FW_DROP
sudo iptables -w -A FW_FIREWALL_GLOBAL_BLOCK -m set --match-set block_net_set src -j FW_DROP
sudo iptables -w -A FW_FIREWALL_GLOBAL_BLOCK -m set --match-set block_net_set dst -j FW_DROP
# inbound
sudo iptables -w -A FW_FIREWALL_GLOBAL_BLOCK -m set --match-set block_ib_ip_set src -m conntrack --ctdir ORIGINAL -j FW_DROP
sudo iptables -w -A FW_FIREWALL_GLOBAL_BLOCK -m set --match-set block_ib_ip_set dst -m conntrack --ctdir REPLY -j FW_DROP
sudo iptables -w -A FW_FIREWALL_GLOBAL_BLOCK -m set --match-set block_ib_domain_set src -m conntrack --ctdir ORIGINAL -j FW_DROP
sudo iptables -w -A FW_FIREWALL_GLOBAL_BLOCK -m set --match-set block_ib_domain_set dst -m conntrack --ctdir REPLY -j FW_DROP
sudo iptables -w -A FW_FIREWALL_GLOBAL_BLOCK -m set --match-set block_ib_net_set src -m conntrack --ctdir ORIGINAL -j FW_DROP
sudo iptables -w -A FW_FIREWALL_GLOBAL_BLOCK -m set --match-set block_ib_net_set dst -m conntrack --ctdir REPLY -j FW_DROP
# outbound
sudo iptables -w -A FW_FIREWALL_GLOBAL_BLOCK -m set --match-set block_ob_ip_set src -m conntrack --ctdir REPLY -j FW_DROP
sudo iptables -w -A FW_FIREWALL_GLOBAL_BLOCK -m set --match-set block_ob_ip_set dst -m conntrack --ctdir ORIGINAL -j FW_DROP
sudo iptables -w -A FW_FIREWALL_GLOBAL_BLOCK -m set --match-set block_ob_domain_set src -m conntrack --ctdir REPLY -j FW_DROP
sudo iptables -w -A FW_FIREWALL_GLOBAL_BLOCK -m set --match-set block_ob_domain_set dst -m conntrack --ctdir ORIGINAL -j FW_DROP
sudo iptables -w -A FW_FIREWALL_GLOBAL_BLOCK -m set --match-set block_ob_net_set src -m conntrack --ctdir REPLY -j FW_DROP
sudo iptables -w -A FW_FIREWALL_GLOBAL_BLOCK -m set --match-set block_ob_net_set dst -m conntrack --ctdir ORIGINAL -j FW_DROP

sudo iptables -w -t nat -N FW_PREROUTING &> /dev/null

sudo iptables -w -t nat -C PREROUTING -j FW_PREROUTING &>/dev/null || sudo iptables -w -t nat -A PREROUTING -j FW_PREROUTING

sudo iptables -w -t nat -N FW_POSTROUTING &> /dev/null

sudo iptables -w -t nat -C POSTROUTING -j FW_POSTROUTING &>/dev/null || sudo iptables -w -t nat -A POSTROUTING -j FW_POSTROUTING

# nat POSTROUTING port forward hairpin chain
sudo iptables -w -t nat -N FW_POSTROUTING_PORT_FORWARD &> /dev/null
sudo iptables -w -t nat -F FW_POSTROUTING_PORT_FORWARD
sudo iptables -w -t nat -C FW_POSTROUTING -m conntrack --ctstate DNAT -j FW_POSTROUTING_PORT_FORWARD &> /dev/null || sudo iptables -w -t nat -A FW_POSTROUTING -m conntrack --ctstate DNAT -j FW_POSTROUTING_PORT_FORWARD
sudo iptables -w -t nat -N FW_POSTROUTING_HAIRPIN &> /dev/null
sudo iptables -w -t nat -F FW_POSTROUTING_HAIRPIN
# create POSTROUTING dmz host chain and add it to the end of port forward chain
sudo iptables -w -t nat -N FW_POSTROUTING_DMZ_HOST &> /dev/null
sudo iptables -w -t nat -F FW_POSTROUTING_DMZ_HOST
sudo iptables -w -t nat -A FW_POSTROUTING_PORT_FORWARD -j FW_POSTROUTING_DMZ_HOST

# nat blackhole 8888
sudo iptables -w -t nat -N FW_NAT_HOLE &>/dev/null
sudo iptables -w -t nat -F FW_NAT_HOLE
sudo iptables -w -t nat -A FW_NAT_HOLE -p tcp -j REDIRECT --to-ports 8888
sudo iptables -w -t nat -A FW_NAT_HOLE -p udp -j REDIRECT --to-ports 8888
sudo iptables -w -t nat -A FW_NAT_HOLE -j RETURN


# a special chain mainly for red/blue to redirect VPN connection on overlay IP to primary IP if two subnets are the same
sudo iptables -w -t nat -N FW_PREROUTING_VPN_OVERLAY &> /dev/null
sudo iptables -w -t nat -F FW_PREROUTING_VPN_OVERLAY
sudo iptables -w -t nat -C FW_PREROUTING -j FW_PREROUTING_VPN_OVERLAY &>/dev/null || sudo iptables -w -t nat -A FW_PREROUTING -j FW_PREROUTING_VPN_OVERLAY

# DNAT related chain comes first
# create port forward chain in PREROUTING, this is used in ipv4 only
sudo iptables -w -t nat -N FW_PREROUTING_EXT_IP &> /dev/null
sudo iptables -w -t nat -F FW_PREROUTING_EXT_IP
sudo iptables -w -t nat -C FW_PREROUTING -j FW_PREROUTING_EXT_IP &>/dev/null || sudo iptables -w -t nat -A FW_PREROUTING -j FW_PREROUTING_EXT_IP
sudo iptables -w -t nat -N FW_PREROUTING_PORT_FORWARD &> /dev/null
sudo iptables -w -t nat -F FW_PREROUTING_PORT_FORWARD
# create dmz host chain, this is used in ipv4 only
sudo iptables -w -t nat -N FW_PREROUTING_DMZ_HOST &> /dev/null
sudo iptables -w -t nat -F FW_PREROUTING_DMZ_HOST
sudo iptables -w -t nat -A FW_PREROUTING_DMZ_HOST -p tcp -m multiport --dports 22,53,8853,8837,8833,8834,8835 -j ACCEPT
sudo iptables -w -t nat -A FW_PREROUTING_DMZ_HOST -p udp -m multiport --dports 53,8853 -j ACCEPT
# add dmz host chain to the end of port forward chain
sudo iptables -w -t nat -A FW_PREROUTING_PORT_FORWARD -j FW_PREROUTING_DMZ_HOST
# create vpn client dns redirect chain in FW_PREROUTING
sudo iptables -w -t nat -N FW_PREROUTING_DNS_VPN_CLIENT &> /dev/null
sudo iptables -w -t nat -F FW_PREROUTING_DNS_VPN_CLIENT
sudo iptables -w -t nat -C FW_PREROUTING -j FW_PREROUTING_DNS_VPN_CLIENT &>/dev/null || sudo iptables -w -t nat -A FW_PREROUTING -j FW_PREROUTING_DNS_VPN_CLIENT

# initialize nat dns fallback chain, which is traversed if acl is off
sudo iptables -w -t nat -N FW_PREROUTING_DNS_FALLBACK &> /dev/null
sudo iptables -w -t nat -F FW_PREROUTING_DNS_FALLBACK

# initialize nat bypass chain after port forward and vpn client
sudo iptables -w -t nat -N FW_NAT_BYPASS &> /dev/null
sudo iptables -w -t nat -F FW_NAT_BYPASS
sudo iptables -w -t nat -C FW_PREROUTING -j FW_NAT_BYPASS &>/dev/null || sudo iptables -w -t nat -A FW_PREROUTING -j FW_NAT_BYPASS
# jump to DNS_FALLBACK for acl off devices/networks
sudo iptables -w -t nat -A FW_NAT_BYPASS -m set --match-set acl_off_set src,src -j FW_PREROUTING_DNS_FALLBACK
# jump to DNS_FALLBACK for dns boost off devices/networks
sudo iptables -w -t nat -A FW_NAT_BYPASS -m set --match-set no_dns_caching_set src,src -j FW_PREROUTING_DNS_FALLBACK

# create regular dns redirect chain in FW_PREROUTING
sudo iptables -w -t nat -N FW_PREROUTING_DNS_VPN &> /dev/null
sudo iptables -w -t nat -F FW_PREROUTING_DNS_VPN
sudo iptables -w -t nat -C FW_PREROUTING -j FW_PREROUTING_DNS_VPN &>/dev/null || sudo iptables -w -t nat -A FW_PREROUTING -j FW_PREROUTING_DNS_VPN
sudo iptables -w -t nat -N FW_PREROUTING_DNS_DEFAULT &> /dev/null
sudo iptables -w -t nat -F FW_PREROUTING_DNS_DEFAULT
sudo iptables -w -t nat -C FW_PREROUTING -j FW_PREROUTING_DNS_DEFAULT &>/dev/null || sudo iptables -w -t nat -A FW_PREROUTING -j FW_PREROUTING_DNS_DEFAULT

# initialize nat firewall chain
sudo iptables -w -t nat -N FW_NAT_FIREWALL &> /dev/null
sudo iptables -w -t nat -F FW_NAT_FIREWALL
# sudo iptables -w -t nat -C FW_PREROUTING -j FW_NAT_FIREWALL &>/dev/null || sudo iptables -w -t nat -A FW_PREROUTING -j FW_NAT_FIREWALL
# # device block/allow chains
# sudo iptables -w -t nat -N FW_NAT_FIREWALL_DEV_ALLOW &> /dev/null
# sudo iptables -w -t nat -F FW_NAT_FIREWALL_DEV_ALLOW
# sudo iptables -w -t nat -A FW_NAT_FIREWALL -j FW_NAT_FIREWALL_DEV_ALLOW
# sudo iptables -w -t nat -N FW_NAT_FIREWALL_DEV_BLOCK &> /dev/null
# sudo iptables -w -t nat -F FW_NAT_FIREWALL_DEV_BLOCK
# sudo iptables -w -t nat -A FW_NAT_FIREWALL -j FW_NAT_FIREWALL_DEV_BLOCK
# # device group block/allow chains
# sudo iptables -w -t nat -N FW_NAT_FIREWALL_DEV_G_ALLOW &> /dev/null
# sudo iptables -w -t nat -F FW_NAT_FIREWALL_DEV_G_ALLOW
# sudo iptables -w -t nat -A FW_NAT_FIREWALL -j FW_NAT_FIREWALL_DEV_G_ALLOW
# sudo iptables -w -t nat -N FW_NAT_FIREWALL_DEV_G_BLOCK &> /dev/null
# sudo iptables -w -t nat -F FW_NAT_FIREWALL_DEV_G_BLOCK
# sudo iptables -w -t nat -A FW_NAT_FIREWALL -j FW_NAT_FIREWALL_DEV_G_BLOCK
# # network block/allow chains
# sudo iptables -w -t nat -N FW_NAT_FIREWALL_NET_ALLOW &> /dev/null
# sudo iptables -w -t nat -F FW_NAT_FIREWALL_NET_ALLOW
# sudo iptables -w -t nat -A FW_NAT_FIREWALL -j FW_NAT_FIREWALL_NET_ALLOW
# sudo iptables -w -t nat -N FW_NAT_FIREWALL_NET_BLOCK &> /dev/null
# sudo iptables -w -t nat -F FW_NAT_FIREWALL_NET_BLOCK
# sudo iptables -w -t nat -A FW_NAT_FIREWALL -j FW_NAT_FIREWALL_NET_BLOCK
# # network group block/allow chains
# sudo iptables -w -t nat -N FW_NAT_FIREWALL_NET_G_ALLOW &> /dev/null
# sudo iptables -w -t nat -F FW_NAT_FIREWALL_NET_G_ALLOW
# sudo iptables -w -t nat -A FW_NAT_FIREWALL -j FW_NAT_FIREWALL_NET_G_ALLOW
# sudo iptables -w -t nat -N FW_NAT_FIREWALL_NET_G_BLOCK &> /dev/null
# sudo iptables -w -t nat -F FW_NAT_FIREWALL_NET_G_BLOCK
# sudo iptables -w -t nat -A FW_NAT_FIREWALL -j FW_NAT_FIREWALL_NET_G_BLOCK
# # global block/allow chains
# sudo iptables -w -t nat -N FW_NAT_FIREWALL_GLOBAL_ALLOW &> /dev/null
# sudo iptables -w -t nat -F FW_NAT_FIREWALL_GLOBAL_ALLOW
# sudo iptables -w -t nat -A FW_NAT_FIREWALL -j FW_NAT_FIREWALL_GLOBAL_ALLOW
# sudo iptables -w -t nat -N FW_NAT_FIREWALL_GLOBAL_BLOCK &> /dev/null
# sudo iptables -w -t nat -F FW_NAT_FIREWALL_GLOBAL_BLOCK
# sudo iptables -w -t nat -A FW_NAT_FIREWALL -j FW_NAT_FIREWALL_GLOBAL_BLOCK

# # bidirection
# sudo iptables -w -t nat -A FW_NAT_FIREWALL_GLOBAL_ALLOW -m set --match-set allow_ip_set src -j ACCEPT
# sudo iptables -w -t nat -A FW_NAT_FIREWALL_GLOBAL_ALLOW -m set --match-set allow_ip_set dst -j ACCEPT
# sudo iptables -w -t nat -A FW_NAT_FIREWALL_GLOBAL_ALLOW -m set --match-set allow_domain_set src -j ACCEPT
# sudo iptables -w -t nat -A FW_NAT_FIREWALL_GLOBAL_ALLOW -m set --match-set allow_domain_set dst -j ACCEPT
# sudo iptables -w -t nat -A FW_NAT_FIREWALL_GLOBAL_ALLOW -m set --match-set allow_net_set src -j ACCEPT
# sudo iptables -w -t nat -A FW_NAT_FIREWALL_GLOBAL_ALLOW -m set --match-set allow_net_set dst -j ACCEPT
# # inbound
# sudo iptables -w -t nat -A FW_NAT_FIREWALL_GLOBAL_ALLOW -m set --match-set allow_ib_ip_set src -m conntrack --ctdir ORIGINAL -j ACCEPT
# sudo iptables -w -t nat -A FW_NAT_FIREWALL_GLOBAL_ALLOW -m set --match-set allow_ib_ip_set dst -m conntrack --ctdir REPLY -j ACCEPT
# sudo iptables -w -t nat -A FW_NAT_FIREWALL_GLOBAL_ALLOW -m set --match-set allow_ib_domain_set src -m conntrack --ctdir ORIGINAL -j ACCEPT
# sudo iptables -w -t nat -A FW_NAT_FIREWALL_GLOBAL_ALLOW -m set --match-set allow_ib_domain_set dst -m conntrack --ctdir REPLY -j ACCEPT
# sudo iptables -w -t nat -A FW_NAT_FIREWALL_GLOBAL_ALLOW -m set --match-set allow_ib_net_set src -m conntrack --ctdir ORIGINAL -j ACCEPT
# sudo iptables -w -t nat -A FW_NAT_FIREWALL_GLOBAL_ALLOW -m set --match-set allow_ib_net_set dst -m conntrack --ctdir REPLY -j ACCEPT
# # outbound
# sudo iptables -w -t nat -A FW_NAT_FIREWALL_GLOBAL_ALLOW -m set --match-set allow_ob_ip_set src -m conntrack --ctdir REPLY -j ACCEPT
# sudo iptables -w -t nat -A FW_NAT_FIREWALL_GLOBAL_ALLOW -m set --match-set allow_ob_ip_set dst -m conntrack --ctdir ORIGINAL -j ACCEPT
# sudo iptables -w -t nat -A FW_NAT_FIREWALL_GLOBAL_ALLOW -m set --match-set allow_ob_domain_set src -m conntrack --ctdir REPLY -j ACCEPT
# sudo iptables -w -t nat -A FW_NAT_FIREWALL_GLOBAL_ALLOW -m set --match-set allow_ob_domain_set dst -m conntrack --ctdir ORIGINAL -j ACCEPT
# sudo iptables -w -t nat -A FW_NAT_FIREWALL_GLOBAL_ALLOW -m set --match-set allow_ob_net_set src -m conntrack --ctdir REPLY -j ACCEPT
# sudo iptables -w -t nat -A FW_NAT_FIREWALL_GLOBAL_ALLOW -m set --match-set allow_ob_net_set dst -m conntrack --ctdir ORIGINAL -j ACCEPT

# # bidirection
# sudo iptables -w -t nat -A FW_NAT_FIREWALL_GLOBAL_BLOCK -m set --match-set block_ip_set src -j FW_NAT_HOLE
# sudo iptables -w -t nat -A FW_NAT_FIREWALL_GLOBAL_BLOCK -m set --match-set block_ip_set dst -j FW_NAT_HOLE
# sudo iptables -w -t nat -A FW_NAT_FIREWALL_GLOBAL_BLOCK -m set --match-set block_domain_set src -j FW_NAT_HOLE
# sudo iptables -w -t nat -A FW_NAT_FIREWALL_GLOBAL_BLOCK -m set --match-set block_domain_set dst -j FW_NAT_HOLE
# sudo iptables -w -t nat -A FW_NAT_FIREWALL_GLOBAL_BLOCK -m set --match-set block_net_set src -j FW_NAT_HOLE
# sudo iptables -w -t nat -A FW_NAT_FIREWALL_GLOBAL_BLOCK -m set --match-set block_net_set dst -j FW_NAT_HOLE
# # inbound
# sudo iptables -w -t nat -A FW_NAT_FIREWALL_GLOBAL_BLOCK -m set --match-set block_ib_ip_set src -m conntrack --ctdir ORIGINAL -j FW_NAT_HOLE
# sudo iptables -w -t nat -A FW_NAT_FIREWALL_GLOBAL_BLOCK -m set --match-set block_ib_ip_set dst -m conntrack --ctdir REPLY -j FW_NAT_HOLE
# sudo iptables -w -t nat -A FW_NAT_FIREWALL_GLOBAL_BLOCK -m set --match-set block_ib_domain_set src -m conntrack --ctdir ORIGINAL -j FW_NAT_HOLE
# sudo iptables -w -t nat -A FW_NAT_FIREWALL_GLOBAL_BLOCK -m set --match-set block_ib_domain_set dst -m conntrack --ctdir REPLY -j FW_NAT_HOLE
# sudo iptables -w -t nat -A FW_NAT_FIREWALL_GLOBAL_BLOCK -m set --match-set block_ib_net_set src -m conntrack --ctdir ORIGINAL -j FW_NAT_HOLE
# sudo iptables -w -t nat -A FW_NAT_FIREWALL_GLOBAL_BLOCK -m set --match-set block_ib_net_set dst -m conntrack --ctdir REPLY -j FW_NAT_HOLE
# # outbound
# sudo iptables -w -t nat -A FW_NAT_FIREWALL_GLOBAL_BLOCK -m set --match-set block_ob_ip_set src -m conntrack --ctdir REPLY -j FW_NAT_HOLE
# sudo iptables -w -t nat -A FW_NAT_FIREWALL_GLOBAL_BLOCK -m set --match-set block_ob_ip_set dst -m conntrack --ctdir ORIGINAL -j FW_NAT_HOLE
# sudo iptables -w -t nat -A FW_NAT_FIREWALL_GLOBAL_BLOCK -m set --match-set block_ob_domain_set src -m conntrack --ctdir REPLY -j FW_NAT_HOLE
# sudo iptables -w -t nat -A FW_NAT_FIREWALL_GLOBAL_BLOCK -m set --match-set block_ob_domain_set dst -m conntrack --ctdir ORIGINAL -j FW_NAT_HOLE
# sudo iptables -w -t nat -A FW_NAT_FIREWALL_GLOBAL_BLOCK -m set --match-set block_ob_net_set src -m conntrack --ctdir REPLY -j FW_NAT_HOLE
# sudo iptables -w -t nat -A FW_NAT_FIREWALL_GLOBAL_BLOCK -m set --match-set block_ob_net_set dst -m conntrack --ctdir ORIGINAL -j FW_NAT_HOLE

if [[ -e /.dockerenv ]]; then
  sudo iptables -w -C OUTPUT -j FW_BLOCK &>/dev/null || sudo iptables -w -A OUTPUT -j FW_BLOCK
fi

if [[ -e /sbin/ip6tables ]]; then
  # bidirection
  sudo ipset create block_ip_set6 hash:ip family inet6 hashsize 16384 maxelem 65536 &>/dev/null
  sudo ipset create block_domain_set6 hash:ip family inet6 hashsize 16384 maxelem 65536 &>/dev/null
  sudo ipset create block_net_set6 hash:net family inet6 hashsize 4096 maxelem 65536 &>/dev/null
  # inbound
  sudo ipset create block_ib_ip_set6 hash:ip family inet6 hashsize 16384 maxelem 65536 &>/dev/null
  sudo ipset create block_ib_domain_set6 hash:ip family inet6 hashsize 16384 maxelem 65536 &>/dev/null
  sudo ipset create block_ib_net_set6 hash:net family inet6 hashsize 4096 maxelem 65536 &>/dev/null
  # outbound
  sudo ipset create block_ob_ip_set6 hash:ip family inet6 hashsize 16384 maxelem 65536 &>/dev/null
  sudo ipset create block_ob_domain_set6 hash:ip family inet6 hashsize 16384 maxelem 65536 &>/dev/null
  sudo ipset create block_ob_net_set6 hash:net family inet6 hashsize 4096 maxelem 65536 &>/dev/null

  # bidirection
  sudo ipset create allow_ip_set6 hash:ip family inet6 hashsize 16384 maxelem 65536 &>/dev/null
  sudo ipset create allow_domain_set6 hash:ip family inet6 hashsize 16384 maxelem 65536 &>/dev/null
  sudo ipset create allow_net_set6 hash:net family inet6 hashsize 4096 maxelem 65536 &>/dev/null
  # inbound
  sudo ipset create allow_ib_ip_set6 hash:ip family inet6 hashsize 16384 maxelem 65536 &>/dev/null
  sudo ipset create allow_ib_domain_set6 hash:ip family inet6 hashsize 16384 maxelem 65536 &>/dev/null
  sudo ipset create allow_ib_net_set6 hash:net family inet6 hashsize 4096 maxelem 65536 &>/dev/null
  # outbound
  sudo ipset create allow_ob_ip_set6 hash:ip family inet6 hashsize 16384 maxelem 65536 &>/dev/null
  sudo ipset create allow_ob_domain_set6 hash:ip family inet6 hashsize 16384 maxelem 65536 &>/dev/null
  sudo ipset create allow_ob_net_set6 hash:net family inet6 hashsize 4096 maxelem 65536 &>/dev/null

  sudo ipset create monitored_ip_set6 hash:ip family inet6 hashsize 1024 maxelem 65536 &>/dev/null

  sudo ipset flush block_ip_set6
  sudo ipset flush block_domain_set6
  sudo ipset flush block_net_set6
  sudo ipset flush block_ib_ip_set6
  sudo ipset flush block_ib_domain_set6
  sudo ipset flush block_ib_net_set6
  sudo ipset flush block_ob_ip_set6
  sudo ipset flush block_ob_domain_set6
  sudo ipset flush block_ob_net_set6
  sudo ipset flush allow_ip_set6
  sudo ipset flush allow_domain_set6
  sudo ipset flush allow_net_set6
  sudo ipset flush allow_ib_ip_set6
  sudo ipset flush allow_ib_domain_set6
  sudo ipset flush allow_ib_net_set6
  sudo ipset flush allow_ob_ip_set6
  sudo ipset flush allow_ob_domain_set6
  sudo ipset flush allow_ob_net_set6

  sudo ipset flush monitored_ip_set6

  sudo ip6tables -w -N FW_FORWARD &>/dev/null
  
  sudo ip6tables -w -C FORWARD -j FW_FORWARD &>/dev/null || sudo ip6tables -w -A FORWARD -j FW_FORWARD

  # INPUT chain protection
  sudo ip6tables -w -N FW_INPUT_ACCEPT &> /dev/null
  sudo ip6tables -w -F FW_INPUT_ACCEPT
  sudo ip6tables -w -C INPUT -j FW_INPUT_ACCEPT &>/dev/null || sudo ip6tables -w -A INPUT -j FW_INPUT_ACCEPT
  sudo ip6tables -w -A FW_INPUT_ACCEPT -p tcp -m multiport --dports 22 -j ACCEPT

  sudo ip6tables -w -N FW_INPUT_DROP &> /dev/null
  sudo ip6tables -w -F FW_INPUT_DROP
  sudo ip6tables -w -C INPUT -j FW_INPUT_DROP &>/dev/null || sudo ip6tables -w -A INPUT -j FW_INPUT_DROP

  # multi protocol block chain
  sudo ip6tables -w -N FW_DROP &>/dev/null
  sudo ip6tables -w -F FW_DROP
  # do not apply ACL enforcement for outbound connections of acl off devices/networks
  sudo ip6tables -w -A FW_DROP -m set --match-set acl_off_set src,src -m set ! --match-set monitored_net_set dst,dst -m conntrack --ctdir ORIGINAL -j RETURN
  sudo ip6tables -w -A FW_DROP -m set --match-set acl_off_set dst,dst -m set ! --match-set monitored_net_set src,src -m conntrack --ctdir REPLY -j RETURN
  sudo ip6tables -w -C FW_DROP -p tcp -j REJECT &>/dev/null || sudo ip6tables -w -A FW_DROP -p tcp -j REJECT
  sudo ip6tables -w -C FW_DROP -j DROP &>/dev/null || sudo ip6tables -w -A FW_DROP -j DROP

  # add FW_ACCEPT to the end of FORWARD chain
  sudo ip6tables -w -N FW_ACCEPT &>/dev/null
  sudo ip6tables -w -F FW_ACCEPT
  sudo ip6tables -w -A FW_ACCEPT -j CONNMARK --set-xmark 0x80000000/0x80000000
  sudo ip6tables -w -A FW_ACCEPT -j ACCEPT
  sudo ip6tables -w -C FORWARD -j FW_ACCEPT &>/dev/null || sudo ip6tables -w -A FORWARD -j FW_ACCEPT

  # initialize firewall chain
  sudo ip6tables -w -N FW_FIREWALL &> /dev/null
  sudo ip6tables -w -F FW_FIREWALL
  sudo ip6tables -w -C FW_FORWARD -j FW_FIREWALL &>/dev/null || sudo ip6tables -w -A FW_FORWARD -j FW_FIREWALL
  # 90 percent to bypass firewall if the packet belongs to a previously accepted flow
  sudo ip6tables -w -A FW_FIREWALL -m connmark --mark 0x80000000/0x80000000 -m statistic --mode random --probability $FW_PROBABILITY -j ACCEPT
  sudo ip6tables -w -A FW_FIREWALL -j CONNMARK --set-xmark 0x00000000/0x80000000
  # device block/allow chains
  sudo ip6tables -w -N FW_FIREWALL_DEV_ALLOW &> /dev/null
  sudo ip6tables -w -F FW_FIREWALL_DEV_ALLOW
  sudo ip6tables -w -A FW_FIREWALL -j FW_FIREWALL_DEV_ALLOW
  sudo ip6tables -w -N FW_FIREWALL_DEV_BLOCK &> /dev/null
  sudo ip6tables -w -F FW_FIREWALL_DEV_BLOCK
  sudo ip6tables -w -A FW_FIREWALL -j FW_FIREWALL_DEV_BLOCK
  # device group block/allow chains
  sudo ip6tables -w -N FW_FIREWALL_DEV_G_ALLOW &> /dev/null
  sudo ip6tables -w -F FW_FIREWALL_DEV_G_ALLOW
  sudo ip6tables -w -A FW_FIREWALL -j FW_FIREWALL_DEV_G_ALLOW
  sudo ip6tables -w -N FW_FIREWALL_DEV_G_BLOCK &> /dev/null
  sudo ip6tables -w -F FW_FIREWALL_DEV_G_BLOCK
  sudo ip6tables -w -A FW_FIREWALL -j FW_FIREWALL_DEV_G_BLOCK
  # network block/allow chains
  sudo ip6tables -w -N FW_FIREWALL_NET_ALLOW &> /dev/null
  sudo ip6tables -w -F FW_FIREWALL_NET_ALLOW
  sudo ip6tables -w -A FW_FIREWALL -j FW_FIREWALL_NET_ALLOW
  sudo ip6tables -w -N FW_FIREWALL_NET_BLOCK &> /dev/null
  sudo ip6tables -w -F FW_FIREWALL_NET_BLOCK
  sudo ip6tables -w -A FW_FIREWALL -j FW_FIREWALL_NET_BLOCK
  # network group block/allow chains
  sudo ip6tables -w -N FW_FIREWALL_NET_G_ALLOW &> /dev/null
  sudo ip6tables -w -F FW_FIREWALL_NET_G_ALLOW
  sudo ip6tables -w -A FW_FIREWALL -j FW_FIREWALL_NET_G_ALLOW
  sudo ip6tables -w -N FW_FIREWALL_NET_G_BLOCK &> /dev/null
  sudo ip6tables -w -F FW_FIREWALL_NET_G_BLOCK
  sudo ip6tables -w -A FW_FIREWALL -j FW_FIREWALL_NET_G_BLOCK
  # global block/allow chains
  sudo ip6tables -w -N FW_FIREWALL_GLOBAL_ALLOW &> /dev/null
  sudo ip6tables -w -F FW_FIREWALL_GLOBAL_ALLOW
  sudo ip6tables -w -A FW_FIREWALL -j FW_FIREWALL_GLOBAL_ALLOW
  sudo ip6tables -w -N FW_FIREWALL_GLOBAL_BLOCK &> /dev/null
  sudo ip6tables -w -F FW_FIREWALL_GLOBAL_BLOCK
  sudo ip6tables -w -A FW_FIREWALL -j FW_FIREWALL_GLOBAL_BLOCK

  # bidirection
  sudo ip6tables -w -A FW_FIREWALL_GLOBAL_ALLOW -m set --match-set allow_ip_set6 src -j FW_ACCEPT
  sudo ip6tables -w -A FW_FIREWALL_GLOBAL_ALLOW -m set --match-set allow_ip_set6 dst -j FW_ACCEPT
  sudo ip6tables -w -A FW_FIREWALL_GLOBAL_ALLOW -m set --match-set allow_domain_set6 src -j FW_ACCEPT
  sudo ip6tables -w -A FW_FIREWALL_GLOBAL_ALLOW -m set --match-set allow_domain_set6 dst -j FW_ACCEPT
  sudo ip6tables -w -A FW_FIREWALL_GLOBAL_ALLOW -m set --match-set allow_net_set6 src -j FW_ACCEPT
  sudo ip6tables -w -A FW_FIREWALL_GLOBAL_ALLOW -m set --match-set allow_net_set6 dst -j FW_ACCEPT
  # inbound
  sudo ip6tables -w -A FW_FIREWALL_GLOBAL_ALLOW -m set --match-set allow_ib_ip_set6 src -m conntrack --ctdir ORIGINAL -j FW_ACCEPT
  sudo ip6tables -w -A FW_FIREWALL_GLOBAL_ALLOW -m set --match-set allow_ib_ip_set6 dst -m conntrack --ctdir REPLY -j FW_ACCEPT
  sudo ip6tables -w -A FW_FIREWALL_GLOBAL_ALLOW -m set --match-set allow_ib_domain_set6 src -m conntrack --ctdir ORIGINAL -j FW_ACCEPT
  sudo ip6tables -w -A FW_FIREWALL_GLOBAL_ALLOW -m set --match-set allow_ib_domain_set6 dst -m conntrack --ctdir REPLY -j FW_ACCEPT
  sudo ip6tables -w -A FW_FIREWALL_GLOBAL_ALLOW -m set --match-set allow_ib_net_set6 src -m conntrack --ctdir ORIGINAL -j FW_ACCEPT
  sudo ip6tables -w -A FW_FIREWALL_GLOBAL_ALLOW -m set --match-set allow_ib_net_set6 dst -m conntrack --ctdir REPLY -j FW_ACCEPT
  # outbound
  sudo ip6tables -w -A FW_FIREWALL_GLOBAL_ALLOW -m set --match-set allow_ob_ip_set6 src -m conntrack --ctdir REPLY -j FW_ACCEPT
  sudo ip6tables -w -A FW_FIREWALL_GLOBAL_ALLOW -m set --match-set allow_ob_ip_set6 dst -m conntrack --ctdir ORIGINAL -j FW_ACCEPT
  sudo ip6tables -w -A FW_FIREWALL_GLOBAL_ALLOW -m set --match-set allow_ob_domain_set6 src -m conntrack --ctdir REPLY -j FW_ACCEPT
  sudo ip6tables -w -A FW_FIREWALL_GLOBAL_ALLOW -m set --match-set allow_ob_domain_set6 dst -m conntrack --ctdir ORIGINAL -j FW_ACCEPT
  sudo ip6tables -w -A FW_FIREWALL_GLOBAL_ALLOW -m set --match-set allow_ob_net_set6 src -m conntrack --ctdir REPLY -j FW_ACCEPT
  sudo ip6tables -w -A FW_FIREWALL_GLOBAL_ALLOW -m set --match-set allow_ob_net_set6 dst -m conntrack --ctdir ORIGINAL -j FW_ACCEPT

  # bidirection
  sudo ip6tables -w -A FW_FIREWALL_GLOBAL_BLOCK -m set --match-set block_ip_set6 src -j FW_DROP
  sudo ip6tables -w -A FW_FIREWALL_GLOBAL_BLOCK -m set --match-set block_ip_set6 dst -j FW_DROP
  sudo ip6tables -w -A FW_FIREWALL_GLOBAL_BLOCK -m set --match-set block_domain_set6 src -j FW_DROP
  sudo ip6tables -w -A FW_FIREWALL_GLOBAL_BLOCK -m set --match-set block_domain_set6 dst -j FW_DROP
  sudo ip6tables -w -A FW_FIREWALL_GLOBAL_BLOCK -m set --match-set block_net_set6 src -j FW_DROP
  sudo ip6tables -w -A FW_FIREWALL_GLOBAL_BLOCK -m set --match-set block_net_set6 dst -j FW_DROP
  # inbound
  sudo ip6tables -w -A FW_FIREWALL_GLOBAL_BLOCK -m set --match-set block_ib_ip_set6 src -m conntrack --ctdir ORIGINAL -j FW_DROP
  sudo ip6tables -w -A FW_FIREWALL_GLOBAL_BLOCK -m set --match-set block_ib_ip_set6 dst -m conntrack --ctdir REPLY -j FW_DROP
  sudo ip6tables -w -A FW_FIREWALL_GLOBAL_BLOCK -m set --match-set block_ib_domain_set6 src -m conntrack --ctdir ORIGINAL -j FW_DROP
  sudo ip6tables -w -A FW_FIREWALL_GLOBAL_BLOCK -m set --match-set block_ib_domain_set6 dst -m conntrack --ctdir REPLY -j FW_DROP
  sudo ip6tables -w -A FW_FIREWALL_GLOBAL_BLOCK -m set --match-set block_ib_net_set6 src -m conntrack --ctdir ORIGINAL -j FW_DROP
  sudo ip6tables -w -A FW_FIREWALL_GLOBAL_BLOCK -m set --match-set block_ib_net_set6 dst -m conntrack --ctdir REPLY -j FW_DROP
  # outbound
  sudo ip6tables -w -A FW_FIREWALL_GLOBAL_BLOCK -m set --match-set block_ob_ip_set6 src -m conntrack --ctdir REPLY -j FW_DROP
  sudo ip6tables -w -A FW_FIREWALL_GLOBAL_BLOCK -m set --match-set block_ob_ip_set6 dst -m conntrack --ctdir ORIGINAL -j FW_DROP
  sudo ip6tables -w -A FW_FIREWALL_GLOBAL_BLOCK -m set --match-set block_ob_domain_set6 src -m conntrack --ctdir REPLY -j FW_DROP
  sudo ip6tables -w -A FW_FIREWALL_GLOBAL_BLOCK -m set --match-set block_ob_domain_set6 dst -m conntrack --ctdir ORIGINAL -j FW_DROP
  sudo ip6tables -w -A FW_FIREWALL_GLOBAL_BLOCK -m set --match-set block_ob_net_set6 src -m conntrack --ctdir REPLY -j FW_DROP
  sudo ip6tables -w -A FW_FIREWALL_GLOBAL_BLOCK -m set --match-set block_ob_net_set6 dst -m conntrack --ctdir ORIGINAL -j FW_DROP


  sudo ip6tables -w -t nat -N FW_PREROUTING &> /dev/null

  sudo ip6tables -w -t nat -C PREROUTING -j FW_PREROUTING &>/dev/null || sudo ip6tables -w -t nat -A PREROUTING -j FW_PREROUTING

  sudo ip6tables -w -t nat -N FW_POSTROUTING &> /dev/null

  sudo ip6tables -w -t nat -C POSTROUTING -j FW_POSTROUTING &>/dev/null || sudo ip6tables -w -t nat -A POSTROUTING -j FW_POSTROUTING

  # nat blackhole 8888
  sudo ip6tables -w -t nat -N FW_NAT_HOLE &>/dev/null
  sudo ip6tables -w -t nat -F FW_NAT_HOLE
  sudo ip6tables -w -t nat -A FW_NAT_HOLE -p tcp -j REDIRECT --to-ports 8888
  sudo ip6tables -w -t nat -A FW_NAT_HOLE -p udp -j REDIRECT --to-ports 8888
  sudo ip6tables -w -t nat -A FW_NAT_HOLE -j RETURN

  # create vpn client dns redirect chain in FW_PREROUTING
  sudo ip6tables -w -t nat -N FW_PREROUTING_DNS_VPN_CLIENT &> /dev/null
  sudo ip6tables -w -t nat -F FW_PREROUTING_DNS_VPN_CLIENT
  sudo ip6tables -w -t nat -C FW_PREROUTING -j FW_PREROUTING_DNS_VPN_CLIENT &>/dev/null || sudo ip6tables -w -t nat -A FW_PREROUTING -j FW_PREROUTING_DNS_VPN_CLIENT

  # initialize nat dns fallback chain, which is traversed if acl is off
  sudo ip6tables -w -t nat -N FW_PREROUTING_DNS_FALLBACK &> /dev/null
  sudo ip6tables -w -t nat -F FW_PREROUTING_DNS_FALLBACK

  # initialize nat bypass chain after vpn client
  sudo ip6tables -w -t nat -N FW_NAT_BYPASS &> /dev/null
  sudo ip6tables -w -t nat -F FW_NAT_BYPASS
  sudo ip6tables -w -t nat -C FW_PREROUTING -j FW_NAT_BYPASS &>/dev/null || sudo ip6tables -w -t nat -A FW_PREROUTING -j FW_NAT_BYPASS
  # jump to DNS_FALLBACK for acl off devices/networks
  sudo ip6tables -w -t nat -A FW_NAT_BYPASS -m set --match-set acl_off_set src,src -j FW_PREROUTING_DNS_FALLBACK
  # jump to DNS_FALLBACK for dns boost off devices/networks
  sudo ip6tables -w -t nat -A FW_NAT_BYPASS -m set --match-set no_dns_caching_set src,src -j FW_PREROUTING_DNS_FALLBACK

  # create regular dns redirect chain in FW_PREROUTING
  sudo ip6tables -w -t nat -N FW_PREROUTING_DNS_VPN &> /dev/null
  sudo ip6tables -w -t nat -F FW_PREROUTING_DNS_VPN
  sudo ip6tables -w -t nat -C FW_PREROUTING -j FW_PREROUTING_DNS_VPN &>/dev/null || sudo ip6tables -w -t nat -A FW_PREROUTING -j FW_PREROUTING_DNS_VPN
  sudo ip6tables -w -t nat -N FW_PREROUTING_DNS_DEFAULT &> /dev/null
  sudo ip6tables -w -t nat -F FW_PREROUTING_DNS_DEFAULT
  sudo ip6tables -w -t nat -C FW_PREROUTING -j FW_PREROUTING_DNS_DEFAULT &>/dev/null || sudo ip6tables -w -t nat -A FW_PREROUTING -j FW_PREROUTING_DNS_DEFAULT

  # initialize nat firewall chain
  sudo ip6tables -w -t nat -N FW_NAT_FIREWALL &> /dev/null
  sudo ip6tables -w -t nat -F FW_NAT_FIREWALL
  # sudo ip6tables -w -t nat -C FW_PREROUTING -j FW_NAT_FIREWALL &>/dev/null || sudo ip6tables -w -t nat -A FW_PREROUTING -j FW_NAT_FIREWALL
  # # device block/allow chains
  # sudo ip6tables -w -t nat -N FW_NAT_FIREWALL_DEV_ALLOW &> /dev/null
  # sudo ip6tables -w -t nat -F FW_NAT_FIREWALL_DEV_ALLOW
  # sudo ip6tables -w -t nat -A FW_NAT_FIREWALL -j FW_NAT_FIREWALL_DEV_ALLOW
  # sudo ip6tables -w -t nat -N FW_NAT_FIREWALL_DEV_BLOCK &> /dev/null
  # sudo ip6tables -w -t nat -F FW_NAT_FIREWALL_DEV_BLOCK
  # sudo ip6tables -w -t nat -A FW_NAT_FIREWALL -j FW_NAT_FIREWALL_DEV_BLOCK
  # # device group block/allow chains
  # sudo ip6tables -w -t nat -N FW_NAT_FIREWALL_DEV_G_ALLOW &> /dev/null
  # sudo ip6tables -w -t nat -F FW_NAT_FIREWALL_DEV_G_ALLOW
  # sudo ip6tables -w -t nat -A FW_NAT_FIREWALL -j FW_NAT_FIREWALL_DEV_G_ALLOW
  # sudo ip6tables -w -t nat -N FW_NAT_FIREWALL_DEV_G_BLOCK &> /dev/null
  # sudo ip6tables -w -t nat -F FW_NAT_FIREWALL_DEV_G_BLOCK
  # sudo ip6tables -w -t nat -A FW_NAT_FIREWALL -j FW_NAT_FIREWALL_DEV_G_BLOCK
  # # network block/allow chains
  # sudo ip6tables -w -t nat -N FW_NAT_FIREWALL_NET_ALLOW &> /dev/null
  # sudo ip6tables -w -t nat -F FW_NAT_FIREWALL_NET_ALLOW
  # sudo ip6tables -w -t nat -A FW_NAT_FIREWALL -j FW_NAT_FIREWALL_NET_ALLOW
  # sudo ip6tables -w -t nat -N FW_NAT_FIREWALL_NET_BLOCK &> /dev/null
  # sudo ip6tables -w -t nat -F FW_NAT_FIREWALL_NET_BLOCK
  # sudo ip6tables -w -t nat -A FW_NAT_FIREWALL -j FW_NAT_FIREWALL_NET_BLOCK
  # # network group block/allow chains
  # sudo ip6tables -w -t nat -N FW_NAT_FIREWALL_NET_G_ALLOW &> /dev/null
  # sudo ip6tables -w -t nat -F FW_NAT_FIREWALL_NET_G_ALLOW
  # sudo ip6tables -w -t nat -A FW_NAT_FIREWALL -j FW_NAT_FIREWALL_NET_G_ALLOW
  # sudo ip6tables -w -t nat -N FW_NAT_FIREWALL_NET_G_BLOCK &> /dev/null
  # sudo ip6tables -w -t nat -F FW_NAT_FIREWALL_NET_G_BLOCK
  # sudo ip6tables -w -t nat -A FW_NAT_FIREWALL -j FW_NAT_FIREWALL_NET_G_BLOCK
  # # global block/allow chains
  # sudo ip6tables -w -t nat -N FW_NAT_FIREWALL_GLOBAL_ALLOW &> /dev/null
  # sudo ip6tables -w -t nat -F FW_NAT_FIREWALL_GLOBAL_ALLOW
  # sudo ip6tables -w -t nat -A FW_NAT_FIREWALL -j FW_NAT_FIREWALL_GLOBAL_ALLOW
  # sudo ip6tables -w -t nat -N FW_NAT_FIREWALL_GLOBAL_BLOCK &> /dev/null
  # sudo ip6tables -w -t nat -F FW_NAT_FIREWALL_GLOBAL_BLOCK
  # sudo ip6tables -w -t nat -A FW_NAT_FIREWALL -j FW_NAT_FIREWALL_GLOBAL_BLOCK

  # # bidirection
  # sudo ip6tables -w -t nat -A FW_NAT_FIREWALL_GLOBAL_ALLOW -m set --match-set allow_ip_set6 src -j ACCEPT
  # sudo ip6tables -w -t nat -A FW_NAT_FIREWALL_GLOBAL_ALLOW -m set --match-set allow_ip_set6 dst -j ACCEPT
  # sudo ip6tables -w -t nat -A FW_NAT_FIREWALL_GLOBAL_ALLOW -m set --match-set allow_domain_set6 src -j ACCEPT
  # sudo ip6tables -w -t nat -A FW_NAT_FIREWALL_GLOBAL_ALLOW -m set --match-set allow_domain_set6 dst -j ACCEPT
  # sudo ip6tables -w -t nat -A FW_NAT_FIREWALL_GLOBAL_ALLOW -m set --match-set allow_net_set6 src -j ACCEPT
  # sudo ip6tables -w -t nat -A FW_NAT_FIREWALL_GLOBAL_ALLOW -m set --match-set allow_net_set6 dst -j ACCEPT
  # # inbound
  # sudo ip6tables -w -t nat -A FW_NAT_FIREWALL_GLOBAL_ALLOW -m set --match-set allow_ib_ip_set6 src -j ACCEPT
  # sudo ip6tables -w -t nat -A FW_NAT_FIREWALL_GLOBAL_ALLOW -m set --match-set allow_ib_ip_set6 dst -j ACCEPT
  # sudo ip6tables -w -t nat -A FW_NAT_FIREWALL_GLOBAL_ALLOW -m set --match-set allow_ib_domain_set6 src -j ACCEPT
  # sudo ip6tables -w -t nat -A FW_NAT_FIREWALL_GLOBAL_ALLOW -m set --match-set allow_ib_domain_set6 dst -j ACCEPT
  # sudo ip6tables -w -t nat -A FW_NAT_FIREWALL_GLOBAL_ALLOW -m set --match-set allow_ib_net_set6 src -j ACCEPT
  # sudo ip6tables -w -t nat -A FW_NAT_FIREWALL_GLOBAL_ALLOW -m set --match-set allow_ib_net_set6 dst -j ACCEPT
  # # outbound
  # sudo ip6tables -w -t nat -A FW_NAT_FIREWALL_GLOBAL_ALLOW -m set --match-set allow_ob_ip_set6 src -j ACCEPT
  # sudo ip6tables -w -t nat -A FW_NAT_FIREWALL_GLOBAL_ALLOW -m set --match-set allow_ob_ip_set6 dst -j ACCEPT
  # sudo ip6tables -w -t nat -A FW_NAT_FIREWALL_GLOBAL_ALLOW -m set --match-set allow_ob_domain_set6 src -j ACCEPT
  # sudo ip6tables -w -t nat -A FW_NAT_FIREWALL_GLOBAL_ALLOW -m set --match-set allow_ob_domain_set6 dst -j ACCEPT
  # sudo ip6tables -w -t nat -A FW_NAT_FIREWALL_GLOBAL_ALLOW -m set --match-set allow_ob_net_set6 src -j ACCEPT
  # sudo ip6tables -w -t nat -A FW_NAT_FIREWALL_GLOBAL_ALLOW -m set --match-set allow_ob_net_set6 dst -j ACCEPT

  # # bidirection
  # sudo ip6tables -w -t nat -A FW_NAT_FIREWALL_GLOBAL_BLOCK -m set --match-set block_ip_set6 src -j ACCEPT
  # sudo ip6tables -w -t nat -A FW_NAT_FIREWALL_GLOBAL_BLOCK -m set --match-set block_ip_set6 dst -j ACCEPT
  # sudo ip6tables -w -t nat -A FW_NAT_FIREWALL_GLOBAL_BLOCK -m set --match-set block_domain_set6 src -j ACCEPT
  # sudo ip6tables -w -t nat -A FW_NAT_FIREWALL_GLOBAL_BLOCK -m set --match-set block_domain_set6 dst -j ACCEPT
  # sudo ip6tables -w -t nat -A FW_NAT_FIREWALL_GLOBAL_BLOCK -m set --match-set block_net_set6 src -j ACCEPT
  # sudo ip6tables -w -t nat -A FW_NAT_FIREWALL_GLOBAL_BLOCK -m set --match-set block_net_set6 dst -j ACCEPT
  # # inbound
  # sudo ip6tables -w -t nat -A FW_NAT_FIREWALL_GLOBAL_BLOCK -m set --match-set block_ib_ip_set6 src -j ACCEPT
  # sudo ip6tables -w -t nat -A FW_NAT_FIREWALL_GLOBAL_BLOCK -m set --match-set block_ib_ip_set6 dst -j ACCEPT
  # sudo ip6tables -w -t nat -A FW_NAT_FIREWALL_GLOBAL_BLOCK -m set --match-set block_ib_domain_set6 src -j ACCEPT
  # sudo ip6tables -w -t nat -A FW_NAT_FIREWALL_GLOBAL_BLOCK -m set --match-set block_ib_domain_set6 dst -j ACCEPT
  # sudo ip6tables -w -t nat -A FW_NAT_FIREWALL_GLOBAL_BLOCK -m set --match-set block_ib_net_set6 src -j ACCEPT
  # sudo ip6tables -w -t nat -A FW_NAT_FIREWALL_GLOBAL_BLOCK -m set --match-set block_ib_net_set6 dst -j ACCEPT
  # # outbound
  # sudo ip6tables -w -t nat -A FW_NAT_FIREWALL_GLOBAL_BLOCK -m set --match-set block_ob_ip_set6 src -j ACCEPT
  # sudo ip6tables -w -t nat -A FW_NAT_FIREWALL_GLOBAL_BLOCK -m set --match-set block_ob_ip_set6 dst -j ACCEPT
  # sudo ip6tables -w -t nat -A FW_NAT_FIREWALL_GLOBAL_BLOCK -m set --match-set block_ob_domain_set6 src -j ACCEPT
  # sudo ip6tables -w -t nat -A FW_NAT_FIREWALL_GLOBAL_BLOCK -m set --match-set block_ob_domain_set6 dst -j ACCEPT
  # sudo ip6tables -w -t nat -A FW_NAT_FIREWALL_GLOBAL_BLOCK -m set --match-set block_ob_net_set6 src -j ACCEPT
  # sudo ip6tables -w -t nat -A FW_NAT_FIREWALL_GLOBAL_BLOCK -m set --match-set block_ob_net_set6 dst -j ACCEPT
fi

# redirect blue hole ip 80/443 port to localhost
sudo iptables -t nat -A FW_PREROUTING -p tcp --destination ${BLUE_HOLE_IP} --destination-port 80 -j REDIRECT --to-ports 8880
sudo iptables -t nat -A FW_PREROUTING -p tcp --destination ${BLUE_HOLE_IP} --destination-port 443 -j REDIRECT --to-ports 8883

# create a list of set which stores net set of lan networks
sudo ipset create -! c_lan_set list:set
sudo ipset flush -! c_lan_set
# create several list of sets with skbinfo extension which store tag/network/device customized wan and skbmark
sudo ipset create -! c_vpn_client_n_set list:set skbinfo
sudo ipset flush -! c_vpn_client_n_set
sudo ipset create -! c_vpn_client_tag_m_set list:set skbinfo
sudo ipset flush -! c_vpn_client_tag_m_set
sudo ipset create -! c_vpn_client_m_set hash:mac skbinfo
sudo ipset flush -! c_vpn_client_m_set

# the sequence is important, higher priority rule is placed after lower priority rule
sudo iptables -w -t mangle -N FW_PREROUTING &>/dev/null
sudo iptables -w -t mangle -F FW_PREROUTING
sudo iptables -w -t mangle -C PREROUTING -j FW_PREROUTING &>/dev/null && sudo iptables -w -t mangle -D PREROUTING -j FW_PREROUTING
sudo iptables -w -t mangle -I PREROUTING -j FW_PREROUTING

# vpn client inbound reply chain
sudo iptables -w -t mangle -N FW_RT_VC_REPLY &> /dev/null
sudo iptables -w -t mangle -F FW_RT_VC_REPLY &> /dev/null
sudo iptables -w -t mangle -A FW_PREROUTING -m set --match-set c_lan_set src,src -m conntrack --ctdir REPLY -j FW_RT_VC_REPLY
# vpn client chain
sudo iptables -w -t mangle -N FW_RT_VC &> /dev/null
sudo iptables -w -t mangle -F FW_RT_VC
# only for outbound traffic marking
sudo iptables -w -t mangle -A FW_PREROUTING -m set --match-set c_lan_set src,src -m conntrack --ctdir ORIGINAL -j FW_RT_VC
# global vpn client chain
sudo iptables -w -t mangle -N FW_RT_VC_GLOBAL &>/dev/null
sudo iptables -w -t mangle -F FW_RT_VC_GLOBAL
sudo iptables -w -t mangle -A FW_RT_VC -j FW_RT_VC_GLOBAL
# network group vpn client chain
sudo iptables -w -t mangle -N FW_RT_VC_TAG_NETWORK &>/dev/null
sudo iptables -w -t mangle -F FW_RT_VC_TAG_NETWORK
sudo iptables -w -t mangle -A FW_RT_VC -j FW_RT_VC_TAG_NETWORK
# network vpn client chain
sudo iptables -w -t mangle -N FW_RT_VC_NETWORK &> /dev/null
sudo iptables -w -t mangle -F FW_RT_VC_NETWORK
sudo iptables -w -t mangle -A FW_RT_VC -j FW_RT_VC_NETWORK
sudo iptables -w -t mangle -A FW_RT_VC_NETWORK -j SET --map-set c_vpn_client_n_set src,src --map-mark
# device group vpn client chain
sudo iptables -w -t mangle -N FW_RT_VC_TAG_DEVICE &> /dev/null
sudo iptables -w -t mangle -F FW_RT_VC_TAG_DEVICE
sudo iptables -w -t mangle -A FW_RT_VC -j FW_RT_VC_TAG_DEVICE
sudo iptables -w -t mangle -A FW_RT_VC_TAG_DEVICE -j SET --map-set c_vpn_client_tag_m_set src --map-mark
# device vpn client chain
sudo iptables -w -t mangle -N FW_RT_VC_DEVICE &> /dev/null
sudo iptables -w -t mangle -F FW_RT_VC_DEVICE
sudo iptables -w -t mangle -A FW_RT_VC -j FW_RT_VC_DEVICE
sudo iptables -w -t mangle -A FW_RT_VC_DEVICE -j SET --map-set c_vpn_client_m_set src --map-mark

# regular route chain
sudo iptables -w -t mangle -N FW_RT_REG &> /dev/null
sudo iptables -w -t mangle -F FW_RT_REG
# only for outbound traffic and not being marked by previous vpn client chain
sudo iptables -w -t mangle -A FW_PREROUTING -m set --match-set c_lan_set src,src -m conntrack --ctdir ORIGINAL -m mark --mark 0x0000 -j FW_RT_REG
# global regular route chain
sudo iptables -w -t mangle -N FW_RT_REG_GLOBAL &> /dev/null
sudo iptables -w -t mangle -F FW_RT_REG_GLOBAL
sudo iptables -w -t mangle -A FW_RT_REG -j FW_RT_REG_GLOBAL
# network group regular route chain
sudo iptables -w -t mangle -N FW_RT_REG_TAG_NETWORK &> /dev/null
sudo iptables -w -t mangle -F FW_RT_REG_TAG_NETWORK
sudo iptables -w -t mangle -A FW_RT_REG -j FW_RT_REG_TAG_NETWORK
# network regular route chain
sudo iptables -w -t mangle -N FW_RT_REG_NETWORK &> /dev/null
sudo iptables -w -t mangle -F FW_RT_REG_NETWORK
sudo iptables -w -t mangle -A FW_RT_REG -j FW_RT_REG_NETWORK
# device group regular route chain
sudo iptables -w -t mangle -N FW_RT_REG_TAG_DEVICE &> /dev/null
sudo iptables -w -t mangle -F FW_RT_REG_TAG_DEVICE
sudo iptables -w -t mangle -A FW_RT_REG -j FW_RT_REG_TAG_DEVICE
# device regular route chain
sudo iptables -w -t mangle -N FW_RT_REG_DEVICE &> /dev/null
sudo iptables -w -t mangle -F FW_RT_REG_DEVICE
sudo iptables -w -t mangle -A FW_RT_REG -j FW_RT_REG_DEVICE

sudo iptables -w -t mangle -N FW_FORWARD &> /dev/null
sudo iptables -w -t mangle -F FW_FORWARD
sudo iptables -w -t mangle -C FORWARD -j FW_FORWARD &> /dev/null && sudo iptables -w -t mangle -D FORWARD -j FW_FORWARD
sudo iptables -w -t mangle -I FORWARD -j FW_FORWARD

sudo iptables -w -t mangle -N FW_QOS_SWITCH &> /dev/null
sudo iptables -w -t mangle -F FW_QOS_SWITCH
sudo iptables -w -t mangle -A FW_FORWARD -j FW_QOS_SWITCH
# second bit of 32-bit mark indicates if packet should be mirrored to ifb device in tc filter.
# the packet will be mirrored to ifb only if this bit is set
sudo iptables -w -t mangle -A FW_QOS_SWITCH -m set --match-set c_lan_set src,src -m set --match-set qos_off_set src,src -j CONNMARK --set-xmark 0x00000000/0x40000000
sudo iptables -w -t mangle -A FW_QOS_SWITCH -m set --match-set c_lan_set src,src -m set ! --match-set qos_off_set src,src -j CONNMARK --set-xmark 0x40000000/0x40000000
sudo iptables -w -t mangle -A FW_QOS_SWITCH -m set --match-set c_lan_set dst,dst -m set --match-set qos_off_set dst,dst -j CONNMARK --set-xmark 0x00000000/0x40000000
sudo iptables -w -t mangle -A FW_QOS_SWITCH -m set --match-set c_lan_set dst,dst -m set ! --match-set qos_off_set dst,dst -j CONNMARK --set-xmark 0x40000000/0x40000000

sudo iptables -w -t mangle -N FW_QOS &> /dev/null
sudo iptables -w -t mangle -F FW_QOS
sudo iptables -w -t mangle -A FW_FORWARD -j FW_QOS
# global qos connmark chain
sudo iptables -w -t mangle -N FW_QOS_GLOBAL &> /dev/null
sudo iptables -w -t mangle -F FW_QOS_GLOBAL
sudo iptables -w -t mangle -A FW_QOS -j FW_QOS_GLOBAL
# network group qos connmark chain
sudo iptables -w -t mangle -N FW_QOS_NET_G &> /dev/null
sudo iptables -w -t mangle -F FW_QOS_NET_G
sudo iptables -w -t mangle -A FW_QOS -j FW_QOS_NET_G
# network qos connmark chain
sudo iptables -w -t mangle -N FW_QOS_NET &> /dev/null
sudo iptables -w -t mangle -F FW_QOS_NET
sudo iptables -w -t mangle -A FW_QOS -j FW_QOS_NET
# device group qos connmark chain
sudo iptables -w -t mangle -N FW_QOS_DEV_G &> /dev/null
sudo iptables -w -t mangle -F FW_QOS_DEV_G
sudo iptables -w -t mangle -A FW_QOS -j FW_QOS_DEV_G
# device qos connmark chain
sudo iptables -w -t mangle -N FW_QOS_DEV &> /dev/null
sudo iptables -w -t mangle -F FW_QOS_DEV
sudo iptables -w -t mangle -A FW_QOS -j FW_QOS_DEV

sudo ip6tables -w -t mangle -N FW_PREROUTING &>/dev/null
sudo ip6tables -w -t mangle -F FW_PREROUTING
sudo ip6tables -w -t mangle -C PREROUTING -j FW_PREROUTING &>/dev/null && sudo ip6tables -w -t mangle -D PREROUTING -j FW_PREROUTING
sudo ip6tables -w -t mangle -I PREROUTING -j FW_PREROUTING

# vpn client inbound reply chain
sudo ip6tables -w -t mangle -N FW_RT_VC_REPLY &> /dev/null
sudo ip6tables -w -t mangle -F FW_RT_VC_REPLY &> /dev/null
sudo ip6tables -w -t mangle -A FW_PREROUTING -m set --match-set c_lan_set src,src -m conntrack --ctdir REPLY -j FW_RT_VC_REPLY
# vpn client chain
sudo ip6tables -w -t mangle -N FW_RT_VC &> /dev/null
sudo ip6tables -w -t mangle -F FW_RT_VC
# only for outbound traffic marking
sudo ip6tables -w -t mangle -A FW_PREROUTING -m set --match-set c_lan_set src,src -m conntrack --ctdir ORIGINAL -j FW_RT_VC
# global vpn client chain
sudo ip6tables -w -t mangle -N FW_RT_VC_GLOBAL &>/dev/null
sudo ip6tables -w -t mangle -F FW_RT_VC_GLOBAL
sudo ip6tables -w -t mangle -A FW_RT_VC -j FW_RT_VC_GLOBAL
# network group vpn client chain
sudo ip6tables -w -t mangle -N FW_RT_VC_TAG_NETWORK &>/dev/null
sudo ip6tables -w -t mangle -F FW_RT_VC_TAG_NETWORK
sudo ip6tables -w -t mangle -A FW_RT_VC -j FW_RT_VC_TAG_NETWORK
# network vpn client chain
sudo ip6tables -w -t mangle -N FW_RT_VC_NETWORK &> /dev/null
sudo ip6tables -w -t mangle -F FW_RT_VC_NETWORK
sudo ip6tables -w -t mangle -A FW_RT_VC -j FW_RT_VC_NETWORK
sudo ip6tables -w -t mangle -A FW_RT_VC_NETWORK -j SET --map-set c_vpn_client_n_set src,src --map-mark
# device group vpn client chain
sudo ip6tables -w -t mangle -N FW_RT_VC_TAG_DEVICE &> /dev/null
sudo ip6tables -w -t mangle -F FW_RT_VC_TAG_DEVICE
sudo ip6tables -w -t mangle -A FW_RT_VC -j FW_RT_VC_TAG_DEVICE
sudo ip6tables -w -t mangle -A FW_RT_VC_TAG_DEVICE -j SET --map-set c_vpn_client_tag_m_set src --map-mark
# device vpn client chain
sudo ip6tables -w -t mangle -N FW_RT_VC_DEVICE &> /dev/null
sudo ip6tables -w -t mangle -F FW_RT_VC_DEVICE
sudo ip6tables -w -t mangle -A FW_RT_VC -j FW_RT_VC_DEVICE
sudo ip6tables -w -t mangle -A FW_RT_VC_DEVICE -j SET --map-set c_vpn_client_m_set src --map-mark

# regular route chain
sudo ip6tables -w -t mangle -N FW_RT_REG &> /dev/null
sudo ip6tables -w -t mangle -F FW_RT_REG
# only for outbound traffic and not being marked by previous vpn client chain
sudo ip6tables -w -t mangle -A FW_PREROUTING -m set --match-set c_lan_set src,src -m conntrack --ctdir ORIGINAL -m mark --mark 0x0000 -j FW_RT_REG
# global regular route chain
sudo ip6tables -w -t mangle -N FW_RT_REG_GLOBAL &> /dev/null
sudo ip6tables -w -t mangle -F FW_RT_REG_GLOBAL
sudo ip6tables -w -t mangle -A FW_RT_REG -j FW_RT_REG_GLOBAL
# network group regular route chain
sudo ip6tables -w -t mangle -N FW_RT_REG_TAG_NETWORK &> /dev/null
sudo ip6tables -w -t mangle -F FW_RT_REG_TAG_NETWORK
sudo ip6tables -w -t mangle -A FW_RT_REG -j FW_RT_REG_TAG_NETWORK
# network regular route chain
sudo ip6tables -w -t mangle -N FW_RT_REG_NETWORK &> /dev/null
sudo ip6tables -w -t mangle -F FW_RT_REG_NETWORK
sudo ip6tables -w -t mangle -A FW_RT_REG -j FW_RT_REG_NETWORK
# device group regular route chain
sudo ip6tables -w -t mangle -N FW_RT_REG_TAG_DEVICE &> /dev/null
sudo ip6tables -w -t mangle -F FW_RT_REG_TAG_DEVICE
sudo ip6tables -w -t mangle -A FW_RT_REG -j FW_RT_REG_TAG_DEVICE
# device regular route chain
sudo ip6tables -w -t mangle -N FW_RT_REG_DEVICE &> /dev/null
sudo ip6tables -w -t mangle -F FW_RT_REG_DEVICE
sudo ip6tables -w -t mangle -A FW_RT_REG -j FW_RT_REG_DEVICE

sudo ip6tables -w -t mangle -N FW_FORWARD &> /dev/null
sudo ip6tables -w -t mangle -F FW_FORWARD
sudo ip6tables -w -t mangle -C FORWARD -j FW_FORWARD &> /dev/null && sudo ip6tables -w -t mangle -D FORWARD -j FW_FORWARD
sudo ip6tables -w -t mangle -I FORWARD -j FW_FORWARD

sudo ip6tables -w -t mangle -N FW_QOS_SWITCH &> /dev/null
sudo ip6tables -w -t mangle -F FW_QOS_SWITCH
sudo ip6tables -w -t mangle -A FW_FORWARD -j FW_QOS_SWITCH
# second bit of 32-bit mark indicates if packet should be mirrored to ifb device in tc filter.
# the packet will be mirrored to ifb only if this bit is set
sudo ip6tables -w -t mangle -A FW_QOS_SWITCH -m set --match-set c_lan_set src,src -m set --match-set qos_off_set src,src -j CONNMARK --set-xmark 0x00000000/0x40000000
sudo ip6tables -w -t mangle -A FW_QOS_SWITCH -m set --match-set c_lan_set src,src -m set ! --match-set qos_off_set src,src -j CONNMARK --set-xmark 0x40000000/0x40000000
sudo ip6tables -w -t mangle -A FW_QOS_SWITCH -m set --match-set c_lan_set dst,dst -m set --match-set qos_off_set dst,dst -j CONNMARK --set-xmark 0x00000000/0x40000000
sudo ip6tables -w -t mangle -A FW_QOS_SWITCH -m set --match-set c_lan_set dst,dst -m set ! --match-set qos_off_set dst,dst -j CONNMARK --set-xmark 0x40000000/0x40000000

sudo ip6tables -w -t mangle -N FW_QOS &> /dev/null
sudo ip6tables -w -t mangle -F FW_QOS
sudo ip6tables -w -t mangle -A FW_FORWARD -j FW_QOS
# global qos connmark chain
sudo ip6tables -w -t mangle -N FW_QOS_GLOBAL &> /dev/null
sudo ip6tables -w -t mangle -F FW_QOS_GLOBAL
sudo ip6tables -w -t mangle -A FW_QOS -j FW_QOS_GLOBAL
# network group qos connmark chain
sudo ip6tables -w -t mangle -N FW_QOS_NET_G &> /dev/null
sudo ip6tables -w -t mangle -F FW_QOS_NET_G
sudo ip6tables -w -t mangle -A FW_QOS -j FW_QOS_NET_G
# network qos connmark chain
sudo ip6tables -w -t mangle -N FW_QOS_NET &> /dev/null
sudo ip6tables -w -t mangle -F FW_QOS_NET
sudo ip6tables -w -t mangle -A FW_QOS -j FW_QOS_NET
# device group qos connmark chain
sudo ip6tables -w -t mangle -N FW_QOS_DEV_G &> /dev/null
sudo ip6tables -w -t mangle -F FW_QOS_DEV_G
sudo ip6tables -w -t mangle -A FW_QOS -j FW_QOS_DEV_G
# device qos connmark chain
sudo ip6tables -w -t mangle -N FW_QOS_DEV &> /dev/null
sudo ip6tables -w -t mangle -F FW_QOS_DEV
sudo ip6tables -w -t mangle -A FW_QOS -j FW_QOS_DEV

# This will remove all customized ip sets that are not referred in iptables after initialization
for set in `sudo ipset list -name | egrep "^c_"`; do
  sudo ipset flush -! $set
done
# flush before destory, some ipsets may be referred in other ipsets and cannot be destroyed at the first run
for set in `sudo ipset list -name | egrep "^c_"`; do
  sudo ipset destroy -! $set
done



if [[ $(uname -m) == "x86_64" ]]; then
  sudo iptables -w -N DOCKER-USER &>/dev/null
  sudo iptables -w -F DOCKER-USER
  sudo iptables -w -A DOCKER-USER -p tcp -m tcp --tcp-flags SYN,RST SYN -j TCPMSS --clamp-mss-to-pmtu
  sudo iptables -w -A DOCKER-USER -j RETURN
fi

<<<<<<< HEAD

=======
>>>>>>> cbff6966
if ip link show dev ifb0; then
  sudo tc filter delete dev ifb0 &> /dev/null || true
  sudo tc qdisc delete dev ifb0 root &> /dev/null || true
  sudo ip link set ifb0 up
  sudo tc filter del dev ifb0
  sudo tc qdisc replace dev ifb0 root handle 1: htb default 1
<<<<<<< HEAD
  # 50 is the default priority
=======
  # 4 is the default priority
>>>>>>> cbff6966
  sudo tc class add dev ifb0 parent 1: classid 1:1 htb rate 3072mbit prio 4
  sudo tc qdisc replace dev ifb0 parent 1:1 fq
fi

if ip link show dev ifb1; then
  sudo tc filter delete dev ifb1 &> /dev/null || true
  sudo tc qdisc delete dev ifb1 root &> /dev/null || true
  sudo ip link set ifb1 up
  sudo tc filter del dev ifb1
  sudo tc qdisc replace dev ifb1 root handle 1: htb default 1
  sudo tc class add dev ifb1 parent 1: classid 1:1 htb rate 3072mbit prio 4
  sudo tc qdisc replace dev ifb1 parent 1:1 fq
fi<|MERGE_RESOLUTION|>--- conflicted
+++ resolved
@@ -941,21 +941,13 @@
   sudo iptables -w -A DOCKER-USER -j RETURN
 fi
 
-<<<<<<< HEAD
-
-=======
->>>>>>> cbff6966
 if ip link show dev ifb0; then
   sudo tc filter delete dev ifb0 &> /dev/null || true
   sudo tc qdisc delete dev ifb0 root &> /dev/null || true
   sudo ip link set ifb0 up
   sudo tc filter del dev ifb0
   sudo tc qdisc replace dev ifb0 root handle 1: htb default 1
-<<<<<<< HEAD
   # 50 is the default priority
-=======
-  # 4 is the default priority
->>>>>>> cbff6966
   sudo tc class add dev ifb0 parent 1: classid 1:1 htb rate 3072mbit prio 4
   sudo tc qdisc replace dev ifb0 parent 1:1 fq
 fi
