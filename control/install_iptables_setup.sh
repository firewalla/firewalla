--- conflicted
+++ resolved
@@ -16,11 +16,8 @@
 sudo ipset create blocked_ip_port_set hash:ip,port family inet hashsize 128 maxelem 65536 &>/dev/null
 sudo ipset create blocked_mac_set hash:mac &>/dev/null
 sudo ipset create trusted_ip_set hash:ip family inet hashsize 128 maxelem 65536 &> /dev/null
-<<<<<<< HEAD
 sudo ipset create devicedns_mac_set hash:mac &>/dev/null
-=======
 sudo ipset create protected_ip_set hash:ip family inet hashsize 128 maxelem 65536 &> /dev/null
->>>>>>> a574006b
 sudo ipset create whitelist_ip_set hash:ip family inet hashsize 128 maxelem 65536 &> /dev/null
 sudo ipset create whitelist_domain_set hash:ip family inet hashsize 128 maxelem 65536 &> /dev/null
 sudo ipset create whitelist_ip_port_set hash:ip,port family inet hashsize 128 maxelem 65535 &>/dev/null
@@ -32,11 +29,8 @@
 sudo ipset flush blocked_ip_port_set
 sudo ipset flush blocked_mac_set
 sudo ipset flush trusted_ip_set
-<<<<<<< HEAD
 sudo ipset flush devicedns_mac_set
-=======
 sudo ipset flush protected_ip_set
->>>>>>> a574006b
 sudo ipset flush whitelist_ip_set
 sudo ipset flush whitelist_domain_set
 sudo ipset flush whitelist_ip_port_set
