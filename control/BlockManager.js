/*    Copyright 2020 Firewalla Inc
 *
 *    This program is free software: you can redistribute it and/or  modify
 *    it under the terms of the GNU Affero General Public License, version 3,
 *    as published by the Free Software Foundation.
 *
 *    This program is distributed in the hope that it will be useful,
 *    but WITHOUT ANY WARRANTY; without even the implied warranty of
 *    MERCHANTABILITY or FITNESS FOR A PARTICULAR PURPOSE.  See the
 *    GNU Affero General Public License for more details.
 *
 *    You should have received a copy of the GNU Affero General Public License
 *    along with this program.  If not, see <http://www.gnu.org/licenses/>.
 */
'use strict';

const log = require("../net2/logger.js")(__filename);
const rclient = require('../util/redis_manager.js').getRedisClient();
const sem = require('../sensor/SensorEventManager.js').getInstance();
const Block = require('./Block.js');
const DNSTool = require('../net2/DNSTool.js')
const dnsTool = new DNSTool()
const IntelTool = require('../net2/IntelTool');
const intelTool = new IntelTool();
const _ = require('lodash');
const fc = require('../net2/config.js');
const featureName = 'smart_block';
let instance = null;
const expiring = 24 * 60 * 60 * 3;  // three days

const asyncNative = require('../util/asyncNative.js');

class BlockManager {
    constructor() {
        if (instance == null) {
            instance = this;
            const refreshInterval = 15 * 60; // 15 mins
            sem.once('IPTABLES_READY', async () => {
                if (fc.isFeatureOn(featureName)) {
                    this.scheduleId = setInterval(() => {
                        this.scheduleRefreshBlockLevel();
                    }, refreshInterval * 1000)
                }
                fc.onFeature(featureName, async (feature, status) => {
                    if (feature !== featureName) {
                        return
                    }
                    await this.reenforcePolicies();
                    if (status) {
                        this.scheduleId = setInterval(() => {
                            this.scheduleRefreshBlockLevel();
                        }, refreshInterval * 1000)
                    } else {
                        clearInterval(this.scheduleId);
                    }
                })
            })
        }
        return instance
    }
    async reenforcePolicies() {
        const PolicyManager2 = require('../alarm/PolicyManager2.js');
        const pm2 = new PolicyManager2();
        log.info('smart block enabled, re-enforce policies');
        const policies = await pm2.loadActivePoliciesAsync();
        policies.map((policy) => {
            pm2.tryPolicyEnforcement(policy, 'reenforce', policy);
        })
    }
    ipBlockInfoKey(ip) {
        return `ip:block:info:${ip}`
    }
    domainBlockInfoKey(domain) {
        return `domain:block:info:${domain}`
    }
    categoryDomainBlockInfoKey(domain) {
        return `category:block:info:${domain}`
    }
    getCategoryIpMapping(category) {
        return `rdns:category:${category}`
    }
    async getPureCategoryIps(category, categoryIps, originDomain) {
        if (!fc.isFeatureOn(featureName)) {
            return categoryIps;
        }
        const pureCategoryIps = [], mixupCategoryIps = [], mixupIpInfos = [];
        try {
            for (const categoryIp of categoryIps) {
                let pure = true;
                let mixupDomain;
                let mixupCategory;
                const domains = await dnsTool.getAllDns(categoryIp);
                for (const domain of domains) {
                    mixupDomain = domain;
                    const ips = await dnsTool.getIPsByDomain(domain);
                    for (const ip of ips) {
                        const intel = (await intelTool.getIntel(ip)) || {};
                        mixupCategory = intel.category;
                        pure = pure && intel.category == category;
                        if (!pure) break;
                    }
                    if (!pure) break;
                }
                if (pure) {
                    pureCategoryIps.push(categoryIp)
                } else {
                    mixupCategoryIps.push(categoryIp);
                    mixupIpInfos.push({
                        ip: categoryIp,
                        mixupDomain: mixupDomain,
                        mixupCategory: mixupCategory
                    })
                }
            }
            const categoryIpMappingKey = this.getCategoryIpMapping(category);
            mixupCategoryIps.length > 0 && await rclient.sremAsync(categoryIpMappingKey, mixupCategoryIps);
            pureCategoryIps.length > 0 && await rclient.saddAsync(categoryIpMappingKey, pureCategoryIps);
            const categoryDomainBlockInfoKey = this.categoryDomainBlockInfoKey(originDomain);
            await rclient.setAsync(categoryDomainBlockInfoKey, JSON.stringify({
                pureCategoryIps: pureCategoryIps,
                mixupIpInfos: mixupIpInfos
            }))
            rclient.expireat(categoryDomainBlockInfoKey, parseInt((+new Date) / 1000) + expiring);
        } catch (e) {
            log.info("get pure category ips failed", e)
        }
        return pureCategoryIps;
    }
    async applyNewDomain(ip, domain) {
        await this.updateIpBlockInfo(ip, domain, 'newDomain')
    }
    async scheduleRefreshBlockLevel() {
        const ipBlockKeys = await rclient.keysAsync("ip:block:info:*");
<<<<<<< HEAD
        log.info('schedule refresh block level for these ips:', ipBlockKeys)
        ipBlockKeys.map(async (key) => {
=======
        log.info('schedule refresh block level for these ips:', ipBlockKeys);
        await asyncNative.eachLimit(ipBlockKeys, 10, async (key) => {
>>>>>>> f09775b3
            const ipBlockInfoString = await rclient.getAsync(key);
            try {
                let ipBlockInfo = JSON.parse(ipBlockInfoString);
                if (!ipBlockInfo) {
                    await rclient.delAsync(key);
                    return;
                }
                const { targetDomains, ip, blockLevel, blockSet } = ipBlockInfo;
                const allDomains = await dnsTool.getAllDns(ip);
                const sharedDomains = _.differenceWith(allDomains, targetDomains, (a, b) => {
                    return this.domainCovered(b, a);
                });
                if (sharedDomains.length == 0 && blockLevel == 'domain') {
                    await Block.block(ip, blockSet)
                }
                if (sharedDomains.length > 0 && blockLevel == 'ip') {
                    await Block.unblock(ip, blockSet);
                }
                ipBlockInfo.ts = new Date() / 1000;
                ipBlockInfo.sharedDomains = sharedDomains;
                ipBlockInfo.allDomains = allDomains;
                await rclient.setAsync(key, JSON.stringify(ipBlockInfo));
            } catch (err) {
<<<<<<< HEAD
                log.warn(`refresh block level for ${ipBlockInfoString} error`, err);
=======
                log.warn(`refresh block level ${ipBlockInfoString} error`, err);
>>>>>>> f09775b3
                await rclient.delAsync(key);
            }
        });
    }
    async updateIpBlockInfo(ip, domain, action, blockSet = 'block_domain_set') {
        let ipBlockInfo = {
            blockSet: blockSet,
            ip: ip,
            targetDomains: [],
            sharedDomains: [],
            allDomains: [],
            ts: new Date() / 1000
        }
        let exist;
        if (!fc.isFeatureOn(featureName)) {
            ipBlockInfo.blockLevel = 'ip';
        } else {
            const key = this.ipBlockInfoKey(ip);
            exist = (await rclient.existsAsync(key) == 1);
            if (exist) {
                ipBlockInfo = JSON.parse(await rclient.getAsync(key));
            }
            switch (action) {
                case 'block': {
                    // if the ip shared with other domain, should not apply ip level block
                    // if a.com and b.com share ip and one of them block, it should be domain level
                    // if both block, should update to ip level
                    !ipBlockInfo.targetDomains.includes(domain) && ipBlockInfo.targetDomains.push(domain);
                    const allDomains = await dnsTool.getAllDns(ip);
                    const sharedDomains = _.differenceWith(allDomains, ipBlockInfo.targetDomains, (a, b) => {
                        return this.domainCovered(b, a);
                    });
                    sharedDomains.length > 0 && log.info(`${ipBlockInfo.targetDomains.join(',')} ip ${ip} shared with domains ${sharedDomains.join(',')}`)
                    if (sharedDomains.length == 0) {
                        ipBlockInfo.blockLevel = 'ip';
                    } else {
                        ipBlockInfo.blockLevel = 'domain';
                    }
                    ipBlockInfo.sharedDomains = sharedDomains;
                    ipBlockInfo.allDomains = allDomains;
                    ipBlockInfo.ts = new Date() / 1000;
                    await rclient.setAsync(key, JSON.stringify(ipBlockInfo));
                    break;
                }
                case 'unblock': {
                    !ipBlockInfo.sharedDomains.includes(domain) && ipBlockInfo.sharedDomains.push(domain);
                    ipBlockInfo.targetDomains = _.filter(ipBlockInfo.targetDomains, (a) => {
                        return a != domain;
                    })
                    if (ipBlockInfo.targetDomains.length == 0) {
                        await rclient.delAsync(key);
                    } else {
                        ipBlockInfo.ts = new Date() / 1000;
                        ipBlockInfo.blockLevel = 'domain';
                        await rclient.setAsync(key, JSON.stringify(ipBlockInfo));
                    }
                    break;
                }
                case 'newDomain': {
                    if (exist) {
                        // it is old ip and new domain
                        const { blockSet, targetDomains } = ipBlockInfo;
                        const alreayExistInTargetDomains = _.find(targetDomains, (targetDomain) => {
                            return this.domainCovered(targetDomain, domain);
                        })
                        if (!alreayExistInTargetDomains) {
                            if (ipBlockInfo.blockLevel == 'ip') {
                                log.info('ip block level change when new doamin comming', ip, domain)
                                ipBlockInfo.blockLevel = 'domain';
                                await Block.unblock(ip, blockSet);
                            }
                            ipBlockInfo.sharedDomains.push(domain);
                            ipBlockInfo.allDomains = await dnsTool.getAllDns(ip);
                            ipBlockInfo.ts = new Date() / 1000;
                            await rclient.setAsync(key, JSON.stringify(ipBlockInfo));
                        }
                    }
                    break;
                }
            }
        }
        if (action == 'block' || action == 'unblock' || (action == 'newDomain' && exist)) {
            await this.updateDomainBlockInfo(domain, ipBlockInfo);
        }
        return ipBlockInfo;
    }
    async updateDomainBlockInfo(domain, ipBlockInfo) {
        const key = this.domainBlockInfoKey(domain);
        let domainBlockInfo = await rclient.getAsync(key);
        try {
            domainBlockInfo = JSON.parse(domainBlockInfo) || {};
        } catch (err) {
            domainBlockInfo = {};
        }
        domainBlockInfo[ipBlockInfo.ip] = ipBlockInfo;
        await rclient.setAsync(key, JSON.stringify(domainBlockInfo));
        rclient.expireat(key, parseInt((+new Date) / 1000) + expiring);
    }
    domainCovered(blockDomain, otherDomain) {
        // a.b.com covred x.a.b.com
        if (!otherDomain) return true;
        if (blockDomain.startsWith('*.')) blockDomain = blockDomain.substring(2)
        if (otherDomain.startsWith('*.')) otherDomain = otherDomain.substring(2)
        const h1Sections = blockDomain.split('.').reverse();
        const h2Sections = otherDomain.split('.').reverse();
        for (let i = 0; i < h1Sections.length; i++) {
            if (h1Sections[i] !== h2Sections[i])
                return false;
        }
        return true;
    }
}

module.exports = BlockManager<|MERGE_RESOLUTION|>--- conflicted
+++ resolved
@@ -131,13 +131,8 @@
     }
     async scheduleRefreshBlockLevel() {
         const ipBlockKeys = await rclient.keysAsync("ip:block:info:*");
-<<<<<<< HEAD
-        log.info('schedule refresh block level for these ips:', ipBlockKeys)
-        ipBlockKeys.map(async (key) => {
-=======
         log.info('schedule refresh block level for these ips:', ipBlockKeys);
         await asyncNative.eachLimit(ipBlockKeys, 10, async (key) => {
->>>>>>> f09775b3
             const ipBlockInfoString = await rclient.getAsync(key);
             try {
                 let ipBlockInfo = JSON.parse(ipBlockInfoString);
@@ -161,11 +156,7 @@
                 ipBlockInfo.allDomains = allDomains;
                 await rclient.setAsync(key, JSON.stringify(ipBlockInfo));
             } catch (err) {
-<<<<<<< HEAD
-                log.warn(`refresh block level for ${ipBlockInfoString} error`, err);
-=======
                 log.warn(`refresh block level ${ipBlockInfoString} error`, err);
->>>>>>> f09775b3
                 await rclient.delAsync(key);
             }
         });
