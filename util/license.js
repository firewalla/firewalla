'use strict'

let log = require("../net2/logger.js")(__filename);

let fs = require('fs');
let Firewalla = require('../net2/Firewalla.js');
let path = Firewalla.getEncipherConfigFolder() + '/license';
let licensePath = Firewalla.getHiddenFolder() + "/license";

let Promise = require('bluebird');
let jsonfile = require('jsonfile')
let jsWriteFile = Promise.promisify(jsonfile.writeFile);
let jsReadFile = Promise.promisify(jsonfile.readFile);

let async = require('asyncawait/async');
let await = require('asyncawait/await');

let license = null;
let signature = null;

function getLicenseAsync() {
  return async(() => {
    try {
      return await (jsReadFile(licensePath));
    } catch(err) {
      if(err.code === 'ENOENT') {
        return getLegacyLicense();
      } else {
        return null;
      }
    }
  })();
}

function getLicense() {
  return getLicenseSync();
}

function getLicenseSync() {
  try {
    return jsonfile.readFileSync(licensePath)
  } catch(err) {
    log.error(`Failed to read license from ${licensePath}, ERROR: ${err}`);
    return getLegacyLicense();
  }
}

function getLegacyLicense() {
    if (!fs.existsSync(path)) {
        return null;
    }
    let license = fs.readFileSync(path,'utf-8');
    if (license == null) {
        return null;
    }
    let licenseobj = JSON.parse(license);
    license = licenseobj.DATA;
    signature = licenseobj.SIGNATURE;
    return licenseobj;
}

function getLicenseLicense() {
    let licenseobj = getLicense();
    if (licenseobj) {
        return licenseobj.DATA;
    } else {
        return null;
    }
}

function verifyLicense(license) {
}

function writeLicense(license) {
  console.log(license);
  return jsWriteFile(licensePath, license, {spaces: 2}) // ~/.firewalla/license
}

function writeLicenseAsync(license) {
  return writeLicense(license);
}

module.exports = {
   getLicense: getLicense,
   verifyLicense: verifyLicense,
<<<<<<< HEAD
   writeLicense: writeLicense,
   licensePath: licensePath,
   getLicenseSync:getLicenseSync,
   getLicenseAsync: getLicenseAsync,
   writeLicenseAsync: writeLicenseAsync
}
=======
   getLicenseLicense: getLicenseLicense
}
>>>>>>> 2d356120
<|MERGE_RESOLUTION|>--- conflicted
+++ resolved
@@ -83,14 +83,10 @@
 module.exports = {
    getLicense: getLicense,
    verifyLicense: verifyLicense,
-<<<<<<< HEAD
    writeLicense: writeLicense,
    licensePath: licensePath,
    getLicenseSync:getLicenseSync,
    getLicenseAsync: getLicenseAsync,
-   writeLicenseAsync: writeLicenseAsync
-}
-=======
+   writeLicenseAsync: writeLicenseAsync,
    getLicenseLicense: getLicenseLicense
-}
->>>>>>> 2d356120
+}