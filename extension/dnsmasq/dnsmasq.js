/*    Copyright 2019-2023 Firewalla Inc.
 *
 *    This program is free software: you can redistribute it and/or  modify
 *    it under the terms of the GNU Affero General Public License, version 3,
 *    as published by the Free Software Foundation.
 *
 *    This program is distributed in the hope that it will be useful,
 *    but WITHOUT ANY WARRANTY; without even the implied warranty of
 *    MERCHANTABILITY or FITNESS FOR A PARTICULAR PURPOSE.  See the
 *    GNU Affero General Public License for more details.
 *
 *    You should have received a copy of the GNU Affero General Public License
 *    along with this program.  If not, see <http://www.gnu.org/licenses/>.
 */

'use strict';

let instance = null;
const log = require("../../net2/logger.js")(__filename);

const _ = require('lodash');
const util = require('util');
const f = require('../../net2/Firewalla.js');
const userID = f.getUserID();
const childProcess = require('child_process');
const execAsync = util.promisify(childProcess.exec);
const Promise = require('bluebird');
const redis = require('../../util/redis_manager.js').getRedisClient();
const fs = Promise.promisifyAll(require("fs"));
const fsp = require("fs").promises
const validator = require('validator');
const Mode = require('../../net2/Mode.js');
const rclient = require('../../util/redis_manager.js').getRedisClient();
const PlatformLoader = require('../../platform/PlatformLoader.js')
const platform = PlatformLoader.getPlatform()
const DNSTool = require('../../net2/DNSTool.js')
const dnsTool = new DNSTool()
const Message = require('../../net2/Message.js');

const { Rule } = require('../../net2/Iptables.js');
const ipset = require('../../net2/Ipset.js');

const FILTER_DIR = f.getUserConfigFolder() + "/dnsmasq";
const LOCAL_FILTER_DIR = f.getUserConfigFolder() + "/dnsmasq_local";
const LEGACY_FILTER_DIR = f.getUserConfigFolder() + "/dns";
const systemLevelMac = "FF:FF:FF:FF:FF:FF";

const UPSTREAM_SERVER_FILE = FILTER_DIR + "/upstream_server.conf";
const { isHashDomain } = require('../../util/util.js');

const FILTER_FILE = {
  adblock: FILTER_DIR + "/adblock_filter.conf",
  adblockTmp: FILTER_DIR + "/adblock_filter.conf.tmp",

  family: FILTER_DIR + "/family_filter.conf",
  familyTmp: FILTER_DIR + "/family_filter.conf.tmp",

  policy: FILTER_DIR + "/policy_filter.conf"
}

const policyFilterFile = FILTER_DIR + "/policy_filter.conf";

const sclient = require('../../util/redis_manager.js').getSubscriptionClient();
const sem = require('../../sensor/SensorEventManager.js').getInstance();

const sysManager = require('../../net2/SysManager');

const Config = require('../../net2/config.js');
let fConfig = Config.getConfig();

const bone = require("../../lib/Bone.js");

const iptables = require('../../net2/Iptables');

const startScriptFile = __dirname + "/dnsmasq.sh";

const configFile = __dirname + "/dnsmasq.conf";
const { formulateHostname, isDomainValid } = require('../../util/util.js');

const resolvFile = f.getRuntimeInfoFolder() + "/dnsmasq.resolv.conf";

const interfaceDhcpRange = {};

let defaultNameServers = {};
let interfaceNameServers = {};
let upstreamDNS = null;

const FILTER_EXPIRE_TIME = 86400 * 1000;

const BLACK_HOLE_IP = "" // return NXDOMAIN for blocked domains
const BLUE_HOLE_IP = "198.51.100.100"

const DEFAULT_DNS_SERVER = (fConfig.dns && fConfig.dns.defaultDNSServer) || "8.8.8.8";
const FALLBACK_DNS_SERVERS = (fConfig.dns && fConfig.dns.fallbackDNSServers) || ["8.8.8.8", "1.1.1.1"];
const VERIFICATION_DOMAINS = (fConfig.dns && fConfig.dns.verificationDomains) || ["firewalla.encipher.io"];
const VERIFICATION_WHILELIST_PATH = FILTER_DIR + "/verification_whitelist.conf";

const SERVICE_NAME = platform.getDNSServiceName();
const DHCP_SERVICE_NAME = platform.getDHCPServiceName();
const ROUTER_DHCP_PATH = f.getUserHome() + fConfig.firerouter.hiddenFolder + '/config/dhcp'
const DHCP_CONFIG_PATH = ROUTER_DHCP_PATH + '/conf'
const HOSTFILE_PATH = platform.isFireRouterManaged() ?
  ROUTER_DHCP_PATH + '/hosts2/' :
  f.getRuntimeInfoFolder() + "/dnsmasq-hosts-dir/";
const MASQ_PORT = platform.isFireRouterManaged() ? 53 : 8853;
const HOSTS_DIR = f.getRuntimeInfoFolder() + "/hosts";
const {Address4} = require('ip-address');

const flowUtil = require('../../net2/FlowUtil.js');
const Constants = require('../../net2/Constants.js');
const VirtWanGroup = require("../../net2/VirtWanGroup.js");
const VPNClient = require("../vpnclient/VPNClient.js");

const globalBlockKey = "redis_match:global_block";
const globalBlockHighKey = "redis_match:global_block_high";
const globalAllowKey = "redis_match:global_allow";
const globalAllowHighKey = "redis_match:global_allow_high";

const AsyncLock = require('../../vendor_lib/async-lock');
const lock = new AsyncLock();
const LOCK_OPS = "LOCK_DNSMASQ_OPS";

module.exports = class DNSMASQ {
  constructor() {
    if (instance == null) {
      instance = this;

      this.mode = null;
      this.minReloadTime = new Date() / 1000;
      this.deleteInProgress = false;
      this.updatingLocalDomain = false;
      this.throttleTimer = {};
      this.networkFailCountMap = {};
      this.reservedIPHost = {}
      this.lastHostsFileHash = {}
      this.writeHostsFileTask = {}

      this.hashTypes = {
        adblock: 'ads',
        family: 'family'
      };

      this.state = {
        adblock: undefined,
        family: undefined
      };

      this.nextState = {
        adblock: undefined,
        family: undefined
      };

      this.reloadCount = {
        adblock: 0,
        family: 0
      };

      this.nextReloadFilter = {
        adblock: [],
        family: []
      }

      this.counter = {
        reloadDnsmasq: 0,
        writeHostsFile: {},
        restart: 0,
        restartDHCP: 0
      }
      this.dnsTag = {
        adblock: "$adblock"
      }
      sem.once('IPTABLES_READY', () => {
        if (f.isMain()) {
          setInterval(() => {
            this.dnsStatusCheck()
          }, 1000 * 60 * 1) // check status every minute

          process.on('exit', () => {
            this.stop();
          });

          sem.on(Message.MSG_SYS_NETWORK_INFO_RELOADED, async () => {
            const started = await this.isDNSServiceActive();
            if (started) {
              log.info("sys:network:info is reloaded, schedule refreshing dnsmasq and DNS redirect rules ...");
              this.scheduleStart();
            }
          })

          sclient.on("message", (channel, message) => {
            switch (channel) {
              case "System:VPNSubnetChanged":
                (async () => {
                  const newVpnSubnet = message;
                  if (newVpnSubnet)
                    await this.updateVpnIptablesRules(newVpnSubnet, true);
                })();
                break;
              case Message.MSG_WG_SUBNET_CHANGED: {
                const newSubnet = message;
                if (newSubnet)
                  this.updateWGIptablesRules(newSubnet, true);
                break;
              }
              default:
              //log.warn("Unknown message channel: ", channel, message);
            }
          });

          sclient.subscribe("System:VPNSubnetChanged");
          sclient.subscribe(Message.MSG_WG_SUBNET_CHANGED);
        }
      })
    }

    return instance;
  }

  scheduleStart() {
    if (this.startTask)
      clearTimeout(this.startTask);
    this.startTask = setTimeout(() => {
      // raw restart dnsmasq to refresh all confs and iptables
      this.start(false).catch((err) => {
        log.error("Failed to start dnsmasq", err.message);
      });
    }, 5000);
  }

  async install() {
    let install_cmd = util.format('cd %s; bash ./install.sh', __dirname);
    try {
      await execAsync(install_cmd);
      log.info("DNSMASQ:INSTALL:Success", "Dnsmasq is installed successfully");
    } catch (err) {
      log.error("DNSMASQ:INSTALL:Error", "Failed to execute script install.sh", err);
      throw err;
    }
  }

  async uninstall() {
    // TODO
  }

  _scheduleWriteHostsFile(host) {
    const hID = host.getGUID()
    log.verbose('Schedule write hosts file', hID)
    if (this.writeHostsFileTask[hID])
      clearTimeout(this.writeHostsFileTask[hID]);
    this.writeHostsFileTask[hID] = setTimeout(async () => {
      await this.writeHostsFile(host).catch(err => {
        log.error("Failed to write hosts file", err.message);
      });
    }, 5000);
  }

  scheduleRestartDNSService(ignoreFileCheck = false) {
    if (this.restartDNSTask)
      clearTimeout(this.restartDNSTask);
    this.restartDNSTask = setTimeout(async () => {
      if (!ignoreFileCheck) {
        const confChanged = await this.checkConfsChange();
        if (!confChanged)
          return;
      }
      await execAsync(`sudo systemctl stop ${SERVICE_NAME}`).catch((err) => { });
      this.counter.restart++;
      log.info(`Restarting ${SERVICE_NAME}`, this.counter.restart);
      const cmd = `sudo systemctl restart ${SERVICE_NAME}`;
      await execAsync(cmd).then(() => {
        log.info(`${SERVICE_NAME} has been restarted`, this.counter.restart);
      }).catch((err) => {
        log.error(`Failed to restart ${SERVICE_NAME} service`, err.message);
      });
    }, 5000);
  }

  scheduleReloadDNSService() {
    if (this.reloadDNSTask)
      clearTimeout(this.reloadDNSTask);
    this.reloadDNSTask = setTimeout(async () => {
      const confChanged = await this.checkConfsChange("dnsmasq:hosts", [`${HOSTS_DIR}/*`]);
      if (!confChanged)
        return;
      this.counter.reloadDnsmasq++;
      log.info(`Reloading ${SERVICE_NAME}`, this.counter.reloadDnsmasq);
      await execAsync(`sudo systemctl reload ${SERVICE_NAME}`).then(() => {
        log.info(`${SERVICE_NAME} has been reloaded`, this.counter.reloadDnsmasq);
      }).catch((err) => {
        log.error(`Failed to reload ${SERVICE_NAME} service`, err.message);
      });
    }, 5000);
  }

  scheduleRestartDHCPService(ignoreFileCheck = false) {
    if (this.restartDHCPTask)
      clearTimeout(this.restartDHCPTask);
    this.restartDHCPIgnoreFileCheck = this.restartDHCPIgnoreFileCheck || ignoreFileCheck
    this.restartDHCPTask = setTimeout(async () => {
      const confChanged = await this.checkConfsChange('dnsmasq:dhcp', [startScriptFile, configFile, HOSTFILE_PATH, DHCP_CONFIG_PATH])
      if (!this.restartDHCPIgnoreFileCheck && !confChanged)
        return;
      await execAsync(`sudo systemctl stop ${DHCP_SERVICE_NAME}`).catch((err) => { });
      this.counter.restartDHCP++;
      log.info(`Restarting ${DHCP_SERVICE_NAME}`, this.counter.restartDHCP);
      await execAsync(`sudo systemctl restart ${DHCP_SERVICE_NAME}`).then(() => {
        log.info(`${DHCP_SERVICE_NAME} has been restarted`, this.counter.restartDHCP);
      }).catch((err) => {
        log.error(`Failed to restart ${DHCP_SERVICE_NAME} service`, err.message);
      });
    }, 5000);
  }

  // in format 127.0.0.1#5353
  async setUpstreamDNS(dns) {
    if (dns === upstreamDNS) {
      log.info("upstream dns is not changed, ignored. (" + dns + ")");
      return;
    }

    log.info("upstream dns is set to", dns);
    upstreamDNS = dns;

    if (upstreamDNS) {
      log.info("upstream server", upstreamDNS, "is specified");
      // put upstream server config file to config directory
      const dnsmasqEntry = `server=${upstreamDNS}`;
      await fs.writeFileAsync(UPSTREAM_SERVER_FILE, dnsmasqEntry).catch((err) => {
        log.error(`Failed to write upstream server file`, dnsmasqEntry, err.message);
      });
    } else {
      log.info("unset upstream server");
      // remove upstream server config file from config directory anyway
      await fs.unlinkAsync(UPSTREAM_SERVER_FILE).catch((err) => { });
    }
    this.scheduleRestartDNSService();
  }

  async updateResolvConf() {
    let nameservers = this.getAllDefaultNameServers() || [];
    let secondaryIntfNameServers = interfaceNameServers.secondary || [];
    let alternativeIntfNameServers = interfaceNameServers.alternative || [];

    let effectiveNameServers = nameservers;
    // different interface specific nameservers take effect in different mode
    if (this.mode === Mode.MODE_DHCP) {
      effectiveNameServers = effectiveNameServers.concat(secondaryIntfNameServers); // specified interface dns servers are listed after default name servers, e.g., OpenDNS, upstream DNS
    } else {
      // for simple or dhcp spoof mode
      effectiveNameServers = effectiveNameServers.concat(alternativeIntfNameServers);
    }

    // add local dns as a fallback in dnsmasq's resolv.conf
    sysManager.myDefaultDns().forEach((dns) => {
      if (effectiveNameServers && !effectiveNameServers.includes(dns))
        effectiveNameServers.push(dns);
    })

    // add fallback dns servers in case every previous dns server is broken
    if (FALLBACK_DNS_SERVERS) {
      FALLBACK_DNS_SERVERS.forEach((dns) => {
        if (effectiveNameServers && !effectiveNameServers.includes(dns))
          effectiveNameServers.push(dns);
      })
    }

    if (!effectiveNameServers || effectiveNameServers.length === 0) {
      effectiveNameServers = [DEFAULT_DNS_SERVER];  // use google dns by default, should not reach this code
    }

    let effectiveEntries = effectiveNameServers.map(ip => "nameserver " + ip);
    let effectiveConfig = effectiveEntries.join('\n') + "\n";

    try {
      await fs.writeFileAsync(resolvFile, effectiveConfig);
    } catch (err) {
      log.error("Error when updating resolv.conf:", resolvFile, "error msg:", err.message);
      throw err;
    }

    this.scheduleRestartDNSService();
  }

  async updateFilter(type, force) {
    let result = await this._updateTmpFilter(type, force);
    if (!result) {
      return;
    }

    // needs update
    const filter = FILTER_FILE[type];
    const filterTmp = FILTER_FILE[type + 'Tmp'];

    log.info(`${type} filter file is `, filter);
    log.info(`${type} tmp filter file is `, filterTmp);
    try {
      await fs.accessAsync(filterTmp, fs.constants.F_OK);
      await fs.renameAsync(filterTmp, filter);
    } catch (err) {
      log.error('Error when updating filter', err);
    }
  }
  _getRuleGroupConfigPath(pid, uuid) {
    return `${FILTER_DIR}/rg_${uuid}_policy_${pid}.conf`;
  }

  _getRuleGroupPolicyTag(uuid) {
    return `rg_${uuid}`;
  }

  async cleanUpFilter(type) {
    const file = FILTER_FILE[type];
    log.info("Clean up filter file:", file);
    try {
      await fs.unlinkAsync(file);
    } catch (err) {
      if (err.code === 'ENOENT') {
        // ignore
        log.info(`Filter file '${file}' not exist, ignore`);
      } else {
        log.error(`Failed to remove filter file: '${file}'`, err);
      }
    }
  }

  async addIpsetUpdateEntry(domains, ipsets, pid) {
    await lock.acquire(LOCK_OPS, async () => {
      domains = _.uniq(domains.map(d => d === "" ? "" : formulateHostname(d)).filter(d => d === "" || Boolean(d)).filter(d => d === "" || isDomainValid(d)));
      const entries = [];
      for (const domain of domains) {
        entries.push(`ipset=/${domain}/${ipsets.join(',')}`);
      }
      const filePath = `${FILTER_DIR}/policy_${pid}_ipset.conf`;
      await fs.writeFileAsync(filePath, entries.join('\n'));
    }).catch((err) => {
      log.error("Failed to add ipset update entry into config", err);
    });
  }

  async removeIpsetUpdateEntry(pid) {
    await lock.acquire(LOCK_OPS, async() => {
      const filePath = `${FILTER_DIR}/policy_${pid}_ipset.conf`;
      await fs.unlinkAsync(filePath);
    }).catch((err) => {
      log.error("Failed to remove ipset update entry from config", err);
    });
  }

  async addPolicyFilterEntry(domains, options) {
    return await lock.acquire(LOCK_OPS, async () => {
      log.debug("addPolicyFilterEntry", domains, options)
      options = options || {}
      if (options.action === "route") {
        if (!options.wanUUID)
          return;
        if (options.wanUUID.startsWith(Constants.ACL_VIRT_WAN_GROUP_PREFIX)) {
          const dnsMarkTag = VirtWanGroup.getDnsMarkTag(options.wanUUID.substring(Constants.ACL_VIRT_WAN_GROUP_PREFIX.length));
          const routeConfPath = `${VirtWanGroup.getDNSRouteConfDir(options.wanUUID.substring(Constants.ACL_VIRT_WAN_GROUP_PREFIX.length), options.routeType || "hard")}/policy_${options.pid}.conf`;
          await fs.writeFileAsync(routeConfPath, `tag-tag=$policy_${options.pid}$${dnsMarkTag}$!${Constants.DNS_DEFAULT_WAN_TAG}`).catch((err) => {});
        } else {
          if (options.wanUUID.startsWith(Constants.ACL_VPN_CLIENT_WAN_PREFIX)) {
            const dnsMarkTag = VPNClient.getDnsMarkTag(options.wanUUID.substring(Constants.ACL_VPN_CLIENT_WAN_PREFIX.length));
            const routeConfPath = `${VPNClient.getDNSRouteConfDir(options.wanUUID.substring(Constants.ACL_VPN_CLIENT_WAN_PREFIX.length), options.routeType || "hard")}/policy_${options.pid}.conf`;
            await fs.writeFileAsync(routeConfPath, `tag-tag=$policy_${options.pid}$${dnsMarkTag}$!${Constants.DNS_DEFAULT_WAN_TAG}`).catch((err) => {});
          } else {
            const NetworkProfile = require('../../net2/NetworkProfile.js');
            const dnsMarkTag = NetworkProfile.getDnsMarkTag(options.wanUUID);
            const routeConfPath = `${NetworkProfile.getDNSRouteConfDir(options.wanUUID, options.routeType || "hard")}/policy_${options.pid}.conf`;
            const NetworkProfileManager = require('../../net2/NetworkProfileManager.js');
            const profile = NetworkProfileManager.getNetworkProfile(options.wanUUID);
            await fs.writeFileAsync(routeConfPath, `tag-tag=$policy_${options.pid}$${dnsMarkTag}$${profile && profile.isVPNInterface() ? `!${Constants.DNS_DEFAULT_WAN_TAG}` : Constants.DNS_DEFAULT_WAN_TAG}`).catch((err) => {});
          }
        }
      }
      // empty string matches all domains, usually being used by internet block/allow rule
      if (options.matchType === "re") {
        // do nothing
      } else {
        domains = domains.map(d => d === "" ? "" : formulateHostname(d)).filter(d => d === "" || Boolean(d)).filter(d => d === "" || isDomainValid(d)).filter((v, i, a) => a.indexOf(v) === i);
      }
      let directive;
      switch (options.action) {
        case "block":
          directive = (options.matchType === "re" ? "re-match" : "address");
          break;
        case "allow":
          directive = (options.matchType === "re" ? "re-match" : "server");
          break;
        case "resolve":
          directive = (options.matchType === "re" ? "re-match" : "server");
          break;
        case "address":
          // re-match does not support literal address
          directive = "address";
          break;
      }
      for (const domain of domains) {
        if (!_.isEmpty(options.scope) || !_.isEmpty(options.intfs) || !_.isEmpty(options.tags) || !_.isEmpty(options.guids) || !_.isEmpty(options.parentRgId)) {
          const commonEntries = [];
          switch (options.action) {
            case "block":
              commonEntries.push(`${directive}${options.seq === Constants.RULE_SEQ_HI ? "-high" : ""}=/${domain}/${BLACK_HOLE_IP}$policy_${options.pid}`);
              break;
            case "allow":
              commonEntries.push(`${directive}${options.seq === Constants.RULE_SEQ_HI ? "-high" : ""}=/${domain}/#$policy_${options.pid}`);
              break;
            case "resolve":
            case "address":
              // reuse "resolver" field to indicate either upstream server for resolve rule or literal address for address rule
              commonEntries.push(`${directive}${options.seq === Constants.RULE_SEQ_HI ? "-high" : ""}=/${domain}/${options.resolver}$policy_${options.pid}`);
              break;
            default:
          }
          if (!_.isEmpty(options.scope)) {
            // use single config file for all devices configuration
            const entries = [];
            for (const mac of options.scope) {
              if (options.action === "route") {
                if (_.isEmpty(domain))
                  entries.push(`mac-address-tag=%${mac}$policy_${options.pid}&${options.pid}`);
                else
                  entries.push(`mac-address-tag=/${domain}/%${mac}$policy_${options.pid}&${options.pid}`);
              } else {
                entries.push(`mac-address-tag=%${mac}$policy_${options.pid}&${options.pid}`);
              }
            }
            Array.prototype.push.apply(entries, commonEntries);
            const filePath = `${FILTER_DIR}/policy_${options.pid}.conf`;
            await fs.writeFileAsync(filePath, entries.join('\n'));
          }

          if (!_.isEmpty(options.intfs)) {
            const NetworkProfile = require('../../net2/NetworkProfile.js');
            // use separate config file for each network configuration
            for (const intf of options.intfs) {
              const entries = [];
              if (options.action === "route") {
                if (_.isEmpty(domain))
                  entries.push(`mac-address-tag=%00:00:00:00:00:00$policy_${options.pid}&${options.pid}`);
                else
                  entries.push(`mac-address-tag=/${domain}/%00:00:00:00:00:00$policy_${options.pid}&${options.pid}`);
              } else {
                entries.push(`mac-address-tag=%00:00:00:00:00:00$policy_${options.pid}&${options.pid}`);
              }
              Array.prototype.push.apply(entries, commonEntries);
              const filePath = `${NetworkProfile.getDnsmasqConfigDirectory(intf)}/policy_${options.pid}.conf`;
              await fs.writeFileAsync(filePath, entries.join('\n'));
            }
          }

          if (!_.isEmpty(options.tags)) {
            // use separate config file for each tag configuration
            for (const tag of options.tags) {
              const entries = [];
              if (options.action === "route") {
                if (_.isEmpty(domain))
                  entries.push(`group-tag=@${tag}$policy_${options.pid}`);
                else
                  entries.push(`group-tag=/${domain}/@${tag}$policy_${options.pid}`);
              } else {
                entries.push(`group-tag=@${tag}$policy_${options.pid}&${options.pid}`);
              }
              Array.prototype.push.apply(entries, commonEntries);
              const filePath = `${FILTER_DIR}/tag_${tag}_policy_${options.pid}.conf`;
              await fs.writeFileAsync(filePath, entries.join('\n'));
            }
          }

          if (!_.isEmpty(options.guids)) {
            const IdentityManager = require('../../net2/IdentityManager.js');
            for (const guid of options.guids) {
              const identityClass = IdentityManager.getIdentityClassByGUID(guid);
              if (identityClass) {
                const { ns, uid } = IdentityManager.getNSAndUID(guid);
                const filePath = `${FILTER_DIR}/${identityClass.getDnsmasqConfigFilenamePrefix(uid)}_${options.pid}.conf`;
                const entries = [];
                if (options.action === "route") {
                  if (_.isEmpty(domain))
                    entries.push(`group-tag=@${identityClass.getEnforcementDnsmasqGroupId(uid)}$policy_${options.pid}&${options.pid}`);
                  else
                    entries.push(`group-tag=/${domain}/@${identityClass.getEnforcementDnsmasqGroupId(uid)}$policy_${options.pid}&${options.pid}`);
                } else {
                  entries.push(`group-tag=@${identityClass.getEnforcementDnsmasqGroupId(uid)}$policy_${options.pid}&${options.pid}`);
                }
                Array.prototype.push.apply(entries, commonEntries);
                await fs.writeFileAsync(filePath, entries.join('\n'));
              }
            }
          }

          if (!_.isEmpty(options.parentRgId)) {
            const uuid = options.parentRgId;
            const entries = [];
            switch (options.action) {
              case "block":
                entries.push(`${directive}${options.seq === Constants.RULE_SEQ_HI ? "-high" : ""}=/${domain}/${BLACK_HOLE_IP}$${this._getRuleGroupPolicyTag(uuid)}`);
                break;
              case "allow":
                entries.push(`${directive}${options.seq === Constants.RULE_SEQ_HI ? "-high" : ""}=/${domain}/#$${this._getRuleGroupPolicyTag(uuid)}`);
                break;
              case "resolve":
              case "address":
                entries.push(`${directive}${options.seq === Constants.RULE_SEQ_HI ? "-high" : ""}=/${domain}/${options.resolver}$${this._getRuleGroupPolicyTag(uuid)}`);
                break;
              // TODO: support "route" for rules in rule group in dnsmasq
              default:
            }
            const filePath = this._getRuleGroupConfigPath(options.pid, uuid);
            await fs.writeFileAsync(filePath, entries.join('\n'));
          }
        } else {
          // global effective policy
          if (options.scheduling || !domain.includes(".") || options.resolver || options.matchType === "re" || options.action === "route") { // do not add no-dot domain to redis set, domains in redis set needs to have at least one dot to be matched against
            const entries = [];
            if (options.action === "route") {
              if (_.isEmpty(domain))
                entries.push(`mac-address-tag=%FF:FF:FF:FF:FF:FF$policy_${options.pid}&${options.pid}`);
              else
                entries.push(`mac-address-tag=/${domain}/%FF:FF:FF:FF:FF:FF$policy_${options.pid}&${options.pid}`);
            } else {
              entries.push(`mac-address-tag=%FF:FF:FF:FF:FF:FF$policy_${options.pid}&${options.pid}`);
            }
            switch (options.action) {
              case "block":
                entries.push(`${directive}${options.seq === Constants.RULE_SEQ_HI ? "-high" : ""}=/${domain}/${BLACK_HOLE_IP}$policy_${options.pid}`);
                break;
              case "allow":
                entries.push(`${directive}${options.seq === Constants.RULE_SEQ_HI ? "-high" : ""}=/${domain}/#$policy_${options.pid}`);
                break;
              case "resolve":
              case "address":
                entries.push(`${directive}${options.seq === Constants.RULE_SEQ_HI ? "-high" : ""}=/${domain}/${options.resolver}$policy_${options.pid}`);
                break;
              default:
            }
            const filePath = `${FILTER_DIR}/policy_${options.pid}.conf`;
            await fs.writeFileAsync(filePath, entries.join('\n'));
          } else { // a new way to block without restarting dnsmasq, only for non-scheduling
            await this.addGlobalPolicyFilterEntry(domain, options);
            return "skip_restart"; // tell function caller that no need to restart dnsmasq to take effect            
          }
        }
      }
    }).catch((err) => {
      log.error("Failed to add policy filter entry into file:", err);
    });
  }

  _getRedisMatchKey(uid, hash = false) {
    return `redis_${hash ? "hash_" : ""}match:${uid}`;
  }

  async addPolicyCategoryFilterEntry(options) {
    await lock.acquire(LOCK_OPS, async () => {
      options = options || {};
      let name = options.name;
      if (!name) {
        name = `policy_${options.pid}`;
      }
      if (options.action === "route") {
        if (!options.wanUUID)
          return;
        if (options.wanUUID.startsWith(Constants.ACL_VIRT_WAN_GROUP_PREFIX)) {
          const dnsMarkTag = VirtWanGroup.getDnsMarkTag(options.wanUUID.substring(Constants.ACL_VIRT_WAN_GROUP_PREFIX.length));
          const routeConfPath = `${VirtWanGroup.getDNSRouteConfDir(options.wanUUID.substring(Constants.ACL_VIRT_WAN_GROUP_PREFIX.length), options.routeType || "hard")}/policy_${options.pid}.conf`;
          await fs.writeFileAsync(routeConfPath, `tag-tag=$policy_${options.pid}$${dnsMarkTag}$!${Constants.DNS_DEFAULT_WAN_TAG}`).catch((err) => {});
        } else {
          if (options.wanUUID.startsWith(Constants.ACL_VPN_CLIENT_WAN_PREFIX)) {
            const dnsMarkTag = VPNClient.getDnsMarkTag(options.wanUUID.substring(Constants.ACL_VPN_CLIENT_WAN_PREFIX.length));
            const routeConfPath = `${VPNClient.getDNSRouteConfDir(options.wanUUID.substring(Constants.ACL_VPN_CLIENT_WAN_PREFIX.length), options.routeType || "hard")}/policy_${options.pid}.conf`;
            await fs.writeFileAsync(routeConfPath, `tag-tag=$policy_${options.pid}$${dnsMarkTag}$!${Constants.DNS_DEFAULT_WAN_TAG}`).catch((err) => {});
          } else {
            const NetworkProfile = require('../../net2/NetworkProfile.js');
            const dnsMarkTag = NetworkProfile.getDnsMarkTag(options.wanUUID);
            const routeConfPath = `${NetworkProfile.getDNSRouteConfDir(options.wanUUID, options.routeType || "hard")}/policy_${options.pid}.conf`;
            const NetworkProfileManager = require('../../net2/NetworkProfileManager.js');
            const profile = NetworkProfileManager.getNetworkProfile(options.wanUUID);
            await fs.writeFileAsync(routeConfPath, `tag-tag=$policy_${options.pid}$${dnsMarkTag}$${profile && profile.isVPNInterface() ? `!${Constants.DNS_DEFAULT_WAN_TAG}` : Constants.DNS_DEFAULT_WAN_TAG}`).catch((err) => {});
          }
        }
      }
      const category = options.category;
      if (!_.isEmpty(options.scope) || !_.isEmpty(options.intfs) || !_.isEmpty(options.tags) || !_.isEmpty(options.guids) || !_.isEmpty(options.parentRgId)) {
        if (options.scope && options.scope.length > 0) {
          // use single config for all devices configuration
          const entries = [];
          for (const mac of options.scope) {
            switch (options.action) {
              case "block": {
                entries.push(`mac-address-tag=%${mac}$${category}_block${options.seq === Constants.RULE_SEQ_HI ? "_high" : ""}&${options.pid}`);
                break;
              }
              case "allow": {
                entries.push(`mac-address-tag=%${mac}$${category}_allow${options.seq === Constants.RULE_SEQ_HI ? "_high" : ""}&${options.pid}`);
                break;
              }
              case "route": {
                entries.push(`mac-address-tag=/@${this._getRedisMatchKey(category, false)}/%${mac}$policy_${options.pid}&${options.pid}`);
                break;
              }
            }
          }
          const filePath = `${FILTER_DIR}/${name}.conf`;
          await fs.writeFileAsync(filePath, entries.join('\n'));
        }

        if (!_.isEmpty(options.intfs)) {
          const NetworkProfile = require('../../net2/NetworkProfile.js');
          // use separate config file for each network configuration
          for (const intf of options.intfs) {
            const entries = [];
            switch (options.action) {
              case "block": {
                entries.push(`mac-address-tag=%00:00:00:00:00:00$${category}_block${options.seq === Constants.RULE_SEQ_HI ? "_high" : ""}&${options.pid}`);
                break;
              }
              case "allow": {
                entries.push(`mac-address-tag=%00:00:00:00:00:00$${category}_allow${options.seq === Constants.RULE_SEQ_HI ? "_high" : ""}&${options.pid}`);
                break;
              }
              case "route": {
                entries.push(`mac-address-tag=/@${this._getRedisMatchKey(category, false)}/%00:00:00:00:00:00$policy_${options.pid}&${options.pid}`);
                break;
              }
            }
            const filePath = `${NetworkProfile.getDnsmasqConfigDirectory(intf)}/${name}.conf`;
            await fs.writeFileAsync(filePath, entries.join('\n'));
          }
        }

        if (!_.isEmpty(options.tags)) {
          // use separate config file for each tag configuration
          for (const tag of options.tags) {
            const entries = [];
            switch (options.action) {
              case "block": {
                entries.push(`group-tag=@${tag}$${category}_block${options.seq === Constants.RULE_SEQ_HI ? "_high" : ""}&${options.pid}`);
                break;
              }
              case "allow": {
                entries.push(`group-tag=@${tag}$${category}_allow${options.seq === Constants.RULE_SEQ_HI ? "_high" : ""}&${options.pid}`);
                break;
              }
              case "route": {
                entries.push(`group-tag=/@${this._getRedisMatchKey(category, false)}/@${tag}$policy_${options.pid}&${options.pid}`);
                break;
              }
            }
            const filePath = `${FILTER_DIR}/tag_${tag}_${name}.conf`;
            await fs.writeFileAsync(filePath, entries.join('\n'));
          }
        }

        if (!_.isEmpty(options.guids)) {
          const IdentityManager = require('../../net2/IdentityManager.js');
          for (const guid of options.guids) {
            const entries = [];
            const identityClass = IdentityManager.getIdentityClassByGUID(guid);
            if (identityClass) {
              const { ns, uid } = IdentityManager.getNSAndUID(guid);
              const filePath = `${FILTER_DIR}/${identityClass.getDnsmasqConfigFilenamePrefix(uid)}_${name}.conf`;
              const entries = [];
              switch (options.action) {
                case "block": {
                  entries.push(`group-tag=@${identityClass.getEnforcementDnsmasqGroupId(uid)}$${category}_block${options.seq === Constants.RULE_SEQ_HI ? "_high" : ""}&${options.pid}`);
                  break;
                }
                case "allow": {
                  entries.push(`group-tag=@${identityClass.getEnforcementDnsmasqGroupId(uid)}$${category}_allow${options.seq === Constants.RULE_SEQ_HI ? "_high" : ""}&${options.pid}`);
                  break;
                }
                case "route": {
                  entries.push(`group-tag=/@${this._getRedisMatchKey(category, false)}/@${identityClass.getEnforcementDnsmasqGroupId(uid)}$policy_${options.pid}&${options.pid}`);
                  break;
                }
              }
              await fs.writeFileAsync(filePath, entries.join('\n'));
            }
          }
        }

        if (!_.isEmpty(options.parentRgId)) {
          const uuid = options.parentRgId;
          let path = this._getRuleGroupConfigPath(options.pid, uuid);
          await fs.writeFileAsync(path, [
            `redis-match${options.seq === Constants.RULE_SEQ_HI ? "-high" : ""}=/${this._getRedisMatchKey(category, false)}/${options.action === "block" ? "" : "#"}$${this._getRuleGroupPolicyTag(uuid)}`,
            `redis-hash-match${options.seq === Constants.RULE_SEQ_HI ? "-high" : ""}=/${this._getRedisMatchKey(category, true)}/${options.action === "block" ? "" : "#"}$${this._getRuleGroupPolicyTag(uuid)}`
          ].join('\n'));
        }
      } else {
        // global effective policy
        const entries = [];
        switch (options.action) {
          case "block": {
            entries.push(`mac-address-tag=%${systemLevelMac}$${category}_block${options.seq === Constants.RULE_SEQ_HI ? "_high" : ""}&${options.pid}`);
            break;
          }
          case "allow": {
            entries.push(`mac-address-tag=%${systemLevelMac}$${category}_allow${options.seq === Constants.RULE_SEQ_HI ? "_high" : ""}&${options.pid}`);
            break;
          }
          case "route": {
            entries.push(`mac-address-tag=/@${this._getRedisMatchKey(category, false)}/%${systemLevelMac}$policy_${options.pid}&${options.pid}`);
            break;
          }
        }
        const filePath = `${FILTER_DIR}/${name}.conf`;
        await fs.writeFileAsync(filePath, entries.join('\n'));
      }
    }).catch((err) => {
      log.error("Failed to add category mac set entry into file:", err);
    });
  }

  async writeAllocationOption(tagName, policy, known = false) {
    await lock.acquire(LOCK_OPS, async () => {
      log.info('Writting allocation file for', tagName)
      const filePath = `${DHCP_CONFIG_PATH}/${tagName}_ignore.conf`;
      if (policy.dhcpIgnore) {
        const tags = []
        if (tagName) tags.push(tagName)
        if (!known) tags.push('!known')
        if (tags.length) {
        const entry = `dhcp-ignore=${tags.map(t=>'tag:'+t).join(',')}`
        await fsp.writeFile(filePath, entry)
        }
      } else {
        try {
          await fsp.unlink(filePath)
        } catch(err) {
          // file not exist, ignore
          if (err.code == 'ENOENT') return
          else throw err
        }
      }
    }).catch(err => {
      log.error("Failed to write allocation file:", err);
    });
    this.scheduleRestartDHCPService();
  }

  getGlobalRedisMatchKey(options) {
    if (options.action === 'block') {
      return options.seq === Constants.RULE_SEQ_HI ? globalBlockHighKey : globalBlockKey;
    } else {
      return options.seq === Constants.RULE_SEQ_HI ? globalAllowHighKey : globalAllowKey;
    }
  }
  // only for dns block/allow for global scope
  async addGlobalPolicyFilterEntry(domain, options) {
    const redisKey = this.getGlobalRedisMatchKey(options);
    await rclient.saddAsync(redisKey, !options.exactMatch && !domain.startsWith("*.") ? `*.${domain}` : domain);
  }

  // only for dns block/allow for global scope
  async removeGlobalPolicyFilterEntry(domains, options) {
    const redisKey = this.getGlobalRedisMatchKey(options);
    domains = domains.map(domain => !options.exactMatch && !domain.startsWith("*.") ? `*.${domain}` : domain);
    await rclient.sremAsync(redisKey, domains);
  }

  async removePolicyCategoryFilterEntry(options) {
    await lock.acquire(LOCK_OPS, async () => {
      options = options || {};
      if (options.action === "route") {
        if (!options.wanUUID)
          return;
        if (options.wanUUID.startsWith(Constants.ACL_VIRT_WAN_GROUP_PREFIX)) {
          const routeConfPath = `${VirtWanGroup.getDNSRouteConfDir(options.wanUUID.substring(Constants.ACL_VIRT_WAN_GROUP_PREFIX.length), options.routeType || "hard")}/policy_${options.pid}.conf`;
          await fs.unlinkAsync(routeConfPath).catch((err) => {});
        } else {
          if (options.wanUUID.startsWith(Constants.ACL_VPN_CLIENT_WAN_PREFIX)) {
            const routeConfPath = `${VPNClient.getDNSRouteConfDir(options.wanUUID.substring(Constants.ACL_VPN_CLIENT_WAN_PREFIX.length), options.routeType || "hard")}/policy_${options.pid}.conf`;
            await fs.unlinkAsync(routeConfPath).catch((err) => {});
          } else {
            const NetworkProfile = require('../../net2/NetworkProfile.js');
            const routeConfPath = `${NetworkProfile.getDNSRouteConfDir(options.wanUUID, options.routeType || "hard")}/policy_${options.pid}.conf`;
            await fs.unlinkAsync(routeConfPath).catch((err) => {});
          }
        }
      }
      let name = options.name;
      if (!name) {
        name = `policy_${options.pid}`;
      }
      const category = options.category;
      if (!_.isEmpty(options.scope) || !_.isEmpty(options.intfs) || !_.isEmpty(options.tags) || !_.isEmpty(options.guids) || !_.isEmpty(options.parentRgId)) {
        if (options.scope && options.scope.length > 0) {
          const filePath = `${FILTER_DIR}/${name}.conf`;
          await fs.unlinkAsync(filePath).catch((err) => {
            if (options.muteError) {
              return;
            }
            log.error(`Failed to remove policy config file for ${options.pid}`, err.message);
          });
        }

        if (!_.isEmpty(options.intfs)) {
          const NetworkProfile = require('../../net2/NetworkProfile.js');
          for (const intf of options.intfs) {
            const filePath = `${NetworkProfile.getDnsmasqConfigDirectory(intf)}/${name}.conf`;
            await fs.unlinkAsync(filePath).catch((err) => {
              if (options.muteError) {
                return;
              }
              log.error(`Failed to remove policy config file for ${options.pid}`, err.message);
            });
          }
        }

        if (!_.isEmpty(options.tags)) {
          for (const tag of options.tags) {
            const filePath = `${FILTER_DIR}/tag_${tag}_${name}.conf`;
            await fs.unlinkAsync(filePath).catch((err) => {
              if (options.muteError) {
                return;
              }
              log.error(`Failed to remove policy config file for ${options.pid}`, err.message);
            });
          }
        }

        if (!_.isEmpty(options.guids)) {
          const IdentityManager = require('../../net2/IdentityManager.js');
          for (const guid of options.guids) {
            const identityClass = IdentityManager.getIdentityClassByGUID(guid);
            if (identityClass) {
              const { ns, uid } = IdentityManager.getNSAndUID(guid);
              const filePath = `${FILTER_DIR}/${identityClass.getDnsmasqConfigFilenamePrefix(uid)}_${name}.conf`;
              await fs.unlinkAsync(filePath).catch((err) => {
                if (options.muteError) {
                  return;
                }
                log.error(`Failed to remove policy config file for ${options.pid}`, err.message);
              });
            }
          }
        }

        if (!_.isEmpty(options.parentRgId)) {
          const uuid = options.parentRgId;
          let path = this._getRuleGroupConfigPath(options.pid, uuid);
          await fs.unlinkAsync(path).catch((err) => {
            if (options.muteError) {
              return;
            }
            log.error(`Failed to remove policy config file for ${options.pid} and gid ${uuid}`, err.message);
          });
        }
      } else {
        const filePath = `${FILTER_DIR}/${name}.conf`;
        await fs.unlinkAsync(filePath).catch((err) => {
          if (options.muteError) {
            return;
          }
          log.error(`Failed to remove policy config file for ${options.pid}`, err.message);
        });
      }
    }).catch((err) => {
      log.error("Failed to remove policy config file:", err);
    });
  }

  async createGlobalRedisMatchRule() {
    const globalConf = `${FILTER_DIR}/global.conf`;
    await fs.writeFileAsync(globalConf, [
      "mac-address-tag=%FF:FF:FF:FF:FF:FF$global_acl&-1",
      "mac-address-tag=%FF:FF:FF:FF:FF:FF$global_acl_high&-1",
      `redis-match=/${globalBlockKey}/${BLACK_HOLE_IP}$global_acl`,
      `redis-match-high=/${globalBlockHighKey}/${BLACK_HOLE_IP}$global_acl_high`,
      `redis-match=/${globalAllowKey}/#$global_acl`,
      `redis-match-high=/${globalAllowHighKey}/#$global_acl_high`
    ].join("\n"));
    await rclient.unlinkAsync(globalBlockKey);
    await rclient.unlinkAsync(globalBlockHighKey);
    await rclient.unlinkAsync(globalAllowKey);
    await rclient.unlinkAsync(globalAllowHighKey);
  }

  async createCategoryFilterMappingFile(category, meta) {
    const blackhole = "127.0.0.153#59953";
    const categoryBlockDomainsFile = FILTER_DIR + `/${category}_block.conf`;
    const categoryAllowDomainsFile = FILTER_DIR + `/${category}_allow.conf`;
    await fs.writeFileAsync(categoryBlockDomainsFile, [
      `server-bf=</home/pi/.firewalla/run/category_data/filters/${category}.data,${meta.size},${meta.error}><empty><category:${category}:hit:domain><category:${category}:passthrough:domain>${blackhole}$${category}_block`,
      `server-bf-high=</home/pi/.firewalla/run/category_data/filters/${category}.data,${meta.size},${meta.error}><empty><category:${category}:hit:domain><category:${category}:passthrough:domain>${blackhole}$${category}_block_high`,
      `redis-hash-match=/${this._getRedisMatchKey(category, true)}/$${category}_block`,
      `redis-hash-match-high=/${this._getRedisMatchKey(category, true)}/$${category}_block_high`
    ].join('\n'));
    await fs.writeFileAsync(categoryAllowDomainsFile, [
      `server-bf=</home/pi/.firewalla/run/category_data/filters/${category}.data,${meta.size},${meta.error}><category:${category}:hit:domain><empty><category:${category}:passthrough:domain>#$${category}_allow`,
      `server-bf-high=</home/pi/.firewalla/run/category_data/filters/${category}.data,${meta.size},${meta.error}><category:${category}:hit:domain><empty><category:${category}:passthrough:domain>#$${category}_allow_high`,
      `redis-hash-match=/${this._getRedisMatchKey(category, true)}/#$${category}_allow`,
      `redis-hash-match-high=/${this._getRedisMatchKey(category, true)}/#$${category}_allow_high`
    ].join('\n'));
  }

  async createCategoryMappingFile(category, ipsets) {
    const categoryBlockDomainsFile = FILTER_DIR + `/${category}_block.conf`;
    const categoryAllowDomainsFile = FILTER_DIR + `/${category}_allow.conf`;
    await fs.writeFileAsync(categoryBlockDomainsFile, [
      `redis-match=/${this._getRedisMatchKey(category, false)}/$${category}_block`,
      `redis-hash-match=/${this._getRedisMatchKey(category, true)}/$${category}_block`,
      `redis-match-high=/${this._getRedisMatchKey(category, false)}/$${category}_block_high`,
      `redis-hash-match-high=/${this._getRedisMatchKey(category, true)}/$${category}_block_high`,
      `redis-ipset=/${this._getRedisMatchKey(category, false)}/${ipsets.join(',')}` // no need to duplicate redis-ipset config in block config file, both use the same ipset and redis set
    ].join('\n'));
    await fs.writeFileAsync(categoryAllowDomainsFile, [
      `redis-match=/${this._getRedisMatchKey(category, false)}/#$${category}_allow`,
      `redis-hash-match=/${this._getRedisMatchKey(category, true)}/#$${category}_allow`,
      `redis-match-high=/${this._getRedisMatchKey(category, false)}/#$${category}_allow_high`,
      `redis-hash-match-high=/${this._getRedisMatchKey(category, true)}/#$${category}_allow_high`
    ].join('\n'));
  }

  async deletePolicyCategoryFilterEntry(category) {
    const categoryBlockDomainsFile = FILTER_DIR + `/${category}_block.conf`;
    const categoryAllowDomainsFile = FILTER_DIR + `/${category}_allow.conf`;
    await lock.acquire(LOCK_OPS, async () => {
      await rclient.unlinkAsync(this._getRedisMatchKey(category, false));
      await rclient.unlinkAsync(this._getRedisMatchKey(category, true));
      await fs.unlinkAsync(categoryBlockDomainsFile);
      await fs.unlinkAsync(categoryAllowDomainsFile);
    }).catch((err) => {
      log.warn('failed to delete category filter entry', category, err);
    });
  }

  async updatePolicyCategoryFilterEntry(domains, options) {
    await lock.acquire(LOCK_OPS, async () => {
      log.debug("updatePolicyCategoryFilterEntry", domains, options);
      options = options || {};
      const category = options.category;
      const hashDomains = domains.filter(d => isHashDomain(d));
      domains = _.uniq(domains.filter(d => !isHashDomain(d)).map(d => formulateHostname(d, false)).filter(Boolean).filter(d => isDomainValid(d.startsWith("*.") ? d.substring(2) : d))).sort();
      await rclient.unlinkAsync(this._getRedisMatchKey(category, false));
      if (domains.length > 0)
        await rclient.saddAsync(this._getRedisMatchKey(category, false), domains);
      if (hashDomains.length > 0)
        await rclient.saddAsync(this._getRedisMatchKey(category, true), hashDomains);
    }).catch((err) => {
      log.error("Failed to update category entry into file:", err);
    });
  }

  async removePolicyFilterEntry(domains, options) {
    return await lock.acquire(LOCK_OPS, async () => {
      options = options || {}
      if (options.action === "route") {
        if (!options.wanUUID)
          return;
        if (options.wanUUID.startsWith(Constants.ACL_VIRT_WAN_GROUP_PREFIX)) {
          const routeConfPath = `${VirtWanGroup.getDNSRouteConfDir(options.wanUUID.substring(Constants.ACL_VIRT_WAN_GROUP_PREFIX.length), options.routeType || "hard")}/policy_${options.pid}.conf`;
          await fs.unlinkAsync(routeConfPath).catch((err) => {});
        } else {
          if (options.wanUUID.startsWith(Constants.ACL_VPN_CLIENT_WAN_PREFIX)) {
            const routeConfPath = `${VPNClient.getDNSRouteConfDir(options.wanUUID.substring(Constants.ACL_VPN_CLIENT_WAN_PREFIX.length), options.routeType || "hard")}/policy_${options.pid}.conf`;
            await fs.unlinkAsync(routeConfPath).catch((err) => {});
          } else {
            const NetworkProfile = require('../../net2/NetworkProfile.js');
            const routeConfPath = `${NetworkProfile.getDNSRouteConfDir(options.wanUUID, options.routeType || "hard")}/policy_${options.pid}.conf`;
            await fs.unlinkAsync(routeConfPath).catch((err) => {});
          }
        }
      }
      if (!_.isEmpty(options.scope) || !_.isEmpty(options.intfs) || !_.isEmpty(options.tags) || !_.isEmpty(options.guids) || !_.isEmpty(options.parentRgId)) {
        if (!_.isEmpty(options.scope)) {
          const filePath = `${FILTER_DIR}/policy_${options.pid}.conf`;
          await fs.unlinkAsync(filePath).catch((err) => {
            log.error(`Failed to remove policy config file for ${options.pid}`, err.message);
          });
        }

        if (!_.isEmpty(options.intfs)) {
          const NetworkProfile = require('../../net2/NetworkProfile.js');
          for (const intf of options.intfs) {
            const filePath = `${NetworkProfile.getDnsmasqConfigDirectory(intf)}/policy_${options.pid}.conf`;
            await fs.unlinkAsync(filePath).catch((err) => {
              log.error(`Failed to remove policy config file for ${options.pid}`, err.message);
            });
          }
        }

        if (!_.isEmpty(options.tags)) {
          for (const tag of options.tags) {
            const filePath = `${FILTER_DIR}/tag_${tag}_policy_${options.pid}.conf`;
            await fs.unlinkAsync(filePath).catch((err) => {
              log.error(`Failed to remove policy config file for ${options.pid}`, err.message);
            });
          }
        }

        if (!_.isEmpty(options.guids)) {
          const IdentityManager = require('../../net2/IdentityManager.js');
          for (const guid of options.guids) {
            const identityClass = IdentityManager.getIdentityClassByGUID(guid);
            if (identityClass) {
              const { ns, uid } = IdentityManager.getNSAndUID(guid);
              const filePath = `${FILTER_DIR}/${identityClass.getDnsmasqConfigFilenamePrefix(uid)}_${options.pid}.conf`;
              await fs.unlinkAsync(filePath).catch((err) => {
                log.error(`Failed to remove policy config file for ${options.pid}`, err.message);
              });
            }
          }
        }

        if (!_.isEmpty(options.parentRgId)) {
          const uuid = options.parentRgId;
          const filePath = this._getRuleGroupConfigPath(options.pid, uuid);
          await fs.unlinkAsync(filePath).catch((err) => {
            log.error(`Failed to remove policy config file for ${options.pid} gid ${uuid}`, err.message);
          });
        }
      } else {
        if (options.scheduling || !domains.some(d => d.includes(".")) || options.resolver || options.matchType === "re" || options.action === "route") {
          const filePath = `${FILTER_DIR}/policy_${options.pid}.conf`;
          await fs.unlinkAsync(filePath).catch((err) => {
            log.error(`Failed to remove policy config file for ${options.pid}`, err.message);
          });
        } else {
          await this.removeGlobalPolicyFilterEntry(domains, options);
          return "skip_restart"; // tell function caller it's not necessary to restart dnsmasq
        }
      }
    }).catch((err) => {
      log.error("Failed to remove policy config file:", err);
    });
  }

  async linkRuleToRuleGroup(options, uuid) {
    await lock.acquire(LOCK_OPS, async () => {
      options = options || {}
      if (!_.isEmpty(options.scope) || !_.isEmpty(options.intfs) || !_.isEmpty(options.tags) || !_.isEmpty(options.guids)) {
        if (!_.isEmpty(options.scope)) {
          const entries = [];
          for (const mac of options.scope) {
            entries.push(`mac-address-tag=%${mac}$${this._getRuleGroupPolicyTag(uuid)}&${options.pid}`);
          }
          const filePath = `${FILTER_DIR}/policy_${options.pid}.conf`;
          await fs.writeFileAsync(filePath, entries.join('\n'));
        }
        if (!_.isEmpty(options.intfs)) {
          const NetworkProfile = require('../../net2/NetworkProfile.js');
          for (const intf of options.intfs) {
            const entries = [`mac-address-tag=%00:00:00:00:00:00$${this._getRuleGroupPolicyTag(uuid)}&${options.pid}`];
            const filePath = `${NetworkProfile.getDnsmasqConfigDirectory(intf)}/policy_${options.pid}.conf`;
            await fs.writeFileAsync(filePath, entries.join('\n'));
          }
        }
        if (!_.isEmpty(options.tags)) {
          for (const tag of options.tags) {
            const entries = [`group-tag=@${tag}$${this._getRuleGroupPolicyTag(uuid)}&${options.pid}`];
            const filePath = `${FILTER_DIR}/tag_${tag}_policy_${options.pid}.conf`;
            await fs.writeFileAsync(filePath, entries.join('\n'));
          }
        }
        if (!_.isEmpty(options.guids)) {
          const IdentityManager = require('../../net2/IdentityManager.js');
          for (const guid of options.guids) {
            const identityClass = IdentityManager.getIdentityClassByGUID(guid);
            if (identityClass) {
              const { ns, uid } = IdentityManager.getNSAndUID(guid);
              const entries = [`group-tag=@${identityClass.getEnforcementDnsmasqGroupId(uid)}$${this._getRuleGroupPolicyTag(uuid)}&${options.pid}`];
              const filePath = `${FILTER_DIR}/${identityClass.getDnsmasqConfigFilenamePrefix(uid)}_${options.pid}.conf`;
              await fs.writeFileAsync(filePath, entries.join('\n'));
            }

          }
        }
      } else {
        const entries = [`mac-address-tag=%${systemLevelMac}$${this._getRuleGroupPolicyTag(uuid)}&${options.pid}`];
        const filePath = `${FILTER_DIR}/policy_${options.pid}.conf`;
        await fs.writeFileAsync(filePath, entries.join('\n'));
      }
    }).catch((err) => {
      log.error(`Failed to add rule group membership to ${uuid}`, options, err.message);
    });
  }

  async unlinkRuleFromRuleGroup(options, uuid) {
    await lock.acquire(LOCK_OPS, async () => {
      options = options || {}
      if (!_.isEmpty(options.scope) || !_.isEmpty(options.intfs) || !_.isEmpty(options.tags) || !_.isEmpty(options.guids)) {
        if (!_.isEmpty(options.scope)) {
          const filePath = `${FILTER_DIR}/policy_${options.pid}.conf`;
          await fs.unlinkAsync(filePath).catch((err) => { });
        }
        if (!_.isEmpty(options.intfs)) {
          const NetworkProfile = require('../../net2/NetworkProfile.js');
          for (const intf of options.intfs) {
            const filePath = `${NetworkProfile.getDnsmasqConfigDirectory(intf)}/policy_${options.pid}.conf`;
            await fs.unlinkAsync(filePath).catch((err) => { });
          }
        }
        if (!_.isEmpty(options.tags)) {
          for (const tag of options.tags) {
            const filePath = `${FILTER_DIR}/tag_${tag}_policy_${options.pid}.conf`;
            await fs.unlinkAsync(filePath).catch((err) => { });
          }
        }
        if (!_.isEmpty(options.guids)) {
          const IdentityManager = require('../../net2/IdentityManager.js');
          for (const guid of options.guids) {
            const identityClass = IdentityManager.getIdentityClassByGUID(guid);
            if (identityClass) {
              const { ns, uid } = IdentityManager.getNSAndUID(guid);
              const filePath = `${FILTER_DIR}/${identityClass.getDnsmasqConfigFilenamePrefix(uid)}_${options.pid}.conf`;
              await fs.unlinkAsync(filePath).catch((err) => { });
            }
          }
        }
      } else {
        const filePath = `${FILTER_DIR}/policy_${options.pid}.conf`;
        await fs.unlinkAsync(filePath).catch((err) => { });
      }
    }).catch((err) => {
      log.error(`Failed to remove rule group membership from ${uuid}`, options, err.message);
    });
  }

  // deprecated, this is only used in test cases
  async addPolicyFilterEntries(domains) {
    let entries = domains.map(domain => util.format("address=/%s/%s", domain, BLACK_HOLE_IP));
    let data = entries.join("\n");
    await fs.appendFileAsync(policyFilterFile, data);
  }

  setDefaultNameServers(key, ips) {
    let _ips;
    if (Array.isArray(ips)) {
      _ips = ips.filter(x => validator.isIP(x));
    } else {
      if (!validator.isIP(ips.toString())) {
        return;
      }
      _ips = [ips.toString()];
    }
    defaultNameServers[key] = _ips;
  }

  async keepDomainsLocal(key, policy) {
    const entries = [];
    if (policy) {
      const domains = policy.domains;
      const blackhole = policy.blackhole;
      const filePath = `${FILTER_DIR}/${key}.conf`;
      for (const domain of domains) {
        entries.push(`server-high=/${domain}/${blackhole}`)
      }
      await fs.writeFileAsync(filePath, entries.join('\n'));
      this.scheduleRestartDNSService();
    }
  }

  setInterfaceNameServers(intf, ips) {
    let _ips;
    if (Array.isArray(ips)) {
      _ips = ips.filter(x => validator.isIP(x));
    } else {
      if (!validator.isIP(ips.toString())) {
        return;
      }
      _ips = [ips.toString()];
    }
    interfaceNameServers[intf] = _ips;
  }

  unsetDefaultNameServers(key) {
    delete defaultNameServers[key]
  }

  getAllDefaultNameServers() {
    let list = [];
    Object.keys(defaultNameServers).sort().forEach(key => {
      let ips = defaultNameServers[key]
      if (Array.isArray(ips)) {
        Array.prototype.push.apply(list, ips);
      }
    });
    return list
  }

  async getCurrentNameServerList() {
    let cmd = `grep 'nameserver' ${resolvFile} | head -n 1 | cut -d ' ' -f 2`;
    log.info("Command to get current name server: ", cmd);

    let { stdout } = await execAsync(cmd);

    if (!stdout || stdout === '') {
      return [];
    }

    let list = stdout.split('\n');
    return list.filter((x, i) => list.indexOf(x) === i);
  }

  async _updateTmpFilter(type, force) {
    let mkdirp = util.promisify(require('mkdirp'));

    try {
      await mkdirp(FILTER_DIR);
      await mkdirp(LOCAL_FILTER_DIR);
    } catch (err) {
      log.error("Error when mkdir:", FILTER_DIR, err);
      return;
    }

    const filterFile = FILTER_FILE[type];
    const filterFileTmp = FILTER_FILE[type + 'Tmp'];

    // Check if the filter file is older enough that needs to refresh
    let stats, noent;
    try {
      stats = await fs.statAsync(filterFile);
    } catch (err) {
      // no such file, need to crate one
      //log.error("Error when fs.stat", filterFile, err);
      if (err.code !== "ENOENT") {
        throw err;
      }
      noent = true;
    }

    // to update only if filter file has not been updated recently or doesn't exsit
    if (force || noent || (new Date() - stats.mtime) > FILTER_EXPIRE_TIME) {
      try {
        await fs.statAsync(filterFileTmp);
        await fs.unlinkAsync(filterFileTmp);
      } catch (err) {
        if (err.code !== "ENOENT") {
          throw err;
        }
      }

      let hashes = null;
      try {
        hashes = await this._loadFilterFromBone(type);
      } catch (err) {
        log.error("Error when load filter from bone", err);
        return;
      }

      try {
        await this._writeHashFilterFile(type, hashes, filterFileTmp);
      } catch (err) {
        log.error("Error when writing hashes into filter file", err);
        return;
      }

      try {
        await this._writeHashIntoRedis(type, hashes);
      } catch (err) {
        log.error("Error when writing hashes into filter redis", err);
        return;
      }

      return true; // successfully updated hash filter files
    }
  }

  async _loadFilterFromBone(type) {
    const name = f.isProduction() ? this.hashTypes[type] : this.hashTypes[type] + '-dev';

    log.info(`Load data set from bone: ${name}`);

    let data = await bone.hashsetAsync(name);
    return JSON.parse(data);
  }

  async updateWGIptablesRules(newSubnet, force) {
    const oldSubnet = this.wgSubnet;
    const dns = `127.0.0.1:${MASQ_PORT}`;
    const started = await this.isDNSServiceActive();
    if (!started)
      return;
    if (oldSubnet != newSubnet || force === true) {
      await iptables.dnsFlushAsync('wireguard');
    }
    if (newSubnet) {
      if (!platform.isFireRouterManaged())
        await iptables.dnsChangeAsync(newSubnet, dns, 'wireguard', true);
      this.wgSubnet = newSubnet;
    }
  }

  async updateVpnIptablesRules(newVpnSubnet, force) {
    const oldVpnSubnet = this.vpnSubnet;
    // TODO: to another dnsmasq instance
    const dns = `127.0.0.1:${MASQ_PORT}`;
    const started = await this.isDNSServiceActive();
    if (!started)
      return;
    if (oldVpnSubnet != newVpnSubnet || force === true) {
      // remove iptables rule for old vpn subnet
      await iptables.dnsFlushAsync('vpn');
    }
    // then add new iptables rule for new vpn subnet. If newVpnSubnet is null, no new rule is added
    if (newVpnSubnet) {
      // newVpnSubnet is null means to delete previous nat rule. The previous vpn subnet should be kept in case of dnsmasq reloading
      if (!platform.isFireRouterManaged())
        // vpn network is a monitoring interface on firerouter managed platform
        await iptables.dnsChangeAsync(newVpnSubnet, dns, 'vpn', true);
      this.vpnSubnet = newVpnSubnet;
    }
  }

  async _update_dns_fallback_rules() {
    await execAsync(`sudo iptables -w -t nat -F FW_PREROUTING_DNS_FALLBACK`).catch((err) => { });
    await execAsync(`sudo ip6tables -w -t nat -F FW_PREROUTING_DNS_FALLBACK`).catch((err) => { });
    const interfaces = sysManager.getMonitoringInterfaces();
    const NetworkProfile = require('../../net2/NetworkProfile.js');
    for (const intf of interfaces) {
      const uuid = intf.uuid;
      if (!uuid) {
        log.error(`uuid is not defined for ${intf.name}`);
        continue;
      }
      const resolver4 = sysManager.myResolver(intf.name);
      const resolver6 = sysManager.myResolver6(intf.name);
      const myIp4 = sysManager.myIp(intf.name);
      await NetworkProfile.ensureCreateEnforcementEnv(uuid);
      const netSet = NetworkProfile.getNetIpsetName(uuid);
      if (myIp4 && resolver4 && resolver4.length > 0) {
        // redirect dns request that is originally sent to box itself to the upstream resolver
        for (const i in resolver4) {
          const redirectTCP = new Rule('nat').chn('FW_PREROUTING_DNS_FALLBACK').pro('tcp')
            .mdl("set", `--match-set ${netSet} src,src`)
            .mth(myIp4, null, "dst")
            .mth(53, null, 'dport')
            .mdl("statistic", `--mode nth --every ${resolver4.length - i} --packet 0`)
            .jmp(`DNAT --to-destination ${resolver4[i]}:53`);
          const redirectUDP = redirectTCP.clone().pro('udp');
          await execAsync(redirectTCP.toCmd('-A'));
          await execAsync(redirectUDP.toCmd('-A'));
        }
      }
      if (resolver6 && resolver6.length > 0) {
        for (const i in resolver6) {
          const redirectTCP = new Rule('nat').chn('FW_PREROUTING_DNS_FALLBACK').pro('tcp')
            .mdl("set", `--match-set ${netSet} src,src`)
            .mth(53, null, 'dport')
            .mdl("statistic", `--mode nth --every ${resolver6.length - i} --packet 0`)
            .jmp(`DNAT --to-destination ${resolver6[i]}:53`);
          const redirectUDP = redirectTCP.clone().pro('udp');
          await execAsync(redirectTCP.toCmd('-A'));
          await execAsync(redirectUDP.toCmd('-A'));
        }
      }
    }
    await execAsync(iptables.wrapIptables(`sudo iptables -w -t nat -A FW_PREROUTING_DNS_FALLBACK -p tcp --dport 53 -j ACCEPT`)).catch((err) => { });
    await execAsync(iptables.wrapIptables(`sudo iptables -w -t nat -A FW_PREROUTING_DNS_FALLBACK -p udp --dport 53 -j ACCEPT`)).catch((err) => { });
    await execAsync(iptables.wrapIptables(`sudo ip6tables -w -t nat -A FW_PREROUTING_DNS_FALLBACK -p tcp --dport 53 -j ACCEPT`)).catch((err) => { });
    await execAsync(iptables.wrapIptables(`sudo ip6tables -w -t nat -A FW_PREROUTING_DNS_FALLBACK -p udp --dport 53 -j ACCEPT`)).catch((err) => { });
  }

  async _add_all_iptables_rules() {
    if (this.vpnSubnet) {
      await this.updateVpnIptablesRules(this.vpnSubnet, true);
    }
    if (this.wgSubnet) {
      await this.updateWGIptablesRules(this.wgSubnet, true);
    }
    await this._add_iptables_rules();
    await this._add_ip6tables_rules();
  }

  async _add_iptables_rules() {
    const interfaces = sysManager.getMonitoringInterfaces();
    for (const intf of interfaces) {
      const uuid = intf.uuid;
      if (!uuid) {
        log.error(`uuid is not defined for ${intf.name}`);
        return;
      }
      await this._manipulate_ipv4_iptables_rule(intf, '-A');
      this.networkFailCountMap[uuid] = 0;
    }
  }

  async _add_ip6tables_rules() {
    const interfaces = sysManager.getMonitoringInterfaces();
    for (const intf of interfaces) {
      const uuid = intf.uuid;
      if (!uuid) {
        log.error(`uuid is not defined for ${intf.name}`);
        return;
      }
      await this._manipulate_ipv6_iptables_rule(intf, '-A');
    }
  }

  async _manipulate_ipv4_iptables_rule(intf, action) {
    const NetworkProfile = require('../../net2/NetworkProfile.js');
    const uuid = intf.uuid;
    if (!intf.ip_address) {
      log.error(`No ipv4 address is found on ${intf.name}`);
      return;
    }
    await NetworkProfile.ensureCreateEnforcementEnv(uuid);
    const netSet = NetworkProfile.getNetIpsetName(uuid);
    const redirectTCP = new Rule('nat').chn('FW_PREROUTING_DNS_DEFAULT').pro('tcp')
      .mdl("set", `--match-set ${netSet} src,src`)
      .mdl("set", `! --match-set ${ipset.CONSTANTS.IPSET_NO_DNS_BOOST} src,src`)
      .mth(53, null, 'dport')
      .jmp(`DNAT --to-destination ${intf.ip_address}:${MASQ_PORT}`)
    const redirectUDP = redirectTCP.clone().pro('udp');
    await execAsync(redirectTCP.toCmd(action));
    await execAsync(redirectUDP.toCmd(action));
  }

  async _manipulate_ipv6_iptables_rule(intf, action) {
    const NetworkProfile = require('../../net2/NetworkProfile.js');
    const uuid = intf.uuid;
    const ip6Addrs = intf.ip6_addresses;
    if (!ip6Addrs || ip6Addrs.length == 0) {
      log.info(`No ipv6 address is found on ${intf.name}`);
      return;
    }
    await NetworkProfile.ensureCreateEnforcementEnv(uuid);
    const netSet = NetworkProfile.getNetIpsetName(uuid, 6);
    const ip6 = ip6Addrs.find(i => i.startsWith("fe80")) || ip6Addrs[0]; // prefer to use link local address as DNAT address
    const redirectTCP = new Rule('nat').fam(6).chn('FW_PREROUTING_DNS_DEFAULT').pro('tcp')
      .mdl("set", `--match-set ${netSet} src,src`)
      .mdl("set", `! --match-set ${ipset.CONSTANTS.IPSET_NO_DNS_BOOST} src,src`)
      .mth(53, null, 'dport')
      .jmp(`DNAT --to-destination [${ip6}]:${MASQ_PORT}`);
    const redirectUDP = redirectTCP.clone().pro('udp');
    await execAsync(redirectTCP.toCmd(action));
    await execAsync(redirectUDP.toCmd(action));
  }

  async _remove_all_iptables_rules() {
    if (this.vpnSubnet) {
      await this.updateVpnIptablesRules(null, true);
    }
    if (this.wgSubnet) {
      await this.updateWGIptablesRules(null, true);
    }
    await this._remove_iptables_rules()
    await this._remove_ip6tables_rules();
    this.networkFailCountMap = {};
  }

  async _remove_iptables_rules() {
    try {
      const flush = new Rule('nat').chn('FW_PREROUTING_DNS_DEFAULT')
      await execAsync(flush.toCmd('-F'))
    } catch (err) {
      log.error("Error when removing iptable rules", err);
    }
  }

  async _remove_ip6tables_rules() {
    try {
      const flush = new Rule('nat').fam(6).chn('FW_PREROUTING_DNS_DEFAULT')
      await execAsync(flush.toCmd('-F'))
    } catch (err) {
      log.error("Error when remove ip6tables rules", err);
    }
  }

  async _writeHashIntoRedis(type, hashes) {
    log.info(`Writing hash into redis for type: ${type}`);
    let key = `dns:hashset:${type}`;
    await Promise.map(hashes, async hash => redis.saddAsync(key, hash));
    let count = await redis.scardAsync(key);
    log.info(`Finished writing hash into redis for type: ${type}, count: ${count}`);
  }

  async _writeHashFilterFile(type, hashes, file) {
    return new Promise((resolve, reject) => {
      log.info("Writing hash filter file:", file);

      let writer = fs.createWriteStream(file);

      writer.on('finish', () => {
        log.info("Finished writing hash filter file", file);
        resolve();
      });

      writer.on('error', err => {
        reject(err);
      });

      let targetIP = BLACK_HOLE_IP

      if (type === "family") {
        targetIP = BLUE_HOLE_IP
      }
      const tag = this.dnsTag[type] ? this.dnsTag[type] : "";
      hashes.forEach((hash) => {
        let line = util.format("hash-address=/%s/%s%s\n", hash.replace(/\//g, '.'), targetIP, tag)
        writer.write(line);
      });

      writer.end();
    });
  }

  async isDNSServiceActive() {
    let cmd = `systemctl -q is-active ${SERVICE_NAME}`;
    const result = await execAsync(cmd).then(() => true).catch(() => false);
    return result;
  }

  async isDHCPServiceActive() {
    let cmd = `systemctl -q is-active ${DHCP_SERVICE_NAME}`;
    const result = await execAsync(cmd).then(() => true).catch(() => false);
    return result;
  }

  onDHCPReservationChanged(host) {
    this._scheduleWriteHostsFile(host);
    log.debug("DHCP reservation changed, set needWriteHostsFile file to true");
  }

  onSpoofChanged(host) {
    if (this.mode === Mode.MODE_DHCP || this.mode === Mode.MODE_DHCP_SPOOF) {
      this._scheduleWriteHostsFile(host);
      log.debug("Spoof status changed, set needWriteHostsFile to true");
    }
  }


  computeHash(content) {
    const crypto = require('crypto');
    return crypto.createHash('md5').update(content).digest("hex");
  }

  async writeAllHostsFiles() {
    log.info("start to generate hosts files for dnsmasq...");

    const HostManager = require('../../net2/HostManager.js');
    const hostManager = new HostManager();

    // all device with dhcp policy should be returned here by default
    const hosts = (await hostManager.getHostsAsync())
      .filter(h => !sysManager.isMyMac(h.o.mac))

<<<<<<< HEAD
=======
    // remove previously configured hosts files
    await fsp.rmdir(HOSTFILE_PATH, { recursive: true }).catch(err => {
      if (err.code == 'ENOENT') return
      else log.error(err)
    })
    await fsp.mkdir(HOSTFILE_PATH, { recursive: true })

>>>>>>> 4e7d7847
    for (const h of hosts) try {
      await this.writeHostsFile(h, true)
    } catch(err) {
      log.error('Error write hosts file for', h.o.mac, err)
    }
  }

  async writeHostsFile(host, force = false) {
    const mac = host.o.mac
    const p = host.policy.ipAllocation || {}
    const monitor = !(host.policy.monitor == false) // monitor default value is true

    const TagManager = require('../../net2/TagManager.js');
    const tags = [monitor ? 'monitor' : 'unmonitor'].concat(
      // filter out invalid tags
      (host.policy.tags || []).filter(TagManager.getTagByUid.bind(TagManager))
    )

    const lines = []

    lines.push(mac + ',' + tags.map(t => 'set:'+t).join(','))

    let reservedIp = null;

    if (p.dhcpIgnore === true) {
      lines.push(`${mac},ignore`);
    } else for (const intf of sysManager.getMonitoringInterfaces()) {
      const intfAlloc = _.get(p, ['allocations', intf.uuid], {})
      if (intfAlloc.dhcpIgnore) {
        lines.push(`${mac},tag:${intf.name},ignore`);
      } else if (intfAlloc.ipv4 && intfAlloc.type == 'static') {
        reservedIp = intfAlloc.ipv4
      } else if (p.alternativeIp && p.type == 'static' && (!monitor || this.mode == Mode.MODE_DHCP_SPOOF)
        && intf.uuid == "00000000-0000-0000-0000-000000000000"
      ) {
        reservedIp = p.alternativeIp
      } else if (p.secondaryIp && p.type == 'static' && monitor && this.mode == Mode.MODE_DHCP
        && intf.uuid == "11111111-1111-1111-1111-111111111111"
      ) {
        reservedIp = p.secondaryIp
      } else
        continue

      // reservedIP clashes, this should not happen as App gets all hosts with reversed IPs
      // but in case of legacy policies that clashes, work as a safeguard
      if (this.reservedIPHost[reservedIp] && this.reservedIPHost[reservedIp] !== host) {
        const prevHost = this.reservedIPHost[reservedIp]

        if (sysManager.inMySubnets4(host.o.ipv4, intf.name)
          && ( (host.o.lastActiveTimestamp || prevHost.o.lastActiveTimestamp)
            // only rewrite when there's more than 5mins diff between the active time, avoiding racing condition
            && ((host.o.lastActiveTimestamp || 0) - (prevHost.o.lastActiveTimestamp || 0) > 60 * 5)
            || !sysManager.inMySubnets4(prevHost.o.ipv4, intf.name)
          )
        ) {
          log.warn(`IP reservation conflict: prefer ${host.o.mac} over ${prevHost.o.mac} on ${reservedIp}`)
          await this.removeIPFromHost(prevHost, ip)
        }
        continue
      }

      this.reservedIPHost[reservedIp] = host;
      lines.push(`${mac},tag:${intf.name},${reservedIp}`)
    }

    const content = lines.join('\n') + '\n'

    const _hostsHash = this.computeHash(content);

    if (!force && this.lastHostsFileHash[mac] == _hostsHash) {
      log.verbose("No need to update hosts file, skipped", mac);
      return
    }

    this.lastHostsFileHash[mac] = _hostsHash;

    log.debug("HostsFile:", util.inspect(lines));

    await fsp.writeFile(HOSTFILE_PATH + mac, content);
    if (!this.counter.writeHostsFile[mac]) this.counter.writeHostsFile[mac] = 0
    log.info("Hosts file has been updated:", mac, ++this.counter.writeHostsFile[mac], 'times')

    // reload or not is check with config hash
    this.scheduleRestartDHCPService()
  }

  async removeHostsFile(host) {
    await fsp.unlink(HOSTFILE_PATH + host.o.mac);
    log.info("Hosts file has been removed:", host.o.mac)

    const hID = host.getGUID()
    if (this.writeHostsFileTask[hID])
      clearTimeout(this.writeHostsFileTask[hID]);

    delete this.lastHostsFileHash[hID]
    this.scheduleRestartDHCPService(true)
  }

  async removeIPFromHost(host, ip) {
    const path = HOSTFILE_PATH + host.o.mac
    const file = await fsp.readFile(path)
    const lines = file.split('\n').filter(line => !line.includes(ip))
    await fsp.writeFile(path, lines.join('\n'));
  }

  async rawStart() {
    // use restart to ensure the latest configuration is loaded
    let cmd = `DP_SO_PATH=${platform.getDnsproxySOPath()} ${platform.getDnsmasqBinaryPath()} -k --clear-on-reload -u ${userID} -C ${configFile} -r ${resolvFile}`;

    try {
      cmd = await this.prepareDnsmasqCmd(cmd);
    } catch (err) {
      log.error('Error adding DHCP arguments', err)
    }

    if (!platform.isFireRouterManaged())
      this.writeStartScript(cmd);

    await this.writeAllHostsFiles();

    this.scheduleRestartDNSService(true);
    if (DHCP_SERVICE_NAME !== SERVICE_NAME)
      this.scheduleRestartDHCPService(true);
  }

  writeStartScript(cmd) {
    log.info("Command to start dnsmasq: ", cmd);

    let content = ['#!/bin/bash'];

    if (!platform.isFireRouterManaged()) {
      content.push(`diff ${f.getFirewallaHome()}/etc/rsyslog.d/13-dnsmasq.conf /etc/rsyslog.d/13-dnsmasq.conf &>/dev/null || (sudo cp ${f.getFirewallaHome()}/etc/rsyslog.d/13-dnsmasq.conf /etc/rsyslog.d/; sudo systemctl restart rsyslog)`);
    }

    content = content.concat([
      'redis-cli HINCRBY "stats:systemd:restart" firemasq 1',
      cmd + " &",
      'trap "trap - SIGTERM && kill -- -$$" SIGINT SIGTERM EXIT',
      'for job in `jobs -p`; do wait $job; echo "$job exited"; done',
      ''
    ]);

    fs.writeFileSync(startScriptFile, content.join("\n"));
  }

  setDhcpRange(network, begin, end) {
    interfaceDhcpRange[network] = {
      begin: begin,
      end: end
    };
  }

  async getDhcpRange(network) {
    let range = interfaceDhcpRange[network];
    if (!range) {
      range = await dnsTool.getDefaultDhcpRange(network);
    }
    return range;
  }

  async prepareDnsmasqCmd(cmd) {
    fConfig = await Config.getConfig(true);
    const secondaryRange = await this.getDhcpRange("secondary");
    const secondaryRouterIp = sysManager.myIp2();
    const secondaryMask = sysManager.myIpMask2();
    let secondaryDnsServers = sysManager.myDefaultDns().join(',');
    if (interfaceNameServers.secondary && interfaceNameServers.secondary.length != 0) {
      // if secondary dns server is set, use specified dns servers in dhcp response
      secondaryDnsServers = interfaceNameServers.secondary.join(',');
    }

    const alternativeRange = await this.getDhcpRange("alternative");
    const alternativeRouterIp = sysManager.myDefaultGateway();
    const alternativeMask = sysManager.myIpMask();
    let alternativeDnsServers = sysManager.myDefaultDns().join(',');
    if (interfaceNameServers.alternative && interfaceNameServers.alternative.length != 0) {
      // if alternative dns server is set, use specified dns servers in dhcp response
      alternativeDnsServers = interfaceNameServers.alternative.join(',');
    }

    let secondaryLeaseTime = (fConfig.dhcpLeaseTime && fConfig.dhcpLeaseTime.secondary) || (fConfig.dhcp && fConfig.dhcp.leaseTime) || "24h";
    let alternativeLeaseTime = (fConfig.dhcpLeaseTime && fConfig.dhcpLeaseTime.alternative) || (fConfig.dhcp && fConfig.dhcp.leaseTime) || "24h";
    const monitoringInterface = fConfig.monitoringInterface || "eth0";

    if (this.mode === Mode.MODE_DHCP) {
      log.info("DHCP feature is enabled");
      // allocate secondary interface ip to monitored hosts and new hosts
      cmd = util.format("%s --dhcp-range=tag:%s,tag:!unmonitor,%s,%s,%s,%s",
        cmd,
        monitoringInterface,
        secondaryRange.begin,
        secondaryRange.end,
        secondaryMask,
        secondaryLeaseTime
      );

      // allocate primary(alternative) interface ip to unmonitored hosts
      cmd = util.format("%s --dhcp-range=tag:%s,tag:unmonitor,%s,%s,%s,%s",
        cmd,
        monitoringInterface,
        alternativeRange.begin,
        alternativeRange.end,
        alternativeMask,
        alternativeLeaseTime
      );

      // secondary interface ip as router for monitored hosts and new hosts
      cmd = util.format("%s --dhcp-option=tag:%s,tag:!unmonitor,3,%s", cmd, monitoringInterface, secondaryRouterIp);

      // gateway ip as router for unmonitored hosts
      if (alternativeRouterIp) {
        cmd = util.format("%s --dhcp-option=tag:%s,tag:unmonitor,3,%s", cmd, monitoringInterface, alternativeRouterIp);
      }

      cmd = util.format("%s --dhcp-option=tag:%s,tag:!unmonitor,6,%s", cmd, monitoringInterface, secondaryDnsServers);
      cmd = util.format("%s --dhcp-option=tag:%s,tag:unmonitor,6,%s", cmd, monitoringInterface, alternativeDnsServers);
    }

    if (this.mode === Mode.MODE_ROUTER) {
      log.info("Router mode is enabled, firerouter will provide dhcp service.");
    }

    if (this.mode === Mode.MODE_DHCP_SPOOF) {
      log.info("DHCP spoof feature is enabled");
      // allocate primary(alternative) interface ip to all hosts from monitoring interface, no matter it is monitored, unmonitored or new hosts
      cmd = util.format("%s --dhcp-range=tag:%s,%s,%s,%s,%s",
        cmd,
        monitoringInterface,
        alternativeRange.begin,
        alternativeRange.end,
        alternativeMask,
        alternativeLeaseTime
      );

      // Firewalla's ip as router for monitored hosts and new hosts. In case Firewalla's ip is changed, a thorough restart is required
      cmd = util.format("%s --dhcp-option=tag:%s,tag:!unmonitor,3,%s", cmd, monitoringInterface, sysManager.myDefaultWanIp());

      // gateway ip as router for unmonitored hosts
      cmd = util.format("%s --dhcp-option=tag:%s,tag:unmonitor,3,%s", cmd, monitoringInterface, alternativeRouterIp);

      cmd = util.format("%s --dhcp-option=tag:%s,6,%s", cmd, monitoringInterface, alternativeDnsServers);
    }

    return cmd;
  }

  async rawStop() {
    let cmd = null;
    // do not stop dnsmasq if it is managed by firerouter
    if (platform.isFireRouterManaged())
      return;

    cmd = `sudo systemctl stop ${SERVICE_NAME}`;

    log.info(`Command to stop ${SERVICE_NAME}: ${cmd}`);

    try {
      await execAsync(cmd);
    } catch (err) {
      log.error(`Failed to stop ${SERVICE_NAME}`, err);
    }
  }

  async start(skipIptablesUpdate) {
    // 0. update resolv.conf
    // 1. update filter (by default only update filter once per configured interval, unless force is true)
    // 2. start dnsmasq service
    // 3. update iptables rule
    log.info("Starting DNSMASQ...");

    await this.updateResolvConf();
    try {
      await this.rawStart();
    } catch (err) {
      log.error('Error when raw start dnsmasq', err);
      return;
    }

    if (!skipIptablesUpdate) {
      try {
        await this._remove_all_iptables_rules();
        await this._add_all_iptables_rules();
        await this._update_dns_fallback_rules();
      } catch (err) {
        log.error('Error when add iptables rules', err);
        await this._remove_all_iptables_rules();
        log.error("Dnsmasq start is aborted due to failed to add iptables rules");
        return;
      }
    }

    log.info("DNSMASQ is started successfully");
  }

  async stop() {
    // 1. remove iptables rules
    // 2. stop service
    // optional to remove filter file

    log.info("Stopping DNSMASQ:");
    await this._remove_all_iptables_rules();
    await this.rawStop();
  }

  async applyMode(mode) {
    if (this.mode === mode) {
      log.info("Mode is not changed: " + mode);
      return;
    }
    log.info(`Mode is changed from ${this.mode} to ${mode}`);
    this.mode = mode;
    try {
      await this.start(true); // restart firemasq service, no need to update iptables
    } catch (err) {
      log.error("Failed to restart dnsmasq while enabling " + mode, err);
    }
  }

  // set mode but not apply it, this is invoked before dnsmasq is started
  async setMode(mode) {
    this.mode = mode;
  }

  async verifyDNSConnectivity() {
    const result = {};
    for (const monitoringInterface of sysManager.getMonitoringInterfaces()) {
      if (!monitoringInterface || !monitoringInterface.ip_address || !monitoringInterface.uuid)
        continue;
      const STATUS_CHECK_INTERFACE = monitoringInterface.ip_address;
      const uuid = monitoringInterface.uuid;
      let resolved = false;
      for (const domain of VERIFICATION_DOMAINS) {
        // if there are 3 verification domains and each takes at most 6 seconds to fail the test, it will take 18 seconds to fail the test on one network interface
        let cmd = `dig -4 A +short +time=3 +tries=2 -p ${MASQ_PORT} @${STATUS_CHECK_INTERFACE} ${domain}`;
        log.debug(`Verifying DNS resolution to ${domain} on ${STATUS_CHECK_INTERFACE} ...`);
        try {
          let { stdout, stderr } = await execAsync(cmd);
          if (!stdout || !stdout.trim().split('\n').some(line => new Address4(line).isValid())) {
            log.warn(`Error verifying dns resolution to ${domain} on ${STATUS_CHECK_INTERFACE}`, stderr, stdout);
          } else {
            log.debug(`DNS resolution succeeds to ${domain} on ${STATUS_CHECK_INTERFACE}`);
            resolved = true;
            break;
          }
        } catch (err) {
          // usually fall into catch clause if dns resolution is failed
          log.error(`Failed to resolve ${domain} on ${STATUS_CHECK_INTERFACE}`, err.stdout, err.stderr);
        }
      }
      if (!resolved)
        log.error(`Failed to resolve all domains on ${STATUS_CHECK_INTERFACE}.`);
      result[uuid] = resolved;
    }
    return result;
  }

  async dnsStatusCheck() {
    log.debug("Keep-alive checking dnsmasq status")
    let checkResult = await this.verifyDNSConnectivity() || {};
    let needRestart = false;

    for (const uuid in checkResult) {
      const intf = sysManager.getInterfaceViaUUID(uuid);
      if (this.networkFailCountMap[uuid] === undefined || !intf) {
        log.warn(`Network uuid ${uuid} in dns status check result is not found`);
        continue;
      }
      if (checkResult[uuid] === true) {
        if (this.networkFailCountMap[uuid] > 2) {
          log.info(`DNS of network ${intf.name} is restored, add back DNS redirect rules ...`);
          await this._manipulate_ipv4_iptables_rule(intf, '-A');
          await this._manipulate_ipv6_iptables_rule(intf, '-A');
        }
        this.networkFailCountMap[uuid] = 0;
      } else {
        this.networkFailCountMap[uuid]++;
        needRestart = true;
        if (this.networkFailCountMap[uuid] > 2) {
          log.info(`DNS of network ${intf.name} is unreachable, remove DNS redirect rules ...`);
          await this._manipulate_ipv4_iptables_rule(intf, '-D');
          await this._manipulate_ipv6_iptables_rule(intf, '-D');
        }
      }
    }

    if (needRestart) {
      this.scheduleRestartDNSService(true);
    }
  }

  async cleanUpLeftoverConfig() {
    try {
      await fs.mkdirAsync(FILTER_DIR, { recursive: true, mode: 0o755 }).catch((err) => {
        if (err.code !== "EEXIST")
          log.error(`Failed to create ${FILTER_DIR}`, err);
      });
      const dirs = [FILTER_DIR, LEGACY_FILTER_DIR, HOSTS_DIR];

      const cleanDir = (async (dir) => {
        const dirExists = await fs.accessAsync(dir, fs.constants.F_OK).then(() => true).catch(() => false);
        if (!dirExists)
          return;

        const files = await fs.readdirAsync(dir);
        await Promise.all(files.map(async (filename) => {
          const filePath = `${dir}/${filename}`;

          try {
            const fileStat = await fs.statAsync(filePath);
            if (fileStat.isFile()) {
              await fs.unlinkAsync(filePath).catch((err) => {
                log.error(`Failed to remove ${filePath}, err:`, err);
              });
            }
            if (fileStat.isDirectory()) {
              await cleanDir(filePath);
            }
          } catch (err) {
            log.info(`File ${filePath} not exist`);
          }
        }));
      });

      for (let dir of dirs) {
        await cleanDir(dir);
      }
      // remove legacy hosts folder/file
      if (platform.isFireRouterManaged()) {
        await fsp.rmdir(ROUTER_DHCP_PATH + '/hosts/', { recursive: true }).catch(err => {
          if (err.code == 'ENOENT') return
          else log.error(err)
        })
      } else {
        await fsp.unlink(f.getRuntimeInfoFolder() + "/dnsmasq-hosts").catch(err => {
          if (err.code == 'ENOENT') return
          else log.error(err)
        })
      }
<<<<<<< HEAD
      // remove previously configured hosts files
      await fsp.rmdir(HOSTFILE_PATH, { recursive: true }).catch(err => {
        if (err.code == 'ENOENT') return
        else log.error(err)
      })
      await fsp.mkdir(HOSTFILE_PATH, { recursive: true })
=======
>>>>>>> 4e7d7847
      
      log.info("clean up cleanUpLeftoverConfig");
      await rclient.unlinkAsync('dnsmasq:conf');
      // always allow verification domains in case they are accidentally blocked and cause self check failure
      await fs.writeFileAsync(VERIFICATION_WHILELIST_PATH, VERIFICATION_DOMAINS.map(d => `server-high=/${d}/#`).join('\n'), {}).catch((err) => {
        log.error(`Failed to generate verification domains whitelist config`, err.message);
      });
      // add default wan tag on all devices, which is a necessary condition in dns features, i.e. unbound, doh, family-protect, it can be denied in vpn client routes
      await fs.writeFileAsync(`${FILTER_DIR}/default_wan.conf`, `mac-address-tag=%FF:FF:FF:FF:FF:FF$${Constants.DNS_DEFAULT_WAN_TAG}`).catch((err) => {});
    } catch (err) {
      log.error("Failed to clean up leftover config", err);
    }
  }

  async throttleUpdatingConf(filePath, data) {
    const cooldown = 5 * 1000;
    if (this.throttleTimer[filePath]) {
      clearTimeout(this.throttleTimer[filePath])
    }
    this.throttleTimer[filePath] = setTimeout(async () => {
      log.info(`Going to update ${filePath}`)
      await fs.writeFileAsync(filePath, data);
      this.scheduleRestartDNSService();
    }, cooldown)
  }

  async checkConfsChange(dnsmasqConfKey = "dnsmasq:conf", paths = [`${FILTER_DIR}*`, resolvFile, startScriptFile, configFile, HOSTFILE_PATH]) {
    try {
      let md5sumNow = '';
      for (const confs of paths) {
        const stdout = await execAsync(`find ${confs} -type f | (while read FILE; do (cat "\${FILE}"; echo); done;) | sort | md5sum | awk '{print $1}'`).then(r => r.stdout).catch((err) => null);
        md5sumNow = md5sumNow + (stdout ? stdout.split('\n').join('') : '');
      }
      const md5sumBefore = await rclient.getAsync(dnsmasqConfKey);
      if (md5sumNow != md5sumBefore) {
        log.info(`dnsmasq confs ${dnsmasqConfKey} md5sum, before: ${md5sumBefore} now: ${md5sumNow}`)
        await rclient.setAsync(dnsmasqConfKey, md5sumNow);
        return true;
      }
      return false;
    } catch (error) {
      log.info(`Get dnsmasq confs md5summ error`, error)
      return true;
    }
  }

  async deleteLeaseRecord(mac) {
    if (!mac)
      return;
    const leaseFile = platform.getDnsmasqLeaseFilePath();
    await execAsync(`sudo sed -i -r '/^[0-9]+ ${mac.toLowerCase()} /d' ${leaseFile}`).catch((err) => {
      log.error(`Failed to remove lease record of ${mac} from ${leaseFile}`, err.message);
    });
    this.scheduleRestartDHCPService();
  }

  async getCounterInfo() {
    return this.counter;
  }

  async searchDnsmasq(target) {
    let matchedDnsmasqs = [];
    const addrPort = target.split(":");
    const domain = addrPort[0];
    let waitSearch = [];
    const splited = domain.split(".");
    for (const currentTxt of splited) {
      waitSearch.push(splited.join("."));
      splited.shift();
    }
    waitSearch.push(splited.join("."));
    const hashedDomains = flowUtil.hashHost(target, { keepOriginal: true });

    const dirs = [FILTER_DIR, LOCAL_FILTER_DIR];
    for (let dir of dirs) {
      const dirExists = await fs.accessAsync(dir, fs.constants.F_OK).then(() => true).catch(() => false);
      if (!dirExists)
        continue;

      const files = await fs.readdirAsync(dir);
      await Promise.all(files.map(async (filename) => {
        const filePath = `${dir}/${filename}`;
        try {
          const fileStat = await fs.statAsync(filePath);
          if (fileStat.isFile()) {
            let match = false;
            let content = await fs.readFileAsync(filePath, { encoding: 'utf8' });
            if (content.indexOf("hash-address=/") > -1) {
              for (const hdn of hashedDomains) {
                if (content.indexOf("hash-address=/" + hdn[2] + "/") > -1) {
                  match = true;
                  break;
                }
              }
            } else {
              for (const currentTxt of waitSearch) {
                if (content.indexOf("address=/" + currentTxt + "/") > -1) {
                  match = true;
                  break;
                }
              }
            }

            if (match) {
              let featureName = filename;
              if (filename.startsWith("adblock_")) {
                featureName = 'adblock';
              } else if (filename.startsWith("safe_search")) {
                featureName = 'safe_search';
              } else if (filename.startsWith("box_alias")) {
                featureName = 'box_alias';
              } else if (filename.startsWith("policy_")) {
                featureName = 'policy';
              } else if (filename.indexOf("_block.conf") > -1) {
                featureName = 'policy';
              }
              matchedDnsmasqs.push(featureName);
            }
          }
        } catch (err) {
          log.info(`File ${filePath} not exist`);
        }
      }));
    }

    return _.uniqWith(matchedDnsmasqs, _.isEqual);
  }

  async getDhcpPoolUsage() {
    if (!platform.isFireRouterManaged())
      return null;
    const stats = {};
    // first extract dhcp range of networks that have dhcp enabled
    const FireRouter = require('../../net2/FireRouter.js');
    const routerConfig = await FireRouter.getConfig(false);
    const dhcpConfig = routerConfig && routerConfig.dhcp;
    if (_.isEmpty(dhcpConfig))
      return stats;
    for (const intf of Object.keys(dhcpConfig)) {
      if (!sysManager.getMonitoringInterfaces().some(iface => iface.name === intf))
        continue;
      if (_.isEmpty(dhcpConfig[intf].range))
        continue;
      stats[intf] = {
        from: dhcpConfig[intf].range.from,
        to: dhcpConfig[intf].range.to,
        reservedIPsInRange: 0,
        reservedIPsOutOfRange: 0,
        dynamicIPs: 0
      };
    }
    // then extract reserved IPs, they cannot be dynamically allocated to other devices
    const files = await fsp.readdir(HOSTFILE_PATH).catch(err => {
      if (err.code == 'ENOENT') return
      else log.error('Error reading DHCP hosts folder:', err)
      return {}
    })

    const reservedIPs = []
    for (const file of files) try {
      let lines = await fsp.readFile(HOSTFILE_PATH + file, {encoding: "utf8"})
      lines = lines.trim().split('\n')
      const ipSegments = lines.map(line => line.split(',')[2]).filter(ip => !_.isEmpty(ip));
      for (const reservedIP of ipSegments) {
        const addr4 = new Address4(reservedIP);
        if (addr4.isValid()) {
          reservedIPs.push(reservedIP)
          const iface = sysManager.getInterfaceViaIP4(reservedIP);
          if (iface && iface.name) {
            const intf = iface.name;
            if (!stats[intf]) {
              continue;
            }
            const addr4bn = addr4.bigInteger();
            const from = stats[intf].from;
            const to = stats[intf].to;
            if (addr4bn.compareTo(new Address4(from).bigInteger()) >= 0 && addr4bn.compareTo(new Address4(to).bigInteger()) <= 0)
              stats[intf].reservedIPsInRange++;
            else
              stats[intf].reservedIPsOutOfRange++;
          }
        }
      }
    } catch(err) {
      log.error(`Failed to read DHCP hosts file ${file}`, err.message);
    }
    // then extract dynamic IPs, and put them together with reserved IPs in stats
    const leaseFilePath = platform.getDnsmasqLeaseFilePath();
    const lines = await fs.readFileAsync(leaseFilePath, {encoding: "utf8"}).then(content => content.trim().split('\n')).catch((err) => {
      log.error(`Failed to read DHCP lease file ${leaseFilePath}`, err.message);
      return {}
    });
    for (const line of lines) {
      const phrases = line.split(' ');
      if (!_.isEmpty(phrases)) {
        const ip4 = phrases[2];
        if (ip4 && new Address4(ip4).isValid()) {
          const iface = sysManager.getInterfaceViaIP4(ip4);
          if (iface && iface.name) {
            const intf = iface.name;
            if (!stats[intf]) {
              continue;
            }
            if (!reservedIPs.includes(ip4))
              stats[intf].dynamicIPs++;
          }
        }
      }
    }
    return stats;
  }
};<|MERGE_RESOLUTION|>--- conflicted
+++ resolved
@@ -1637,8 +1637,6 @@
     const hosts = (await hostManager.getHostsAsync())
       .filter(h => !sysManager.isMyMac(h.o.mac))
 
-<<<<<<< HEAD
-=======
     // remove previously configured hosts files
     await fsp.rmdir(HOSTFILE_PATH, { recursive: true }).catch(err => {
       if (err.code == 'ENOENT') return
@@ -1646,7 +1644,6 @@
     })
     await fsp.mkdir(HOSTFILE_PATH, { recursive: true })
 
->>>>>>> 4e7d7847
     for (const h of hosts) try {
       await this.writeHostsFile(h, true)
     } catch(err) {
@@ -2085,15 +2082,6 @@
           else log.error(err)
         })
       }
-<<<<<<< HEAD
-      // remove previously configured hosts files
-      await fsp.rmdir(HOSTFILE_PATH, { recursive: true }).catch(err => {
-        if (err.code == 'ENOENT') return
-        else log.error(err)
-      })
-      await fsp.mkdir(HOSTFILE_PATH, { recursive: true })
-=======
->>>>>>> 4e7d7847
       
       log.info("clean up cleanUpLeftoverConfig");
       await rclient.unlinkAsync('dnsmasq:conf');
