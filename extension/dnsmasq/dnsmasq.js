
/**
 * Created by Melvin Tu on 04/01/2017.
 */

'use strict';

let instance = null;
let log = null;

const util = require('util');
const spawn = require('child_process').spawn
const f = require('../../net2/Firewalla.js');
const ip = require('ip');
const userID = f.getUserID();
const childProcess = require('child_process');
const execAsync = util.promisify(childProcess.exec);
const Promise = require('bluebird');
const redis = require('../../util/redis_manager.js').getRedisClient();
const fs = Promise.promisifyAll(require("fs"));
const validator = require('validator');
const Mode = require('../../net2/Mode.js');

const FILTER_DIR = f.getUserConfigFolder() + "/dns";

const FILTER_FILE = {
  adblock: FILTER_DIR + "/adblock_filter.conf",
  adblockTmp: FILTER_DIR + "/adblock_filter.conf.tmp",

  family: FILTER_DIR + "/family_filter.conf",
  familyTmp: FILTER_DIR + "/family_filter.conf.tmp",

  policy: FILTER_DIR + "/policy_filter.conf"
}

const policyFilterFile = FILTER_DIR + "/policy_filter.conf";
const familyFilterFile = FILTER_DIR + "/family_filter.conf";

const pclient = require('../../util/redis_manager.js').getPublishClient();
const sclient = require('../../util/redis_manager.js').getSubscriptionClient();

const SysManager = require('../../net2/SysManager');
const sysManager = new SysManager();

const Config = require('../../net2/config.js');
let fConfig = Config.getConfig(true);

const bone = require("../../lib/Bone.js");

const iptables = require('../../net2/Iptables');
const ip6tables = require('../../net2/Ip6tables.js')

const networkTool = require('../../net2/NetworkTool')();

const dnsmasqBinary = __dirname + "/dnsmasq";
const pidFile = f.getRuntimeInfoFolder() + "/dnsmasq.pid";
const altPidFile = f.getRuntimeInfoFolder() + "/dnsmasq-alt.pid";
const startScriptFile = __dirname + "/dnsmasq.sh";

const configFile = __dirname + "/dnsmasq.conf";

const hostsFile = f.getRuntimeInfoFolder() + "/dnsmasq-hosts";

const resolvFile = f.getRuntimeInfoFolder() + "/dnsmasq.resolv.conf";

const interfaceDhcpRange = {};

let defaultNameServers = {};
let interfaceNameServers = {};
let upstreamDNS = null;

let FILTER_EXPIRE_TIME = 86400 * 1000;

const BLACK_HOLE_IP = "198.51.100.99"
const BLUE_HOLE_IP = "198.51.100.100"

let DEFAULT_DNS_SERVER = (fConfig.dns && fConfig.dns.defaultDNSServer) || "8.8.8.8";

const FALLBACK_DNS_SERVERS = (fConfig.dns && fConfig.dns.fallbackDNSServers) || ["8.8.8.8", "1.1.1.1"];

let VERIFICATION_DOMAINS = (fConfig.dns && fConfig.dns.verificationDomains) || ["firewalla.encipher.io"];

let RELOAD_INTERVAL = 3600 * 24 * 1000; // one day

let statusCheckTimer = null;

module.exports = class DNSMASQ {
  constructor(loglevel) {
    if (instance == null) {
      log = require("../../net2/logger.js")("dnsmasq", loglevel);

      instance = this;

      this.mode = null;
      this.minReloadTime = new Date() / 1000;
      this.deleteInProgress = false;
      this.shouldStart = false;
      this.needRestart = null;
      this.needWriteHostsFile = null;
      this.failCount = 0 // this is used to track how many dnsmasq status check fails in a row

      this.hashTypes = {
        adblock: 'ads',
        family: 'family'
      };

      this.state = {
        adblock: undefined,
        family: undefined
      };

      this.nextState = {
        adblock: undefined,
        family: undefined
      };

      this.reloadCount = {
        adblock: 0,
        family: 0
      };

      this.nextReloadFilter = {
        adblock: [],
        family: []
      }

      this.counter = {
        reloadDnsmasq: 0,
        writeHostsFile: 0,
        restart: 0
      }

      if (f.isMain()) {
        setInterval(() => {
          this.checkIfRestartNeeded()
        }, 10 * 1000) // every 10 seconds
  
        setInterval(() => {
          this.checkIfWriteHostsFile();
        }, 10 * 1000);

        process.on('exit', () => {
          this.shouldStart = false;
          this.stop();
        });

        sclient.on("message", (channel, message) => {
          switch (channel) {
            case "System:IPChange":
              (async () => {
                const started = await this.checkStatus();
                if (started)
                  await this.start(false); // raw restart dnsmasq to refresh all confs and iptables
              })();
              break;
            case "DHCPReservationChanged":
              this.onDHCPReservationChanged();
              break;
            case "System:VPNSubnetChanged":
              (async () => {
                const newVpnSubnet = message;
                if (newVpnSubnet)
                  await this.updateVpnIptablesRules(newVpnSubnet, true);
              })();
              break;
            default:
            //log.warn("Unknown message channel: ", channel, message);
          }
        });

        sclient.subscribe("System:IPChange");
        sclient.subscribe("DHCPReservationChanged");
        sclient.subscribe("System:VPNSubnetChanged");
      }
    }

    return instance;
  }

  async install() {
    let install_cmd = util.format('cd %s; bash ./install.sh', __dirname);
    try {
      await execAsync(install_cmd);
      log.info("DNSMASQ:INSTALL:Success", "Dnsmasq is installed successfully");
    } catch (err) {
      log.error("DNSMASQ:INSTALL:Error", "Failed to execute script install.sh", err);
      throw err;
    }
  }

  async uninstall() {
    // TODO
  }

  // in format 127.0.0.1#5353
  async setUpstreamDNS(dns) {
    if(dns === upstreamDNS) {
      log.info("upstreamdns is same as dns, ignored. (" + dns + ")");
      return;
    }

    log.info("upstream dns is set to", dns);
    upstreamDNS = dns;

    let enabled = await this.checkStatus();
    
    if(enabled) {
      try {
        await this.start(true); // only need to change firemasq service unit file and restart firemasq, no need to update iptables
        log.info("dnsmasq is restarted to apply new upstream dns");
      } catch (err) {
        log.error("Failed to restart dnsmasq to apply new upstream dns");
      }
    } else {
      // do nothing if it is not enabled
    }
  }

  async updateResolvConf() {
    let nameservers = this.getAllDefaultNameServers() || [];
    let secondaryIntfNameServers = interfaceNameServers.secondary || [];
    let alternativeIntfNameServers = interfaceNameServers.alternative || [];

    let effectiveNameServers = nameservers;
    // different interface specific nameservers take effect in different mode
    if (this.mode === Mode.MODE_DHCP) {
      effectiveNameServers = effectiveNameServers.concat(secondaryIntfNameServers); // specified interface dns servers are listed after default name servers, e.g., OpenDNS, upstream DNS
    } else {
      // for simple or dhcp spoof mode
      effectiveNameServers = effectiveNameServers.concat(alternativeIntfNameServers);
    }
    
    // add local dns as a fallback in dnsmasq's resolv.conf
    sysManager.myDNS().forEach((dns) => {
      if (effectiveNameServers && !effectiveNameServers.includes(dns))
        effectiveNameServers.push(dns);
    })

    // add fallback dns servers in case every previous dns server is broken
    if(FALLBACK_DNS_SERVERS) {
      FALLBACK_DNS_SERVERS.forEach((dns) => {
        if (effectiveNameServers && !effectiveNameServers.includes(dns))
          effectiveNameServers.push(dns);
      })
    }

    if (!effectiveNameServers || effectiveNameServers.length === 0) {
      effectiveNameServers = [DEFAULT_DNS_SERVER];  // use google dns by default, should not reach this code
    }

    let effectiveEntries = effectiveNameServers.map(ip => "nameserver " + ip);
    let effectiveConfig = effectiveEntries.join('\n') + "\n";

    try {
      await fs.writeFileAsync(resolvFile, effectiveConfig);
    } catch (err) {
      log.error("Error when updating resolv.conf:", resolvFile, "error msg:", err.message);
      throw err;
    }

    try {
      await execAsync("pkill -SIGHUP dnsmasq");
    } catch (err) {
      // ignore error if dnsmasq not exists 
    }
  }

  async updateFilter(type, force) {
    let result = await this._updateTmpFilter(type, force);
    if (!result) {
      return;
    }
      
    // needs update
    const filter = FILTER_FILE[type];
    const filterTmp = FILTER_FILE[type + 'Tmp'];

    log.info(`${type} filter file is `, filter);
    log.info(`${type} tmp filter file is `, filterTmp);
    await fs.renameAsync(filterTmp, filter);
  }

  _scheduleNextReload(type, oldNextState, curNextState) {
    if (oldNextState === curNextState) {
      // no need immediate reload when next state not changed during reloading
      this.nextReloadFilter[type].forEach(t => clearTimeout(t));
      this.nextReloadFilter[type].length = 0;
      log.info(`schedule next reload for ${type} in ${RELOAD_INTERVAL/1000}s`);
      this.nextReloadFilter[type].push(setTimeout(this._reloadFilter.bind(this), RELOAD_INTERVAL, type));
    } else {
      log.warn(`${type}'s next state changed from ${oldNextState} to ${curNextState} during reload, will reload again immediately`);
      setImmediate(this._reloadFilter.bind(this), type);
    }
  }
  
  _reloadFilter(type) {
    let preState = this.state[type];
    let nextState = this.nextState[type];
    this.state[type] = nextState;

    log.info(`in reloadFilter(${type}): preState: ${preState}, nextState: ${this.state[type]}, this.reloadCount: ${this.reloadCount[type]++}`);

    if (nextState === true) {
      log.info(`Start to update ${type} filters.`);
      this.updateFilter(type, true)
        .then(result => {
          log.info(`Update ${type} filters successful.`);
          this.reload().then(() => this._scheduleNextReload(type, nextState, this.nextState[type]));
        }).catch(err => {
          log.error(`Update ${type} filters Failed!`, err);
        });
    } else {
      if (preState === false && nextState === false) {
        // disabled, no need do anything
        this._scheduleNextReload(type, nextState, this.nextState[type]);
        return;
      }

      log.info(`Start to clean up ${type} filters.`);
      this.cleanUpFilter(type)
        .catch(err => log.error(`Error when clean up ${type} filters`, err))
        .then(() => this.reload().then(() => this._scheduleNextReload(type, nextState, this.nextState[type])));
    }
  }

  controlFilter(type, state) {
    this.nextState[type] = state;
    log.info(`${type} nextState is: ${this.nextState[type]}`);
    if (this.state[type] !== undefined) {
      // already timer running, clear existing ones before trigger next round immediately
      this.nextReloadFilter[type].forEach(t => clearTimeout(t));
      this.nextReloadFilter[type].length = 0;
    }
    setImmediate(this._reloadFilter.bind(this), type);
  }

  async cleanUpFilter(type) {
    const file = FILTER_FILE[type];
    log.info("Clean up filter file:", file);
    try {
      await fs.unlinkAsync(file);
    } catch (err) {
      if (err.code === 'ENOENT') {
        // ignore
        log.info(`Filter file '${file}' not exist, ignore`);
      } else {
        log.error(`Failed to remove filter file: '${file}'`, err);
      }
    }
  }

  async addPolicyFilterEntry(domain, options) {
    options = options || {}

    while (this.workingInProgress) {
      log.info("deferred due to dnsmasq is working in progress")
      await this.delay(1000);  // try again later
    }
    this.workingInProgress = true;

    let entry = null;
    
    if (options.use_blue_hole) {
      entry = util.format("address=/%s/%s\n", domain, BLUE_HOLE_IP)
    } else {
      entry = util.format("address=/%s/%s\n", domain, BLACK_HOLE_IP)
    }

    try {
      await fs.appendFileAsync(policyFilterFile, entry);
    } catch (err) {
      log.error("Failed to add policy filter entry into file:", err);
    } finally {
      this.workingInProgress = false;
    }
  }

  async removePolicyFilterEntry(domain) {
    while (this.workingInProgress) {
      log.info("deferred due to dnsmasq is working in progress");
      await this.delay(1000);  // try again later
    }
    this.workingInProgress = true;

    let entry = util.format("address=/%s/%s", domain, BLACK_HOLE_IP);
    try {
      let data = await fs.readFileAsync(policyFilterFile, 'utf8');

      let newData = data.split("\n")
        .filter(line => line !== entry)
        .join("\n");

      await fs.writeFileAsync(policyFilterFile, newData);
    } catch (err) {
      log.error("Failed to write policy data file:", err);
    } finally {
      this.workingInProgress = false; // make sure the flag is reset back
    }
  }

  async addPolicyFilterEntries(domains) {
    let entries = domains.map(domain => util.format("address=/%s/%s", domain, BLACK_HOLE_IP));
    let data = entries.join("\n");
    await fs.appendFileAsync(policyFilterFile, data);
  }

  setDefaultNameServers(key, ips) {
    let _ips;
    if (Array.isArray(ips)) {
      _ips = ips.filter(x => validator.isIP(x));
    } else {
      if (!validator.isIP(ips.toString())) {
        return;
      }
      _ips = [ips.toString()];
    }
    defaultNameServers[key] = _ips;
  }

  setInterfaceNameServers(intf, ips) {
    let _ips;
    if (Array.isArray(ips)) {
      _ips = ips.filter(x => validator.isIP(x));
    } else {
      if (!validator.isIP(ips.toString())) {
        return;
      }
      _ips = [ips.toString()];
    }
    interfaceNameServers[intf] = _ips;
  }

  unsetDefaultNameServers(key) {
    delete defaultNameServers[key]
  }

  getAllDefaultNameServers() {
    let list = [];
    Object.keys(defaultNameServers).sort().forEach(key => {
      let ips = defaultNameServers[key]
      if (Array.isArray(ips)) {
        Array.prototype.push.apply(list, ips);
      }
    });
    return list
  }
  
  async getCurrentNameServerList() {
    let cmd = `grep 'nameserver' ${resolvFile} | head -n 1 | cut -d ' ' -f 2`;
    log.info("Command to get current name server: ", cmd);

    let {stdout, stderr} = await execAsync(cmd);
    
    if (!stdout || stdout === '') {
      return [];
    }

    let list = stdout.split('\n');
    return list.filter((x, i) => list.indexOf(x) === i);
  }

  async delay(t) {
    return new Promise(resolve => setTimeout(resolve, t));
  }

  async reload() {
    log.info("Dnsmasq reloading.");
    let self = this;
    try {
      await self.start(false);
      log.info("Dnsmasq reload complete.");
    } catch (err) {
      log.error("Got error when reloading dnsmasq:", err);
    }
  }
  
  async _updateTmpFilter(type, force) {
    let mkdirp = util.promisify(require('mkdirp'));

    try {
      await mkdirp(FILTER_DIR);
    } catch (err) {
      log.error("Error when mkdir:", FILTER_DIR, err);
      return;
    }
    
    const filterFile = FILTER_FILE[type];
    const filterFileTmp = FILTER_FILE[type + 'Tmp'];

    // Check if the filter file is older enough that needs to refresh
    let stats, noent;
    try {
      stats = await fs.statAsync(filterFile);
    } catch (err) {
      // no such file, need to crate one
      //log.error("Error when fs.stat", filterFile, err);
      if(err.code !== "ENOENT") {
        throw err;
      }
      noent = true;
    }

    // to update only if filter file has not been updated recently or doesn't exsit
    if(force || noent || (new Date() - stats.mtime) > FILTER_EXPIRE_TIME) {
      try {
        await fs.statAsync(filterFileTmp);
        await fs.unlinkAsync(filterFileTmp);
      } catch (err) {
        if(err.code !== "ENOENT") {
          throw err;
        }
      }
      
      let hashes = null;
      try {
        hashes = await this._loadFilterFromBone(type);
      } catch (err) {
        log.error("Error when load filter from bone", err);
        return;
      }
      
      try {
        await this._writeHashFilterFile(type, hashes, filterFileTmp);
      } catch (err) {
        log.error("Error when writing hashes into filter file", err);
        return;
      }

      try {
        await this._writeHashIntoRedis(type, hashes);
      } catch (err) {
        log.error("Error when writing hashes into filter redis", err);
        return;
      }
      
      return true; // successfully updated hash filter files
    } 
  }

  async _loadFilterFromBone(type) {
    const name = f.isProduction() ? this.hashTypes[type] : this.hashTypes[type] + '-dev';

    log.info(`Load data set from bone: ${name}`);

    let data = await bone.hashsetAsync(name);
    return JSON.parse(data);
  }

  async updateVpnIptablesRules(newVpnSubnet, force) {
    const oldVpnSubnet = this.vpnSubnet;
    const localIP = sysManager.myIp();
    const dns = `${localIP}:8853`;
    const started = await this.checkStatus();
    if (!started)
      return;
    if (oldVpnSubnet != newVpnSubnet || force === true) {
      // remove iptables rule for old vpn subnet
      await iptables.dnsFlushAsync('vpn');
    }
    // then add new iptables rule for new vpn subnet. If newVpnSubnet is null, no new rule is added
    if (newVpnSubnet) {
      // newVpnSubnet is null means to delete previous nat rule. The previous vpn subnet should be kept in case of dnsmasq reloading
      await iptables.dnsChangeAsync(newVpnSubnet, dns, 'vpn', true);
      this.vpnSubnet = newVpnSubnet;
    }
  }

  async _add_all_iptables_rules() {
    if (this.vpnSubnet) {
      await this.updateVpnIptablesRules(this.vpnSubnet, true);
    }
    await this._add_iptables_rules();
    await this._add_ip6tables_rules();
  }
  
  async _add_iptables_rules() {
    let subnets = await networkTool.getLocalNetworkSubnets() || [];
    let localIP = sysManager.myIp();
    let dns = `${localIP}:8853`;

    for (let index = 0; index < subnets.length; index++) {
      const subnet = subnets[index];
      log.info("Add dns rule: ", subnet, dns);

      await iptables.dnsChangeAsync(subnet, dns, 'local', true);
    }

    const wifiSubnet = fConfig.wifiInterface && fConfig.wifiInterface.ip;
    if (wifiSubnet) {
      log.info("Add dns rule: ", wifiSubnet, dns);
      await iptables.dnsChangeAsync(wifiSubnet, dns, 'local', true);
    }
  }

  async _add_ip6tables_rules() {
    let ipv6s = sysManager.myIp6();

    for (let index in ipv6s) {
      let ip6 = ipv6s[index]
      if (ip6.startsWith("fe80::")) {
        // use local link ipv6 for port forwarding, both ipv4 and v6 dns traffic should go through dnsmasq
        await ip6tables.dnsRedirectAsync(ip6, 8853, 'local');
      }
    }
  }

  async add_iptables_rules() {
    let dnses = sysManager.myDNS();
    let dnsString = dnses.join(" ");
    let localIP = sysManager.myIp();

    let rule = util.format("DNS_IPS=\"%s\" LOCAL_IP=%s bash %s", dnsString, localIP, require('path').resolve(__dirname, "add_iptables.template.sh"));
    log.info("Command to add iptables rules: ", rule);
    
    try {
      await execAsync(rule);
      log.info("DNSMASQ:IPTABLES", "Iptables rules are added successfully");
    } catch (err) {
      log.error("DNSMASQ:IPTABLES:Error", "Failed to add iptables rules:", err);
      throw err;
    }
  }

  async _remove_all_iptables_rules() {
    if (this.vpnSubnet) {
      await this.updateVpnIptablesRules(null, true);
    }
    await this._remove_iptables_rules()
    await this._remove_ip6tables_rules();
  }
  
  async _remove_iptables_rules() {
    try {
      await iptables.dnsFlushAsync('local');
    } catch (err) {
      log.error("Error when removing iptable rules", err);
    }
  }

  async _remove_ip6tables_rules() {
    try {
      await ip6tables.dnsFlushAsync('local');
    } catch (err) {
      log.error("Error when remove ip6tables rules", err);
    }
  }

  async remove_iptables_rules() {
    let dnses = sysManager.myDNS();
    let dnsString = dnses.join(" ");
    let localIP = sysManager.myIp();

    let rule = util.format("DNS_IPS=\"%s\" LOCAL_IP=%s bash %s", dnsString, localIP, require('path').resolve(__dirname, "remove_iptables.template.sh"));

    try {
      await execAsync(rule);
      log.info("DNSMASQ:IPTABLES", "Iptables rules are removed successfully");
    } catch (err) {
      log.error("DNSMASQ:IPTABLES:Error", "Failed to remove iptables rules: " + err);
      throw err;
    }
  }

  async _writeHashIntoRedis(type, hashes) {
    log.info(`Writing hash into redis for type: ${type}`);
    let key = `dns:hashset:${type}`;
    await Promise.map(hashes, async hash => redis.saddAsync(key, hash));
    let count = await redis.scardAsync(key);
    log.info(`Finished writing hash into redis for type: ${type}, count: ${count}`); 
  }

  async _writeHashFilterFile(type, hashes, file) {
    return new Promise((resolve, reject) => {
      log.info("Writing hash filter file:", file);

      let writer = fs.createWriteStream(file);

      writer.on('finish', () => {
        log.info("Finished writing hash filter file", file);
        resolve();
      });
      
      writer.on('error', err => {
        reject(err);
      }); 

      let targetIP = BLACK_HOLE_IP

      if (type === "family") {
        targetIP = BLUE_HOLE_IP
      }

      hashes.forEach((hash) => {
        let line = util.format("hash-address=/%s/%s\n", hash.replace(/\//g, '.'), targetIP)
        writer.write(line);
      });
      
      writer.end();
    });
  }

  async checkStatus() {
    let cmd = `pgrep -f ${dnsmasqBinary}`;
    log.info("Command to check dnsmasq: ", cmd);

    try {
      await execAsync(cmd);
      return true;
    } catch(err) {
      return false;
    }
  }

  checkIfRestartNeeded() {
    const MINI_RESTART_INTERVAL = 10 // 10 seconds

    if (this.needRestart) {
      log.info("need restart is", this.needRestart);
    }

    if(this.shouldStart && this.needRestart && (new Date() / 1000 - this.needRestart) > MINI_RESTART_INTERVAL) {
      this.needRestart = null
      this.rawRestart((err) => {        
        if(err) {
          log.error("Failed to restart dnsmasq")
        } else {
          log.info("dnsmasq restarted:", this.counter.restart);
        }
      }) // just restart to have new policy filters take effect
    }
  }

  checkIfWriteHostsFile() {
    if(this.needWriteHostsFile) {
      log.info("need writeHostsFile is", this.needWriteHostsFile);
    }
    if(this.shouldStart && this.needWriteHostsFile) {
      this.needWriteHostsFile = null;
      this.writeHostsFile().then((reload) => {
        if(reload) {
          this.reloadDnsmasq();
        }        
      });
    }
  }

  onDHCPReservationChanged() {
    if (this.mode === Mode.MODE_DHCP || this.mode === Mode.MODE_DHCP_SPOOF) {
      this.needWriteHostsFile = true;
      log.debug("DHCP reservation changed, set needWriteHostsFile file to true");
    }
  }

  onSpoofChanged() {
    if (this.mode === Mode.MODE_DHCP || this.mode === Mode.MODE_DHCP_SPOOF) {
      this.needWriteHostsFile = true;
      log.debug("Spoof status changed, set needWriteHostsFile to true");
    }
  }

  async reloadDnsmasq() {
    this.counter.reloadDnsmasq ++;
    log.info("start to reload dnsmasq (-HUP):", this.counter.reloadDnsmasq);
    try {
      await execAsync('sudo systemctl reload firemasq');
    } catch (err) {
      log.error("Unable to reload firemasq service", err);
    }
    log.info("Dnsmasq has been Reloaded:", this.counter.reloadDnsmasq);
  }

  computeHash(content) {
    const crypto = require('crypto');
    return crypto.createHash('md5').update(content).digest("hex");
  }

  async writeHostsFile() {
    this.counter.writeHostsFile++;
    log.info("start to generate hosts file for dnsmasq:", this.counter.writeHostsFile);

    let cidrPri = ip.cidrSubnet(sysManager.mySubnet());
    let cidrSec = ip.cidrSubnet(sysManager.mySubnet2());
    let lease_time = '24h';

    let hosts = await Promise.map(redis.keysAsync("host:mac:*"), key => redis.hgetallAsync(key));
    // static ip reservation is set in host:mac:*
    /*
    let static_hosts = await redis.hgetallAsync('dhcp:static');

    log.debug("static hosts:", util.inspect(static_hosts));

    if (static_hosts) {
      let _hosts = Object.entries(static_hosts).map(kv => {
        let mac = kv[0], ip = kv[1];
        let h = {mac, ip};
        
        if (cidrPri.contains(ip)) {
          h.spoofing = 'false';
        } else if (cidrSec.contains(ip)) {
          h.spoofing = 'true';
        } else {
          h = null;
        }
        //log.debug("static host:", util.inspect(h));
        
        let idx = hosts.findIndex(h => h.mac === mac);
        if (idx > -1 && h) {
          hosts[idx] = h;
          h = null;
        }
        return h;
      }).filter(x => x);

      hosts = hosts.concat(_hosts);
    }
    */

    hosts = hosts.filter((x) => (x && x.mac) != null);
    hosts = hosts.sort((a, b) => a.mac.localeCompare(b.mac));

    let hostsList = [];

    if (this.mode === Mode.MODE_DHCP) {
      hostsList = hosts.map(h => (h.spoofing === 'false') ?
        `${h.mac},set:unmonitor,${h.staticAltIp ? h.staticAltIp + ',' : ''}${lease_time}` :
        `${h.mac},set:monitor,${h.staticSecIp ? h.staticSecIp + ',' : ''}${lease_time}`
      );
    }

    if (this.mode === Mode.MODE_DHCP_SPOOF) {
      hostsList = hosts.map(h => (h.spoofing === 'false') ?
        `${h.mac},set:unmonitor,${h.staticAltIp ? h.staticAltIp + ',' : ''}${lease_time}` :
        `${h.mac},set:monitor,${h.staticAltIp ? h.staticAltIp + ',' : ''}${lease_time}`
      );
    }


    let _hosts = hostsList.join("\n") + "\n";

    let shouldUpdate = false;
    const _hostsHash = this.computeHash(_hosts);

    if(this.lastHostsHash !== _hostsHash) {
      shouldUpdate = true;
      this.lastHostsHash = _hostsHash;
    }

    if(shouldUpdate === false) {
      log.info("No need to update hosts file, skipped");
      return false;
    }

    log.debug("HostsFile:", util.inspect(hostsList));

    fs.writeFileSync(hostsFile, _hosts);
    log.info("Hosts file has been updated:", this.counter.writeHostsFile)

    return true;
  }

  async rawStart() {
    // use restart to ensure the latest configuration is loaded
    let cmd = `${dnsmasqBinary}.${f.getPlatform()} -k --clear-on-reload -u ${userID} -C ${configFile} -r ${resolvFile}`;

    cmd = await this.prepareDnsmasqCmd(cmd);

    if(upstreamDNS) {
      log.info("upstream server", upstreamDNS, "is specified");
      cmd = util.format("%s --server=%s --no-resolv", cmd, upstreamDNS);
    }

    this.writeStartScript(cmd);

    await this.writeHostsFile();

    if(f.isDocker()) {
      await this.restartDnsmasqDocker();
    } else {
      await this.restartDnsmasq();
    }
  }
  
  async restartDnsmasqDocker() {
    try {
      childProcess.execSync("sudo pkill dnsmasq")
    } catch(err) {
      // do nothing
    }

    const p = spawn('/bin/bash', ['-c', cmd])

    p.stdout.on('data', (data) => {
      log.info("DNSMASQ STDOUT:", data.toString());
    })

    p.stderr.on('data', (data) => {
      log.info("DNSMASQ STDERR:", data.toString());
    })

    await this.delay(1000);
  }

  async restartDnsmasq() {
    try {
      //await execAsync("sudo systemctl restart firemasq");
      if (!this.needRestart)
        this.needRestart = new Date() / 1000;
      if (!statusCheckTimer) {
        statusCheckTimer = setInterval(() => {
          this.statusCheck()
        }, 1000 * 60 * 1) // check status every minute
        log.info("Status check timer installed")
      }
    } catch (err) {
      log.error("Got error when restarting firemasq:", err);
    }
  }

  writeStartScript(cmd) {
    log.info("Command to start dnsmasq: ", cmd);

    let content = [
      '#!/bin/bash',
      cmd + " &",
      'trap "trap - SIGTERM && kill -- -$$" SIGINT SIGTERM EXIT',
      'for job in `jobs -p`; do wait $job; echo "$job exited"; done',
      ''
    ];

    fs.writeFileSync(startScriptFile, content.join("\n"));
  }

  setDhcpRange(network, begin, end) {
    interfaceDhcpRange[network] = {
      begin: begin,
      end: end
    };
  }
  
  getDefaultDhcpRange(network) {
    let subnet = null;
    if (network === "alternative") {
      subnet = ip.cidrSubnet(sysManager.mySubnet());
    }
    if (network === "secondary") {
      const subnet2 = sysManager.mySubnet2() || "192.168.218.1/24";
      subnet = ip.cidrSubnet(subnet2);
    }
    if (network === "wifi") {
      fConfig = Config.getConfig(true);
      if (fConfig && fConfig.wifiInterface && fConfig.wifiInterface.ip)
        subnet = ip.cidrSubnet(fConfig.wifiInterface.ip);
    }

    if (!subnet)
      return null;
    const firstAddr = ip.toLong(subnet.firstAddress);
    const lastAddr = ip.toLong(subnet.lastAddress);
    const midAddr = firstAddr + (lastAddr - firstAddr) / 5;
    let rangeBegin = ip.fromLong(midAddr);
    let rangeEnd = ip.fromLong(lastAddr - 3);
    return {
      begin: rangeBegin,
      end: rangeEnd
    };
  }

  getDhcpRange(network) {
    let range = interfaceDhcpRange[network];
    if (!range) {
      range = this.getDefaultDhcpRange(network);
    }
    return range;
  }

  async prepareDnsmasqCmd(cmd) {
    fConfig = Config.getConfig(true);
    const secondaryRange = this.getDhcpRange("secondary");
    const secondaryRouterIp = sysManager.myIp2();
    const secondaryMask = sysManager.myIpMask2();
    let secondaryDnsServers = sysManager.myDNS().join(',');
    if (interfaceNameServers.secondary && interfaceNameServers.secondary.length != 0) {
      // if secondary dns server is set, use specified dns servers in dhcp response
      secondaryDnsServers = interfaceNameServers.secondary.join(',');
    }

    const alternativeRange = this.getDhcpRange("alternative");
    const alternativeRouterIp = sysManager.myGateway();
    const alternativeMask = sysManager.myIpMask();
    let alternativeDnsServers = sysManager.myDNS().join(',');
    if (interfaceNameServers.alternative && interfaceNameServers.alternative.length != 0) {
      // if alternative dns server is set, use specified dns servers in dhcp response
      alternativeDnsServers = interfaceNameServers.alternative.join(',');
    }

    let wifiDnsServers = sysManager.myDNS().join(',');
    if (interfaceNameServers.wifi && interfaceNameServers.wifi.length != 0) {
      // if wifi dns server is set, use specified dns servers in dhcp response
      wifiDnsServers = interfaceNameServers.wifi.join(',');
    }

    const leaseTime = fConfig.dhcp && fConfig.dhcp.leaseTime || "24h";
    const monitoringInterface = fConfig.monitoringInterface || "eth0";

    if (fConfig.wifiInterface) {
      const wifiIntf = fConfig.wifiInterface;
      const mode = wifiIntf.mode || "router";
      const intf = wifiIntf.intf || "wlan0";

      switch (mode) {
        case "router":
          // need to setup dhcp service on wifi interface for router mode
          if (!wifiIntf.ip)
            break;
          const cidr = ip.cidrSubnet(wifiIntf.ip);
          const wifiRouterIp = wifiIntf.ip.split('/')[0];
          const wifiNetmask = cidr.subnetMask;
          const wifiRange = this.getDhcpRange("wifi");
          if (!wifiRouterIp || !wifiNetmask || !wifiRange)
            break;
          cmd = util.format("%s --dhcp-range=tag:%s,%s,%s,%s,%s",
            cmd,
            intf,
            wifiRange.begin,
            wifiRange.end,
            wifiNetmask,
            leaseTime
          );
          // wifi interface ip as router
          cmd = util.format("%s --dhcp-option=tag:%s,3,%s", cmd, intf, wifiRouterIp);
          // same dns servers as secondary interface
          cmd = util.format("%s --dhcp-option=tag:%s,6,%s", cmd, intf, wifiDnsServers);
          break;
        case "bridge":
          break;
        default:
      }
    }

    if (this.mode === Mode.MODE_DHCP) {
      log.info("DHCP feature is enabled");
      // allocate secondary interface ip to monitored hosts and new hosts
      cmd = util.format("%s --dhcp-range=tag:%s,tag:!unmonitor,%s,%s,%s,%s",
        cmd,
        monitoringInterface,
        secondaryRange.begin,
        secondaryRange.end,
        secondaryMask,
        leaseTime
      );

      // allocate primary(alternative) interface ip to unmonitored hosts
      cmd = util.format("%s --dhcp-range=tag:%s,tag:unmonitor,%s,%s,%s,%s",
        cmd,
        monitoringInterface,
        alternativeRange.begin,
        alternativeRange.end,
        alternativeMask,
        leaseTime
      );

      // secondary interface ip as router for monitored hosts and new hosts
      cmd = util.format("%s --dhcp-option=tag:%s,tag:!unmonitor,3,%s", cmd, monitoringInterface, secondaryRouterIp);
      
      // gateway ip as router for unmonitored hosts
      cmd = util.format("%s --dhcp-option=tag:%s,tag:unmonitor,3,%s", cmd, monitoringInterface, alternativeRouterIp);

      cmd = util.format("%s --dhcp-option=tag:%s,tag:!unmonitor,6,%s", cmd, monitoringInterface, secondaryDnsServers);
      cmd = util.format("%s --dhcp-option=tag:%s,tag:unmonitor,6,%s", cmd, monitoringInterface, alternativeDnsServers);
    }


    if (this.mode === Mode.MODE_DHCP_SPOOF) {
      log.info("DHCP spoof feature is enabled");
      // allocate primary(alternative) interface ip to all hosts from monitoring interface, no matter it is monitored, unmonitored or new hosts
      cmd = util.format("%s --dhcp-range=tag:%s,%s,%s,%s,%s",
        cmd,
        monitoringInterface,
        alternativeRange.begin,
        alternativeRange.end,
        alternativeMask,
        leaseTime
      );

      // Firewalla's ip as router for monitored hosts and new hosts. In case Firewalla's ip is changed, a thorough restart is required
      cmd = util.format("%s --dhcp-option=tag:%s,tag:!unmonitor,3,%s", cmd, monitoringInterface, sysManager.myIp());

      // gateway ip as router for unmonitored hosts
      cmd = util.format("%s --dhcp-option=tag:%s,tag:unmonitor,3,%s", cmd, monitoringInterface, alternativeRouterIp);

      cmd = util.format("%s --dhcp-option=tag:%s,6,%s", cmd, monitoringInterface, alternativeDnsServers);
    }

    return cmd;
  }

  async rawStop() {
    let cmd = null;
    if (f.isDocker()) {
      cmd = util.format("(file %s &>/dev/null && (cat %s | sudo xargs kill)) || true", pidFile, altPidFile);
    } else {
      cmd = "sudo systemctl stop firemasq";
    }

    log.info("Command to stop dnsmasq: ", cmd);

    try {
      await execAsync(cmd);
      if (statusCheckTimer) {
        clearInterval(statusCheckTimer)
        statusCheckTimer = null
        log.info("status check timer is stopped")
      }
    } catch (err) {
      log.error("DNSMASQ:START:Error", "Failed to stop dnsmasq, error code:", err);
    }
  }

  async rawRestart() {
    log.info("Restarting dnsmasq...")
    this.counter.restart++;

    let cmd = "sudo systemctl restart firemasq";

    if (require('fs').existsSync("/.dockerenv")) {
      cmd = "sudo service dnsmasq restart";
    }

    try {
      await execAsync(cmd);
      log.info("Dnsmasq restart successful");
    } catch (err) {
      log.error("DNSMASQ:START:Error", "Failed to restart dnsmasq:", err);
    }
  }

  async start(skipIptablesUpdate) {
    // 0. update resolv.conf
    // 1. update filter (by default only update filter once per configured interval, unless force is true)
    // 2. start dnsmasq service
    // 3. update iptables rule
    log.info("Starting DNSMASQ...");

    this.shouldStart = false

    await this.updateResolvConf();
    await this.rawStop();
    try {
      await this.rawStart();
    } catch (err) {
      log.error('Error when raw start dnsmasq', err);
      await this.rawStop();
      log.error("Dnsmasq start is aborted due to failed to raw start");
      return;
    }

    if (!skipIptablesUpdate) {
      try {
        await this._remove_all_iptables_rules();
        await this._add_all_iptables_rules();
      } catch (err) {
        log.error('Error when add iptables rules', err);
        await this.rawStop();
        await this._remove_all_iptables_rules();
        log.error("Dnsmasq start is aborted due to failed to add iptables rules");
        return;
      }
    }

    log.info("DNSMASQ is started successfully");
    this.shouldStart = true;
  }

  async stop() {
    // 1. remove iptables rules
    // 2. stop service
    // optional to remove filter file
    this.shouldStart = false;

    log.info("Stopping DNSMASQ:");
    await this._remove_all_iptables_rules();
    await this.rawStop();
  }

  async restart() {
    try {
      await execAsync("sudo systemctl restart firemasq");
    } catch (err) {
      log.error("DNSMASQ:RESTART:Error", "Failed to restart dnsmasq: " + err);
    }
  }

  async applyMode(mode) {
    if (this.mode === mode) {
      log.info("Mode is not changed: " + mode);
      return;
    }
    log.info(`Mode is changed from ${this.mode} to ${mode}`);
    this.mode = mode;
    try {
<<<<<<< HEAD
      log.info("Disabling DHCP mode: " + mode);
      await this.start(true); // mode change will only rewrite the firemasq service unit file and restart firemasq, no need to update iptables
      log.info("DHCP mode is disabled");
=======
      await this.start(true); // restart firemasq service, no need to update iptables
>>>>>>> 0cf20aad
    } catch (err) {
      log.error("Failed to restart dnsmasq while enabling " + mode, err);
    }
  }

  // set mode but not apply it, this is invoked before dnsmasq is started
  async setMode(mode) {
    this.mode = mode;
  }

  async verifyDNSConnectivity() {
    for (let i in VERIFICATION_DOMAINS) {
      const domain = VERIFICATION_DOMAINS[i];
      let cmd = `dig -4 +short +time=5 -p 8853 @localhost ${domain}`;
      log.debug(`Verifying DNS connectivity via ${domain}...`)

      try {
        let {stdout, stderr} = await execAsync(cmd);
        if (stdout === "") {
          log.error(`Got empty dns result when verifying dns connectivity to ${domain}:`);
        } else if (stderr !== "") {
          log.error(`Got error output when verifying dns connectivity to ${domain}:`, cmd, result.stderr);
        } else {
          log.debug("DNS connectivity looks good")
          return true
        }
      } catch (err) {
        log.error(`Got error when verifying dns connectivity to ${domain}:`, err.stdout);
      }
    }
    log.error("DNS connectivity check fails to resolve all domains.");
    return false;
  }

  async statusCheck() {
    log.debug("Keep-alive checking dnsmasq status")
    let checkResult = await this.verifyDNSConnectivity() ||
      await this.verifyDNSConnectivity() ||
      await this.verifyDNSConnectivity() ||
      await this.verifyDNSConnectivity();

    if (checkResult) {
      this.failCount = 0 // reset
      return;
    }
    
    this.failCount ++
    log.warn(`DNS status check has failed ${this.failCount} times`);

    if (this.failCount > 8) {
      if(!f.isProductionOrBeta()) {
        pclient.publishAsync("DNS:DOWN", this.failCount);
      }
      if (this.mode === Mode.MODE_DHCP || this.mode === Mode.MODE_DHCP_SPOOF) {
        // dnsmasq is needed for dhcp service, still need to erase dns related rules in iptables
        log.warn("Dnsmasq keeps running under DHCP mode, remove all dns related rules from iptables...");
        await this._remove_all_iptables_rules();
      } else {
        await this.stop(); // make sure iptables rules are also stopped..
      }
      bone.logAsync("error", {
        type: 'DNSMASQ CRASH',
        msg: `dnsmasq failed to restart after ${this.failCount} retries`,
      });
    } else {
      try {
        let {stdout, stderr} = await execAsync("ps aux | grep dns[m]asq");
        log.info("dnsmasq running status: \n", stdout, stderr)
      } catch(e) {
        log.error("Failed to query process list of dnsmasq", e)
      }

      // restart this service, something is wrong
      try {
        await this.rawRestart();
      } catch (err) {
        log.error("Failed to restart dnsmasq:", err);
      }
    }
  }
};<|MERGE_RESOLUTION|>--- conflicted
+++ resolved
@@ -1198,13 +1198,7 @@
     log.info(`Mode is changed from ${this.mode} to ${mode}`);
     this.mode = mode;
     try {
-<<<<<<< HEAD
-      log.info("Disabling DHCP mode: " + mode);
-      await this.start(true); // mode change will only rewrite the firemasq service unit file and restart firemasq, no need to update iptables
-      log.info("DHCP mode is disabled");
-=======
       await this.start(true); // restart firemasq service, no need to update iptables
->>>>>>> 0cf20aad
     } catch (err) {
       log.error("Failed to restart dnsmasq while enabling " + mode, err);
     }
