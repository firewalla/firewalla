
/**
 * Created by Melvin Tu on 04/01/2017.
 */

'use strict';

let instance = null;
let log = null;

const util = require('util');
const spawn = require('child_process').spawn
const f = require('../../net2/Firewalla.js');
const ip = require('ip');
const userID = f.getUserID();
const childProcess = require('child_process');
const execAsync = util.promisify(childProcess.exec);
const exec = require('child-process-promise').exec;
const Promise = require('bluebird');
const redis = require('../../util/redis_manager.js').getRedisClient();
const fs = Promise.promisifyAll(require("fs"));
const validator = require('validator');
const dhcp = require('../dhcp/dhcp.js');

const FILTER_DIR = f.getUserConfigFolder() + "/dns";

const FILTER_FILE = {
  adblock: FILTER_DIR + "/adblock_filter.conf",
  adblockTmp: FILTER_DIR + "/adblock_filter.conf.tmp",

  family: FILTER_DIR + "/family_filter.conf",
  familyTmp: FILTER_DIR + "/family_filter.conf.tmp",

  policy: FILTER_DIR + "/policy_filter.conf"
}

const policyFilterFile = FILTER_DIR + "/policy_filter.conf";
const familyFilterFile = FILTER_DIR + "/family_filter.conf";

const pclient = require('../../util/redis_manager.js').getPublishClient();
const sclient = require('../../util/redis_manager.js').getSubscriptionClient();

const SysManager = require('../../net2/SysManager');
const sysManager = new SysManager();

const fConfig = require('../../net2/config.js').getConfig();

const bone = require("../../lib/Bone.js");

const iptables = require('../../net2/Iptables');
const ip6tables = require('../../net2/Ip6tables.js')

const networkTool = require('../../net2/NetworkTool')();

const dnsmasqBinary = __dirname + "/dnsmasq";
const pidFile = f.getRuntimeInfoFolder() + "/dnsmasq.pid";
const altPidFile = f.getRuntimeInfoFolder() + "/dnsmasq-alt.pid";
const startScriptFile = __dirname + "/dnsmasq.sh";

const configFile = __dirname + "/dnsmasq.conf";
const altConfigFile = __dirname + "/dnsmasq-alt.conf";

const hostsFile = f.getRuntimeInfoFolder() + "/dnsmasq-hosts";
const altHostsFile = f.getRuntimeInfoFolder() + "/dnsmasq-alt-hosts";

const resolvFile = f.getRuntimeInfoFolder() + "/dnsmasq.resolv.conf";
const altResolvFile = f.getRuntimeInfoFolder() + "/dnsmasq-alt.resolv.conf";

const interfaceDhcpRange = {};

let defaultNameServers = {};
let interfaceNameServers = {};
let upstreamDNS = null;

let FILTER_EXPIRE_TIME = 86400 * 1000;

const BLACK_HOLE_IP = "198.51.100.99"
const BLUE_HOLE_IP = "198.51.100.100"

let DEFAULT_DNS_SERVER = (fConfig.dns && fConfig.dns.defaultDNSServer) || "8.8.8.8";

const FALLBACK_DNS_SERVERS = (fConfig.dns && fConfig.dns.fallbackDNSServers) || ["8.8.8.8", "1.1.1.1"];

let VERIFICATION_DOMAINS = (fConfig.dns && fConfig.dns.verificationDomains) || ["firewalla.encipher.io"];

let RELOAD_INTERVAL = 3600 * 24 * 1000; // one day

let statusCheckTimer = null;

module.exports = class DNSMASQ {
  constructor(loglevel) {
    if (instance == null) {
      log = require("../../net2/logger.js")("dnsmasq", loglevel);

      instance = this;

      this.dhcpMode = false;
      this.minReloadTime = new Date() / 1000;
      this.deleteInProgress = false;
      this.shouldStart = false;
      this.needRestart = null;
      this.needWriteHostsFile = null;
      this.failCount = 0 // this is used to track how many dnsmasq status check fails in a row

      this.hashTypes = {
        adblock: 'ads',
        family: 'family'
      };

      this.state = {
        adblock: undefined,
        family: undefined
      };

      this.nextState = {
        adblock: undefined,
        family: undefined
      };

      this.reloadCount = {
        adblock: 0,
        family: 0
      };

      this.nextReloadFilter = {
        adblock: [],
        family: []
      }

      this.counter = {
        reloadDnsmasq: 0,
        writeHostsFile: 0,
        restart: 0
      }

      if (f.isMain()) {
        setInterval(() => {
          this.checkIfRestartNeeded()
        }, 10 * 1000) // every 10 seconds
  
        setInterval(() => {
          this.checkIfWriteHostsFile();
        }, 10 * 1000);

        process.on('exit', () => {
          this.shouldStart = false;
          this.stop();
        });

        sclient.on("message", (channel, message) => {
          switch (channel) {
            case "System:IPChange":
              (async () => {
                const started = await this.checkStatus();
                if (started)
                  await this.rawRestart(); // restart firemasq service to bind new ip addresses
                if (this.vpnSubnet) {
                  await this.updateVpnIptablesRules(this.vpnSubnet, true);
                }
                await this._update_local_interface_iptables_rules();
              })();
              break;
            case "DHCPReservationChanged":
              this.onDHCPReservationChanged();
              break;
            case "System:VPNSubnetChanged":
              (async () => {
                const newVpnSubnet = message;
                if (newVpnSubnet)
                  await this.updateVpnIptablesRules(newVpnSubnet, true);
              })();
              break;
            default:
            //log.warn("Unknown message channel: ", channel, message);
          }
        });

        sclient.subscribe("System:IPChange");
        sclient.subscribe("DHCPReservationChanged");
        sclient.subscribe("System:VPNSubnetChanged");
      }
    }

    return instance;
  }

  async install() {
    let install_cmd = util.format('cd %s; bash ./install.sh', __dirname);
    try {
      await execAsync(install_cmd);
      log.info("DNSMASQ:INSTALL:Success", "Dnsmasq is installed successfully");
    } catch (err) {
      log.error("DNSMASQ:INSTALL:Error", "Failed to execute script install.sh", err);
      throw err;
    }
  }

  async uninstall() {
    // TODO
  }

  // in format 127.0.0.1#5353
  async setUpstreamDNS(dns) {
    if(dns === upstreamDNS) {
      log.info("upstreamdns is same as dns, ignored. (" + dns + ")");
      return;
    }

    log.info("upstream dns is set to", dns);
    upstreamDNS = dns;

    let enabled = await this.checkStatus();
    
    if(enabled) {
      try {
        await this.start(true); // only need to change firemasq service unit file and restart firemasq, no need to update iptables
        log.info("dnsmasq is restarted to apply new upstream dns");
      } catch (err) {
        log.error("Failed to restart dnsmasq to apply new upstream dns");
      }
    } else {
      // do nothing if it is not enabled
    }
  }

  async updateResolvConf() {
    let nameservers = this.getAllDefaultNameServers() || [];
    let secondaryIntfNameServers = interfaceNameServers.secondary || [];
    let alternativeIntfNameServers = interfaceNameServers.alternative || [];

    let effectiveNameServers = nameservers;
    let alternativeNameServers = [];
    // different interface specific nameservers take effect in different mode
    if (this.dhcpMode) {
      effectiveNameServers = effectiveNameServers.concat(secondaryIntfNameServers); // specified interface dns servers are listed after default name servers, e.g., OpenDNS, upstream DNS
      alternativeNameServers = alternativeIntfNameServers;
    } else {
      effectiveNameServers = effectiveNameServers.concat(alternativeIntfNameServers);
      alternativeNameServers = secondaryIntfNameServers;
    }
    
    // add local dns as a fallback in dnsmasq's resolv.conf
    sysManager.myDNS().forEach((dns) => {
      if (effectiveNameServers && !effectiveNameServers.includes(dns))
        effectiveNameServers.push(dns);
      if (alternativeNameServers && !alternativeNameServers.includes(dns))
        alternativeNameServers.push(dns);
    })

    // add fallback dns servers in case every previous dns server is broken
    if(FALLBACK_DNS_SERVERS) {
      FALLBACK_DNS_SERVERS.forEach((dns) => {
        if (effectiveNameServers && !effectiveNameServers.includes(dns))
          effectiveNameServers.push(dns);
        if (alternativeNameServers && !alternativeNameServers.includes(dns))
          alternativeNameServers.push(dns);
      })
    }

    if (!effectiveNameServers || effectiveNameServers.length === 0) {
      effectiveNameServers = [DEFAULT_DNS_SERVER];  // use google dns by default, should not reach this code
    }
    if (!alternativeNameServers || alternativeNameServers.length === 0) {
      alternativeNameServers = [DEFAULT_DNS_SERVER];
    }

    let effectiveEntries = effectiveNameServers.map(ip => "nameserver " + ip);
    let effectiveConfig = effectiveEntries.join('\n') + "\n";

    let alternativeEntries = alternativeNameServers.map(ip => "nameserver " + ip);
    let alternativeConfig = alternativeEntries.join('\n') + "\n";

    try {
      await fs.writeFileAsync(resolvFile, effectiveConfig);
      await fs.writeFileAsync(altResolvFile, alternativeConfig);
    } catch (err) {
      log.error("Error when updating resolv.conf:", resolveFile, altResolvFile, "error msg:", err.message, {});
      throw err;
    }

    try {
      await execAsync("pkill -SIGHUP dnsmasq");
    } catch (err) {
      // ignore error if dnsmasq not exists 
    }
  }

  async updateFilter(type, force) {
    let result = await this._updateTmpFilter(type, force);
    if (!result) {
      return;
    }
      
    // needs update
    const filter = FILTER_FILE[type];
    const filterTmp = FILTER_FILE[type + 'Tmp'];

    log.info(`${type} filter file is `, filter);
    log.info(`${type} tmp filter file is `, filterTmp);
    await fs.renameAsync(filterTmp, filter);
  }

  _scheduleNextReload(type, oldNextState, curNextState) {
    if (oldNextState === curNextState) {
      // no need immediate reload when next state not changed during reloading
      this.nextReloadFilter[type].forEach(t => clearTimeout(t));
      this.nextReloadFilter[type].length = 0;
      log.info(`schedule next reload for ${type} in ${RELOAD_INTERVAL/1000}s`);
      this.nextReloadFilter[type].push(setTimeout(this._reloadFilter.bind(this), RELOAD_INTERVAL, type));
    } else {
      log.warn(`${type}'s next state changed from ${oldNextState} to ${curNextState} during reload, will reload again immediately`);
      setImmediate(this._reloadFilter.bind(this), type);
    }
  }
  
  _reloadFilter(type) {
    let preState = this.state[type];
    let nextState = this.nextState[type];
    this.state[type] = nextState;

    log.info(`in reloadFilter(${type}): preState: ${preState}, nextState: ${this.state[type]}, this.reloadCount: ${this.reloadCount[type]++}`);

    if (nextState === true) {
      log.info(`Start to update ${type} filters.`);
      this.updateFilter(type, true)
        .then(result => {
          log.info(`Update ${type} filters successful.`);
          this.reload().then(() => this._scheduleNextReload(type, nextState, this.nextState[type]));
        }).catch(err => {
          log.error(`Update ${type} filters Failed!`, err, {});
        });
    } else {
      if (preState === false && nextState === false) {
        // disabled, no need do anything
        this._scheduleNextReload(type, nextState, this.nextState[type]);
        return;
      }

      log.info(`Start to clean up ${type} filters.`);
      this.cleanUpFilter(type)
        .catch(err => log.error(`Error when clean up ${type} filters`, err, {}))
        .then(() => this.reload().then(() => this._scheduleNextReload(type, nextState, this.nextState[type])));
    }
  }

  controlFilter(type, state) {
    this.nextState[type] = state;
    log.info(`${type} nextState is: ${this.nextState[type]}`);
    if (this.state[type] !== undefined) {
      // already timer running, clear existing ones before trigger next round immediately
      this.nextReloadFilter[type].forEach(t => clearTimeout(t));
      this.nextReloadFilter[type].length = 0;
    }
    setImmediate(this._reloadFilter.bind(this), type);
  }

  async cleanUpFilter(type) {
    const file = FILTER_FILE[type];
    log.info("Clean up filter file:", file);
    try {
      await fs.unlinkAsync(file);
    } catch (err) {
      if (err.code === 'ENOENT') {
        // ignore
        log.info(`Filter file '${file}' not exist, ignore`);
      } else {
        log.error(`Failed to remove filter file: '${file}'`, err, {})
      }
    }
  }

  async addPolicyFilterEntry(domain, options) {
    options = options || {}

    while (this.workingInProgress) {
      log.info("deferred due to dnsmasq is working in progress")
      await this.delay(1000);  // try again later
    }
    this.workingInProgress = true;

    let entry = null;
    
    if (options.use_blue_hole) {
      entry = util.format("address=/%s/%s\n", domain, BLUE_HOLE_IP)
    } else {
      entry = util.format("address=/%s/%s\n", domain, BLACK_HOLE_IP)
    }

    try {
      await fs.appendFileAsync(policyFilterFile, entry);
    } catch (err) {
      log.error("Failed to add policy filter entry into file:", err, {});
    } finally {
      this.workingInProgress = false;
    }
  }

  async removePolicyFilterEntry(domain) {
    while (this.workingInProgress) {
      log.info("deferred due to dnsmasq is working in progress");
      await this.delay(1000);  // try again later
    }
    this.workingInProgress = true;

    let entry = util.format("address=/%s/%s", domain, BLACK_HOLE_IP);
    try {
      let data = await fs.readFileAsync(policyFilterFile, 'utf8');

      let newData = data.split("\n")
        .filter(line => line !== entry)
        .join("\n");

      await fs.writeFileAsync(policyFilterFile, newData);
    } catch (err) {
      log.error("Failed to write policy data file:", err, {});
    } finally {
      this.workingInProgress = false; // make sure the flag is reset back
    }
  }

  async addPolicyFilterEntries(domains) {
    let entries = domains.map(domain => util.format("address=/%s/%s", domain, BLACK_HOLE_IP));
    let data = entries.join("\n");
    await fs.appendFileAsync(policyFilterFile, data);
  }

  setDefaultNameServers(key, ips) {
    let _ips;
    if (Array.isArray(ips)) {
      _ips = ips.filter(x => validator.isIP(x));
    } else {
      if (!validator.isIP(ips.toString())) {
        return;
      }
      _ips = [ips.toString()];
    }
    defaultNameServers[key] = _ips;
  }

  setInterfaceNameServers(intf, ips) {
    let _ips;
    if (Array.isArray(ips)) {
      _ips = ips.filter(x => validator.isIP(x));
    } else {
      if (!validator.isIP(ips.toString())) {
        return;
      }
      _ips = [ips.toString()];
    }
    interfaceNameServers[intf] = _ips;
  }

  unsetDefaultNameServers(key) {
    delete defaultNameServers[key]
  }

  getAllDefaultNameServers() {
    let list = [];
    Object.keys(defaultNameServers).sort().forEach(key => {
      let ips = defaultNameServers[key]
      if (Array.isArray(ips)) {
        Array.prototype.push.apply(list, ips);
      }
    });
    return list
  }
  
  async getCurrentNameServerList() {
    let cmd = `grep 'nameserver' ${resolvFile} | head -n 1 | cut -d ' ' -f 2`;
    log.info("Command to get current name server: ", cmd);

    let {stdout, stderr} = await execAsync(cmd);
    
    if (!stdout || stdout === '') {
      return [];
    }

    let list = stdout.split('\n');
    return list.filter((x, i) => list.indexOf(x) === i);
  }

  async delay(t) {
    return new Promise(resolve => setTimeout(resolve, t));
  }

  async reload() {
    log.info("Dnsmasq reloading.");
    let self = this;
    try {
      await self.start(false);
      log.info("Dnsmasq reload complete.");
    } catch (err) {
      log.error("Got error when reloading dnsmasq:", err, {})
    }
  }
  
  async _updateTmpFilter(type, force) {
    let mkdirp = util.promisify(require('mkdirp'));

    try {
      await mkdirp(FILTER_DIR);
    } catch (err) {
      log.error("Error when mkdir:", FILTER_DIR, err, {});
      return;
    }
    
    const filterFile = FILTER_FILE[type];
    const filterFileTmp = FILTER_FILE[type + 'Tmp'];

    // Check if the filter file is older enough that needs to refresh
    let stats, noent;
    try {
      stats = await fs.statAsync(filterFile);
    } catch (err) {
      // no such file, need to crate one
      //log.error("Error when fs.stat", filterFile, err, {});
      if(err.code !== "ENOENT") {
        throw err;
      }
      noent = true;
    }
        
    // to update only if filter file has not been updated recently or doesn't exsit
    if(force || noent || (new Date() - stats.mtime) > FILTER_EXPIRE_TIME) {
      try {
        await fs.statAsync(filterFileTmp);
        await fs.unlinkAsync(filterFileTmp);
      } catch (err) {
        if(err.code !== "ENOENT") {
          throw err;
        }
      }
      
      let hashes = null;
      try {
        hashes = await this._loadFilterFromBone(type);
      } catch (err) {
        log.error("Error when load filter from bone", err);
        return;
      }
      
      try {
        await this._writeHashFilterFile(type, hashes, filterFileTmp);
      } catch (err) {
        log.error("Error when writing hashes into filter file", err, {});
        return;
      }

      try {
        await this._writeHashIntoRedis(type, hashes);
      } catch (err) {
        log.error("Error when writing hashes into filter redis", err, {});
        return;
      }
      
      return true; // successfully updated hash filter files
    } 
  }

  async _loadFilterFromBone(type) {
    const name = f.isProduction() ? this.hashTypes[type] : this.hashTypes[type] + '-dev';

    log.info(`Load data set from bone: ${name}`);

    return new Promise((resolve, reject) => {
      bone.hashset(name, (err, data) => {
        if (err) {
          reject(err);
        } else {
          let d = JSON.parse(data)
          resolve(d);
        }
      });
    });
  }

  async updateVpnIptablesRules(newVpnSubnet, force) {
    const oldVpnSubnet = this.vpnSubnet;
    const localIP = sysManager.myIp();
    const dns = `${localIP}:8853`;
    const started = await this.checkStatus();
    if (!started)
      return;
    const oldDns = `${this._currentLocalIP}:8853`;
    if (oldVpnSubnet != newVpnSubnet || force === true) {
      if (oldVpnSubnet != null && oldDns != null) {
        // remove iptables rule for old vpn subnet
        await iptables.dnsChangeAsync(oldVpnSubnet, oldDns, false);
      }
      // then add new iptables rule for new vpn subnet. If newVpnSubnet is null, no new rule is added
      if (newVpnSubnet) {
        await iptables.dnsChangeAsync(newVpnSubnet, dns, true);
      }
    }
    if (newVpnSubnet) {
      // newVpnSubnet is null means to delete previous nat rule. The previous vpn subnet should be kept in case of reloading
      this.vpnSubnet = newVpnSubnet;
    }
  }

  async _update_local_interface_iptables_rules() {
    // if dnsmasq is stopped, no need to update iptables rules
    const started = await this.checkStatus();
    if (started) {
      await this._remove_iptables_rules();
      await this._add_iptables_rules();
    }
  }

  async _add_all_iptables_rules() {
    if (this.vpnSubnet) {
      await this.updateVpnIptablesRules(this.vpnSubnet, true);
    }
    await this._add_iptables_rules();
    await this._add_ip6tables_rules();
  }
  
  async _add_iptables_rules() {
    let subnets = await networkTool.getLocalNetworkSubnets() || [];
    let localIP = sysManager.myIp();
    this._currentLocalIP = localIP;
    let dns = `${localIP}:8853`;

    this._redirectedLocalSubnets = subnets;
    for (let index = 0; index < subnets.length; index++) {
      const subnet = subnets[index];
      log.info("Add dns rule: ", subnet, dns);

      await iptables.dnsChangeAsync(subnet, dns, true);
    }

    /* this will be done in DNSMASQSensor on demand.
    if(fConfig.vpnInterface && fConfig.vpnInterface.subnet) {
      await iptables.dnsChangeAsync(fConfig.vpnInterface.subnet, dns, true);
    }
    */
  }

  async _add_ip6tables_rules() {
    let ipv6s = sysManager.myIp6();

    for (let index in ipv6s) {
      let ip6 = ipv6s[index]
      if (ip6.startsWith("fe80::")) {
        // use local link ipv6 for port forwarding, both ipv4 and v6 dns traffic should go through dnsmasq
        await ip6tables.dnsRedirectAsync(ip6, 8853)
      }
    }
  }

  async _remove_ip6tables_rules() {
    try {
      let ipv6s = sysManager.myIp6();

      for (let index in ipv6s) {
        let ip6 = ipv6s[index]
        if (ip6.startsWith("fe80:")) {
          // use local link ipv6 for port forwarding, both ipv4 and v6 dns traffic should go through dnsmasq
          await ip6tables.dnsUnredirectAsync(ip6, 8853)
        }
      }
    } catch (err) {
      log.error("Error when remove ip6tables rules", err, {});
    }
  }    

  async add_iptables_rules() {
    let dnses = sysManager.myDNS();
    let dnsString = dnses.join(" ");
    let localIP = sysManager.myIp();

    let rule = util.format("DNS_IPS=\"%s\" LOCAL_IP=%s bash %s", dnsString, localIP, require('path').resolve(__dirname, "add_iptables.template.sh"));
    log.info("Command to add iptables rules: ", rule);
    
    try {
      await execAsync(rule);
      log.info("DNSMASQ:IPTABLES", "Iptables rules are added successfully");
    } catch (err) {
      log.error("DNSMASQ:IPTABLES:Error", "Failed to add iptables rules:", err, {});
      throw err;
    }
  }

  async _remove_all_iptables_rules() {
    if (this.vpnSubnet) {
      await this.updateVpnIptablesRules(null, true);
    }
    await this._remove_iptables_rules()
    await this._remove_ip6tables_rules();
  }
  
  async _remove_iptables_rules() {
    try {
      let subnets = await networkTool.getLocalNetworkSubnets() || [];
      // remove rules corresponding to local subnets that are previous added
      if (this._redirectedLocalSubnets && this._redirectedLocalSubnets.length > 0)
        subnets = this._redirectedLocalSubnets;
      let localIP = sysManager.myIp();
      if (this._currentLocalIP)
        localIP = this._currentLocalIP;
      let dns = `${localIP}:8853`;
<<<<<<< HEAD
      if (this._targetDns)
        dns = this._targetDns;

=======
      const deviceDNS = `${localIP}:8863`;
      
>>>>>>> b80a6850
      subnets.forEach(async subnet => {
        log.info("Remove dns rule: ", subnet, dns);
        await iptables.dnsChangeAsync(subnet, dns, false, true);
      })
      this._redirectedLocalSubnets = [];
      this._currentLocalIP = null;

      await require('../../control/Block.js').unblock(BLACK_HOLE_IP);
    } catch (err) {
      log.error("Error when removing iptable rules", err, {});
    }
  }

  async remove_iptables_rules() {
    let dnses = sysManager.myDNS();
    let dnsString = dnses.join(" ");
    let localIP = sysManager.myIp();

    let rule = util.format("DNS_IPS=\"%s\" LOCAL_IP=%s bash %s", dnsString, localIP, require('path').resolve(__dirname, "remove_iptables.template.sh"));

    try {
      await execAsync(rule);
      log.info("DNSMASQ:IPTABLES", "Iptables rules are removed successfully");
    } catch (err) {
      log.error("DNSMASQ:IPTABLES:Error", "Failed to remove iptables rules: " + err);
      throw err;
    }
  }

  async _writeHashIntoRedis(type, hashes) {
    log.info(`Writing hash into redis for type: ${type}`);
    let key = `dns:hashset:${type}`;
    await Promise.map(hashes, async hash => redis.saddAsync(key, hash));
    let count = await redis.scardAsync(key);
    log.info(`Finished writing hash into redis for type: ${type}, count: ${count}`); 
  }

  async _writeHashFilterFile(type, hashes, file) {
    return new Promise((resolve, reject) => {
      log.info("Writing hash filter file:", file);

      let writer = fs.createWriteStream(file);

      writer.on('finish', () => {
        log.info("Finished writing hash filter file", file);
        resolve();
      });
      
      writer.on('error', err => {
        reject(err);
      }); 

      let targetIP = BLACK_HOLE_IP

      if (type === "family") {
        targetIP = BLUE_HOLE_IP
      }

      hashes.forEach((hash) => {
        let line = util.format("hash-address=/%s/%s\n", hash.replace(/\//g, '.'), targetIP)
        writer.write(line);
      });
      
      writer.end();
    });
  }

  async checkStatus() {
    let cmd = `pgrep -f ${dnsmasqBinary}`;
    log.info("Command to check dnsmasq: ", cmd);

    try {
      await execAsync(cmd);
      return true;
    } catch(err) {
      return false;
    }
  }

  checkIfRestartNeeded() {
    const MINI_RESTART_INTERVAL = 10 // 10 seconds

    if (this.needRestart) {
      log.info("need restart is", this.needRestart, {});
    }

    if(this.shouldStart && this.needRestart && (new Date() / 1000 - this.needRestart) > MINI_RESTART_INTERVAL) {
      this.needRestart = null
      this.rawRestart((err) => {        
        if(err) {
          log.error("Failed to restart dnsmasq")
        } else {
          log.info("dnsmasq restarted:", this.counter.restart);
        }
      }) // just restart to have new policy filters take effect
    }
  }

  checkIfWriteHostsFile() {
    if(this.needWriteHostsFile) {
      log.info("need writeHostsFile is", this.needWriteHostsFile, {});
    }
    if(this.shouldStart && this.needWriteHostsFile) {
      this.needWriteHostsFile = null;
      this.writeHostsFile().then((reload) => {
        if(reload) {
          this.reloadDnsmasq();
        }        
      });
    }
  }

  onDHCPReservationChanged() {
    if (this.dhcpMode) {
      this.needWriteHostsFile = true;
      log.debug("DHCP reservation changed, set needWriteHostsFile file to true");
    }
  }

  onSpoofChanged() {
    if (this.dhcpMode) {
      this.needWriteHostsFile = true;
      log.debug("Spoof status changed, set needWriteHostsFile to true");
    }
  }

  async reloadDnsmasq() {
    this.counter.reloadDnsmasq ++;
    log.info("start to reload dnsmasq (-HUP):", this.counter.reloadDnsmasq);
    try {
      await execAsync('sudo systemctl reload firemasq');
    } catch (err) {
      log.error("Unable to reload firemasq service", err, {});
    }
    log.info("Dnsmasq has been Reloaded:", this.counter.reloadDnsmasq);
  }

  computeHash(content) {
    const crypto = require('crypto');
    return crypto.createHash('md5').update(content).digest("hex");
  }

  async writeHostsFile() {
    this.counter.writeHostsFile++;
    log.info("start to generate hosts file for dnsmasq:", this.counter.writeHostsFile);

    let cidrPri = ip.cidrSubnet(sysManager.mySubnet());
    let cidrSec = ip.cidrSubnet(sysManager.mySubnet2());
    let lease_time = '24h';

    let hosts = await Promise.map(redis.keysAsync("host:mac:*"), key => redis.hgetallAsync(key));
    // static ip reservation is set in host:mac:*
    /*
    let static_hosts = await redis.hgetallAsync('dhcp:static');

    log.debug("static hosts:", util.inspect(static_hosts));

    if (static_hosts) {
      let _hosts = Object.entries(static_hosts).map(kv => {
        let mac = kv[0], ip = kv[1];
        let h = {mac, ip};
        
        if (cidrPri.contains(ip)) {
          h.spoofing = 'false';
        } else if (cidrSec.contains(ip)) {
          h.spoofing = 'true';
        } else {
          h = null;
        }
        //log.debug("static host:", util.inspect(h));
        
        let idx = hosts.findIndex(h => h.mac === mac);
        if (idx > -1 && h) {
          hosts[idx] = h;
          h = null;
        }
        return h;
      }).filter(x => x);

      hosts = hosts.concat(_hosts);
    }
    */

    hosts = hosts.filter((x) => x.mac != null);
    hosts = hosts.sort((a, b) => a.mac.localeCompare(b.mac));

    let hostsList = hosts.map(h => (h.spoofing === 'false') ?
      `${h.mac},set:unmonitor,ignore` :
      `${h.mac},set:monitor,${h.staticSecIp ? h.staticSecIp + ',' : ''}${lease_time}`
    );

    let altHostsList = hosts.map(h => (h.spoofing === 'false') ?
      `${h.mac},set:unmonitor,${h.staticAltIp ? h.staticAltIp + ',' : ''}${lease_time}` :
      `${h.mac},set:monitor,ignore`
    );

    let _hosts = hostsList.join("\n") + "\n";
    let _altHosts = altHostsList.join("\n") + "\n";

    let shouldUpdate = false;
    const _hostsHash = this.computeHash(_hosts);
    const _altHostsHash = this.computeHash(_altHosts);

    if(this.lastHostsHash !== _hostsHash) {
      shouldUpdate = true;
      this.lastHostsHash = _hostsHash;
    }

    if(this.lastAltHostsHash !== _altHostsHash) {
      shouldUpdate = true;
      this.lastAltHostsHash = _altHostsHash;
    }

    if(shouldUpdate === false) {
      log.info("No need to update hosts file, skipped");
      return false;
    }

    log.debug("HostsFile:", util.inspect(hostsList));
    log.debug("HostsAltFile:", util.inspect(altHostsList));

    fs.writeFileSync(hostsFile, _hosts);
    fs.writeFileSync(altHostsFile, _altHosts);
    log.info("Hosts file has been updated:", this.counter.writeHostsFile)

    return true;
  }

  async rawStart() {
    // use restart to ensure the latest configuration is loaded
    let cmd = `${dnsmasqBinary}.${f.getPlatform()} -k --clear-on-reload -u ${userID} -C ${configFile} -r ${resolvFile}`;
    let cmdAlt = null;

    if (this.dhcpMode && (!sysManager.myIp2() || !sysManager.myIpMask2())) {
      log.warn("DHCPFeature is enabled but secondary network interface is not setup");
    }

    if(this.dhcpMode && sysManager.myIp2() && sysManager.myIpMask2()) {
      log.info("DHCP feature is enabled");

      cmd = await this.prepareDnsmasqCmd(cmd);
      cmdAlt = await this.prepareAltDnsmasqCmd();
    }

    if(upstreamDNS) {
      log.info("upstream server", upstreamDNS, "is specified");
      cmd = util.format("%s --server=%s --no-resolv", cmd, upstreamDNS);
      if(cmdAlt) 
        cmdAlt = util.format("%s --server=%s --no-resolv", cmdAlt, upstreamDNS);
    }

    this.writeStartScript(cmd, cmdAlt);

    await this.writeHostsFile();

    if(f.isDocker()) {
      await this.restartDnsmasqDocker();
    } else {
      await this.restartDnsmasq();
    }
  }
  
  async restartDnsmasqDocker() {
    try {
      childProcess.execSync("sudo pkill dnsmasq")
    } catch(err) {
      // do nothing
    }

    const p = spawn('/bin/bash', ['-c', cmd])

    p.stdout.on('data', (data) => {
      log.info("DNSMASQ STDOUT:", data.toString(), {})
    })

    p.stderr.on('data', (data) => {
      log.info("DNSMASQ STDERR:", data.toString(), {})
    })

    await this.delay(1000);
  }

  async restartDnsmasq() {
    try {
      await execAsync("sudo systemctl restart firemasq");
      if (!statusCheckTimer) {
        statusCheckTimer = setInterval(() => {
          this.statusCheck()
        }, 1000 * 60 * 1) // check status every minute
        log.info("Status check timer installed")
      }
    } catch (err) {
      log.error("Got error when restarting firemasq:", err, {})
    }
  }

  writeStartScript(cmd, cmdAlt) {
    log.info("Command to start dnsmasq: ", cmd);
    log.info("Command to start alternative dnsmasq: ", cmd);

    let content = [
      '#!/bin/bash',
      cmd + " &",
      cmdAlt ? cmdAlt + " &" : "",
      'trap "trap - SIGTERM && kill -- -$$" SIGINT SIGTERM EXIT',
      'for job in `jobs -p`; do wait $job; echo "$job exited"; done',
      ''
    ];

    fs.writeFileSync(startScriptFile, content.join("\n"));
  }

  setDhcpRange(network, begin, end) {
    interfaceDhcpRange[network] = {
      begin: begin,
      end: end
    };
  }
  
  getDefaultDhcpRange(network) {
    if (network === "alternative") {
      let cidr = ip.cidrSubnet(sysManager.mySubnet());
      let firstAddr = ip.toLong(cidr.firstAddress);
      let lastAddr = ip.toLong(cidr.lastAddress);
      let midAddr = firstAddr + (lastAddr - firstAddr) / 5;

      let rangeBegin = ip.fromLong(midAddr);
      let rangeEnd = ip.fromLong(lastAddr - 3);
      return {
        begin: rangeBegin,
        end: rangeEnd
      };
    }
    if (network === "secondary") {
      const subnet2 = sysManager.mySubnet2() || "192.168.218.1/24";
      const prefix = subnet2.substring(0, subnet2.lastIndexOf("."));
      let rangeBegin = util.format("%s.50", prefix);
      let rangeEnd = util.format("%s.250", prefix);
      return {
        begin: rangeBegin,
        end: rangeEnd
      };
    }
    return null;
  }

  getDhcpRange(network) {
    let range = interfaceDhcpRange[network];
    if (!range) {
      range = this.getDefaultDhcpRange(network);
    }
    return range;
  }

  async prepareDnsmasqCmd(cmd) {
    let {begin, end} = this.getDhcpRange("secondary");
    let routerIP = sysManager.myIp2();
    const mask = sysManager.myIpMask2();

    cmd = util.format("%s --dhcp-range=%s,%s,%s,%s",
      cmd,
      begin,
      end,
      mask,
      fConfig.dhcp && fConfig.dhcp.leaseTime || "24h" // default 24 hours lease time
    );

    // reserve ip address which was used by Firewalla in simple mode if secondary ip subnet is same as that in previous simple mode
    const simpleIpFile = f.getHiddenFolder() + "/run/simple_ip";
    const simpleIpFileExists = fs.existsSync(simpleIpFile);
    if (simpleIpFileExists) {
      const simpleIpSubnet = await fs.readFileAsync(simpleIpFile, "utf8");
      const simpleIp = simpleIpSubnet.split('/')[0];
      const secondarySubnet = ip.subnet(sysManager.myIp2(), sysManager.myIpMask2());
      if (secondarySubnet.contains(simpleIp)) // previous simple ip is contained in current secondary ip subnet, need to reserve this ip address
        cmd = util.format("%s --dhcp-host=%s,%s", cmd, sysManager.myMAC(), simpleIp);
    }

    // By default, dnsmasq sends some standard options to DHCP clients,
    // the netmask and broadcast address are set to the same as the host running dnsmasq
    // and the DNS server and default route are set to the address of the machine running dnsmasq.
    cmd = util.format("%s --dhcp-option=3,%s", cmd, routerIP);

    if (interfaceNameServers.secondary && interfaceNameServers.secondary.length != 0) {
      // if secondary dns server is set, use specified dns servers in dhcp response
      const dnsServers = interfaceNameServers.secondary.join(',');
      cmd = util.format("%s --dhcp-option=6,%s", cmd, dnsServers);
    } else {
      const dnsServers = sysManager.myDNS().join(',');
      cmd = util.format("%s --dhcp-option=6,%s", cmd, dnsServers);
    }
    return cmd;
  }

  async prepareAltDnsmasqCmd() {
    let cmdAlt = `${dnsmasqBinary}.${f.getPlatform()} -k -u ${userID} -C ${altConfigFile} -r ${resolvFile} --local-service`;
    let gw = sysManager.myGateway();
    let mask = sysManager.myIpMask();

    let {begin, end} = this.getDhcpRange("alternative");

    cmdAlt = util.format("%s --dhcp-range=%s,%s,%s,%s",
      cmdAlt,
      begin,
      end,
      mask,
      fConfig.dhcp && fConfig.dhcp.leaseTime || "24h" // default 24 hours lease time
    );

    cmdAlt = util.format("%s --dhcp-option=3,%s", cmdAlt, gw);

    if (interfaceNameServers.alternative && interfaceNameServers.alternative.length != 0) {
      // if alternative dns server is set, use specified dns servers in dhcp response
      const dnsServers = interfaceNameServers.alternative.join(',');
      cmdAlt = util.format("%s --dhcp-option=6,%s", cmdAlt, dnsServers);
    } else {
      const dnsServers = sysManager.myDNS().join(',');
      cmdAlt = util.format("%s --dhcp-option=6,%s", cmdAlt, dnsServers);
    }
    return cmdAlt;
  }

  async rawStop() {
    let cmd = null;
    if (f.isDocker()) {
      cmd = util.format("(file %s &>/dev/null && (cat %s | sudo xargs kill)) || true", pidFile, altPidFile);
    } else {
      cmd = "sudo systemctl stop firemasq";
    }

    log.info("Command to stop dnsmasq: ", cmd);

    try {
      await execAsync(cmd);
      if (statusCheckTimer) {
        clearInterval(statusCheckTimer)
        statusCheckTimer = null
        log.info("status check timer is stopped")
      }
    } catch (err) {
      log.error("DNSMASQ:START:Error", "Failed to stop dnsmasq, error code:", err, {});
    }
  }

  async rawRestart() {
    log.info("Restarting dnsmasq...")
    this.counter.restart++;

    let cmd = "sudo systemctl restart firemasq";

    if (require('fs').existsSync("/.dockerenv")) {
      cmd = "sudo service dnsmasq restart";
    }

    try {
      await execAsync(cmd);
      log.info("Dnsmasq restart successful");
    } catch (err) {
      log.error("DNSMASQ:START:Error", "Failed to restart dnsmasq:", err, {});
    }
  }

  async start(skipIptablesUpdate) {
    // 0. update resolv.conf
    // 1. update filter (by default only update filter once per configured interval, unless force is true)
    // 2. start dnsmasq service
    // 3. update iptables rule
    log.info("Starting DNSMASQ...", {});

    this.shouldStart = false

    await this.updateResolvConf();
    await this.rawStop();
    try {
      await this.rawStart();
    } catch (err) {
      log.error('Error when raw start dnsmasq', err);
      await this.rawStop();
      log.error("Dnsmasq start is aborted due to failed to raw start");
      return;
    }

    if (!skipIptablesUpdate) {
      try {
        await this._remove_all_iptables_rules();
        await this._add_all_iptables_rules();
      } catch (err) {
        log.error('Error when add iptables rules', err);
        await this.rawStop();
        await this._remove_all_iptables_rules();
        log.error("Dnsmasq start is aborted due to failed to add iptables rules");
        return;
      }
    }

    log.info("DNSMASQ is started successfully");
    this.shouldStart = true;
  }

  async stop() {
    // 1. remove iptables rules
    // 2. stop service
    // optional to remove filter file
    this.shouldStart = false;

    log.info("Stopping DNSMASQ:", {});
    await this._remove_all_iptables_rules();
    await this.rawStop();
  }

  async restart() {
    try {
      await execAsync("sudo systemctl restart firemasq");
    } catch (err) {
      log.error("DNSMASQ:RESTART:Error", "Failed to restart dnsmasq: " + err);
    }
  }

  async enableDHCP() {
    this.dhcpMode = true;
    try {
      log.info("Enabling DHCP mode");
      await this.start(true); // mode change will only rewrite the firemasq service unit file and restart firemasq, no need to update iptables
      log.info("DHCP mode is enabled");
    } catch (err) {
      log.error("Failed to restart dnsmasq when enabling DHCP: " + err);
    }
  }

  async disableDHCP() {
    this.dhcpMode = false;
    try {
      log.info("Disabling DHCP mode");
      await (this.start(true)); // mode change will only rewrite the firemasq service unit file and restart firemasq, no need to update iptables
      log.info("DHCP mode is disabled");
    } catch (err) {
      log.error("Failed to restart dnsmasq when disabling DHCP: " + err);
    }
  }

  setDhcpMode(isEnabled) {
    this.dhcpMode = isEnabled;
  }

  async verifyDNSConnectivity() {
    for (let i in VERIFICATION_DOMAINS) {
      const domain = VERIFICATION_DOMAINS[i];
      let cmd = `dig -4 +short +time=5 -p 8853 @localhost ${domain}`;
      log.debug(`Verifying DNS connectivity via ${domain}...`)

      try {
        let {stdout, stderr} = await execAsync(cmd);
        if (stdout === "") {
          log.error(`Got empty dns result when verifying dns connectivity to ${domain}:`, {})
        } else if (stderr !== "") {
          log.error(`Got error output when verifying dns connectivity to ${domain}:`, cmd, result.stderr, {})
        } else {
          log.debug("DNS connectivity looks good")
          return true
        }
      } catch (err) {
        log.error(`Got error when verifying dns connectivity to ${domain}:`, err.stdout, {})
      }
    }
    log.error("DNS connectivity check fails to resolve all domains.");
    return false;
  }

  async statusCheck() {
    log.debug("Keep-alive checking dnsmasq status")
    let checkResult = await this.verifyDNSConnectivity() ||
      await this.verifyDNSConnectivity() ||
      await this.verifyDNSConnectivity() ||
      await this.verifyDNSConnectivity();

    if (checkResult) {
      this.failCount = 0 // reset
      return;
    }
    
    this.failCount ++
    log.warn(`DNS status check has failed ${this.failCount} times`);

    if (this.failCount > 8) {
      if(!f.isProductionOrBeta()) {
        pclient.publishAsync("DNS:DOWN", this.failCount);
      }
      if (this.dhcpMode) {
        // dnsmasq is needed for dhcp service, still need to erase dns related rules in iptables
        log.warn("Dnsmasq keeps running under DHCP mode, remove all dns related rules from iptables...");
        await this._remove_all_iptables_rules();
      } else {
        await this.stop(); // make sure iptables rules are also stopped..
      }
      bone.log("error", {
        version: sysManager.version(),
        type: 'DNSMASQ CRASH',
        msg: `dnsmasq failed to restart after ${this.failCount} retries`,
      }, null);
    } else {
      try {
        let {stdout, stderr} = await execAsync("ps aux | grep dns[m]asq");
        log.info("dnsmasq running status: \n", stdout, stderr)
      } catch(e) {
        log.error("Failed to query process list of dnsmasq", e)
      }

      // restart this service, something is wrong
      try {
        await this.rawRestart();
      } catch (err) {
        log.error("Failed to restart dnsmasq:", err, {})
      }
    }
  }
};<|MERGE_RESOLUTION|>--- conflicted
+++ resolved
@@ -699,14 +699,7 @@
       if (this._currentLocalIP)
         localIP = this._currentLocalIP;
       let dns = `${localIP}:8853`;
-<<<<<<< HEAD
-      if (this._targetDns)
-        dns = this._targetDns;
-
-=======
-      const deviceDNS = `${localIP}:8863`;
-      
->>>>>>> b80a6850
+
       subnets.forEach(async subnet => {
         log.info("Remove dns rule: ", subnet, dns);
         await iptables.dnsChangeAsync(subnet, dns, false, true);
