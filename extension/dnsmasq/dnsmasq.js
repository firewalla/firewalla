/*    Copyright 2019 Firewalla INC
 *
 *    This program is free software: you can redistribute it and/or  modify
 *    it under the terms of the GNU Affero General Public License, version 3,
 *    as published by the Free Software Foundation.
 *
 *    This program is distributed in the hope that it will be useful,
 *    but WITHOUT ANY WARRANTY; without even the implied warranty of
 *    MERCHANTABILITY or FITNESS FOR A PARTICULAR PURPOSE.  See the
 *    GNU Affero General Public License for more details.
 *
 *    You should have received a copy of the GNU Affero General Public License
 *    along with this program.  If not, see <http://www.gnu.org/licenses/>.
 */

'use strict';

let instance = null;
let log = null;

const util = require('util');
const spawn = require('child_process').spawn
const f = require('../../net2/Firewalla.js');
const ip = require('ip');
const userID = f.getUserID();
const childProcess = require('child_process');
const execAsync = util.promisify(childProcess.exec);
const Promise = require('bluebird');
const redis = require('../../util/redis_manager.js').getRedisClient();
const getCanonicalizedHostname = require('../../util/getCanonicalizedURL').getCanonicalizedHostname;
const fs = Promise.promisifyAll(require("fs"));
const validator = require('validator');
const Mode = require('../../net2/Mode.js');
const HostTool = require('../../net2/HostTool.js');
const hostTool = new HostTool();
const rclient = require('../../util/redis_manager.js').getRedisClient();

const { delay } = require('../../util/util.js');

const FILTER_DIR = f.getUserConfigFolder() + "/dnsmasq";
const LEGACY_FILTER_DIR = f.getUserConfigFolder() + "/dns";
const LOCAL_DEVICE_DOMAIN = FILTER_DIR + "/local_device_domain.conf";
const LOCAL_DEVICE_DOMAIN_KEY = "local:device:domain"

const FILTER_FILE = {
  adblock: FILTER_DIR + "/adblock_filter.conf",
  adblockTmp: FILTER_DIR + "/adblock_filter.conf.tmp",

  family: FILTER_DIR + "/family_filter.conf",
  familyTmp: FILTER_DIR + "/family_filter.conf.tmp",

  policy: FILTER_DIR + "/policy_filter.conf"
}

const policyFilterFile = FILTER_DIR + "/policy_filter.conf";

const pclient = require('../../util/redis_manager.js').getPublishClient();
const sclient = require('../../util/redis_manager.js').getSubscriptionClient();
const sem = require('../../sensor/SensorEventManager.js').getInstance();

const SysManager = require('../../net2/SysManager');
const sysManager = new SysManager();

const Config = require('../../net2/config.js');
let fConfig = Config.getConfig(true);

const bone = require("../../lib/Bone.js");

const iptables = require('../../net2/Iptables');
const ip6tables = require('../../net2/Ip6tables.js')

const networkTool = require('../../net2/NetworkTool')();

const dnsmasqBinary = __dirname + "/dnsmasq";
const pidFile = f.getRuntimeInfoFolder() + "/dnsmasq.pid";
const altPidFile = f.getRuntimeInfoFolder() + "/dnsmasq-alt.pid";
const startScriptFile = __dirname + "/dnsmasq.sh";

const configFile = __dirname + "/dnsmasq.conf";

const hostsFile = f.getRuntimeInfoFolder() + "/dnsmasq-hosts";

const resolvFile = f.getRuntimeInfoFolder() + "/dnsmasq.resolv.conf";

const interfaceDhcpRange = {};

let defaultNameServers = {};
let interfaceNameServers = {};
let upstreamDNS = null;

let FILTER_EXPIRE_TIME = 86400 * 1000;

const BLACK_HOLE_IP = "198.51.100.99"
const BLUE_HOLE_IP = "198.51.100.100"

let DEFAULT_DNS_SERVER = (fConfig.dns && fConfig.dns.defaultDNSServer) || "8.8.8.8";

const FALLBACK_DNS_SERVERS = (fConfig.dns && fConfig.dns.fallbackDNSServers) || ["8.8.8.8", "1.1.1.1"];

let VERIFICATION_DOMAINS = (fConfig.dns && fConfig.dns.verificationDomains) || ["firewalla.encipher.io"];

let RELOAD_INTERVAL = 3600 * 24 * 1000; // one day

let statusCheckTimer = null;

module.exports = class DNSMASQ {
  constructor(loglevel) {
    if (instance == null) {
      log = require("../../net2/logger.js")("dnsmasq", loglevel);

      instance = this;

      this.mode = null;
      this.minReloadTime = new Date() / 1000;
      this.deleteInProgress = false;
      this.shouldStart = false;
      this.needRestart = null;
      this.needWriteHostsFile = null;
      this.failCount = 0 // this is used to track how many dnsmasq status check fails in a row

      this.hashTypes = {
        adblock: 'ads',
        family: 'family'
      };

      this.state = {
        adblock: undefined,
        family: undefined
      };

      this.nextState = {
        adblock: undefined,
        family: undefined
      };

      this.reloadCount = {
        adblock: 0,
        family: 0
      };

      this.nextReloadFilter = {
        adblock: [],
        family: []
      }

      this.counter = {
        reloadDnsmasq: 0,
        writeHostsFile: 0,
        restart: 0
      }
      this.dnsTag = {
        adblock: "$ad_block"
      }
      sem.once('IPTABLES_READY', () => {
        if (f.isMain()) {
          setInterval(() => {
            this.checkIfRestartNeeded()
          }, 10 * 1000) // every 10 seconds

          setInterval(() => {
            this.checkIfWriteHostsFile();
          }, 10 * 1000);

          process.on('exit', () => {
            this.shouldStart = false;
            this.stop();
          });

          sclient.on("message", (channel, message) => {
            switch (channel) {
              case "System:IPChange":
                (async () => {
                  const started = await this.checkStatus();
                  if (started)
                    await this.start(false); // raw restart dnsmasq to refresh all confs and iptables
                })();
                break;
              case "DHCPReservationChanged":
                this.onDHCPReservationChanged();
                break;
              case "System:VPNSubnetChanged":
                (async () => {
                  const newVpnSubnet = message;
                  if (newVpnSubnet)
                    await this.updateVpnIptablesRules(newVpnSubnet, true);
                })();
                break;
              default:
              //log.warn("Unknown message channel: ", channel, message);
            }
          });

          sclient.subscribe("System:IPChange");
          sclient.subscribe("DHCPReservationChanged");
          sclient.subscribe("System:VPNSubnetChanged");
        }
      })
    }

    return instance;
  }

  async install() {
    let install_cmd = util.format('cd %s; bash ./install.sh', __dirname);
    try {
      await execAsync(install_cmd);
      log.info("DNSMASQ:INSTALL:Success", "Dnsmasq is installed successfully");
    } catch (err) {
      log.error("DNSMASQ:INSTALL:Error", "Failed to execute script install.sh", err);
      throw err;
    }
  }

  async uninstall() {
    // TODO
  }

  // in format 127.0.0.1#5353
  async setUpstreamDNS(dns) {
    if (dns === upstreamDNS) {
      log.info("upstreamdns is same as dns, ignored. (" + dns + ")");
      return;
    }

    log.info("upstream dns is set to", dns);
    upstreamDNS = dns;

    let enabled = await this.checkStatus();

    if (enabled) {
      try {
        await this.start(true); // only need to change firemasq service unit file and restart firemasq, no need to update iptables
        log.info("dnsmasq is restarted to apply new upstream dns");
      } catch (err) {
        log.error("Failed to restart dnsmasq to apply new upstream dns");
      }
    } else {
      // do nothing if it is not enabled
    }
  }

  async updateResolvConf() {
    let nameservers = this.getAllDefaultNameServers() || [];
    let secondaryIntfNameServers = interfaceNameServers.secondary || [];
    let alternativeIntfNameServers = interfaceNameServers.alternative || [];

    let effectiveNameServers = nameservers;
    // different interface specific nameservers take effect in different mode
    if (this.mode === Mode.MODE_DHCP) {
      effectiveNameServers = effectiveNameServers.concat(secondaryIntfNameServers); // specified interface dns servers are listed after default name servers, e.g., OpenDNS, upstream DNS
    } else {
      // for simple or dhcp spoof mode
      effectiveNameServers = effectiveNameServers.concat(alternativeIntfNameServers);
    }

    // add local dns as a fallback in dnsmasq's resolv.conf
    sysManager.myDNS().forEach((dns) => {
      if (effectiveNameServers && !effectiveNameServers.includes(dns))
        effectiveNameServers.push(dns);
    })

    // add fallback dns servers in case every previous dns server is broken
    if (FALLBACK_DNS_SERVERS) {
      FALLBACK_DNS_SERVERS.forEach((dns) => {
        if (effectiveNameServers && !effectiveNameServers.includes(dns))
          effectiveNameServers.push(dns);
      })
    }

    if (!effectiveNameServers || effectiveNameServers.length === 0) {
      effectiveNameServers = [DEFAULT_DNS_SERVER];  // use google dns by default, should not reach this code
    }

    let effectiveEntries = effectiveNameServers.map(ip => "nameserver " + ip);
    let effectiveConfig = effectiveEntries.join('\n') + "\n";

    try {
      await fs.writeFileAsync(resolvFile, effectiveConfig);
    } catch (err) {
      log.error("Error when updating resolv.conf:", resolvFile, "error msg:", err.message);
      throw err;
    }

    try {
      await execAsync("pkill -SIGHUP dnsmasq");
    } catch (err) {
      // ignore error if dnsmasq not exists
    }
  }

  async updateFilter(type, force) {
    let result = await this._updateTmpFilter(type, force);
    if (!result) {
      return;
    }

    // needs update
    const filter = FILTER_FILE[type];
    const filterTmp = FILTER_FILE[type + 'Tmp'];

    log.info(`${type} filter file is `, filter);
    log.info(`${type} tmp filter file is `, filterTmp);
    try {
      await fs.accessAsync(filterTmp, fs.constants.F_OK);
      await fs.renameAsync(filterTmp, filter);
    } catch (err) {
      log.error('Error when updating filter', err);
    }
  }

  _scheduleNextReload(type, oldNextState, curNextState) {
    if (oldNextState === curNextState) {
      // no need immediate reload when next state not changed during reloading
      this.nextReloadFilter[type].forEach(t => clearTimeout(t));
      this.nextReloadFilter[type].length = 0;
      log.info(`schedule next reload for ${type} in ${RELOAD_INTERVAL / 1000}s`);
      this.nextReloadFilter[type].push(setTimeout(this._reloadFilter.bind(this), RELOAD_INTERVAL, type));
    } else {
      log.warn(`${type}'s next state changed from ${oldNextState} to ${curNextState} during reload, will reload again immediately`);
      if (this.reloadFilterImmediate) {
        clearImmediate(this.reloadFilterImmediate)
      }
      this.reloadFilterImmediate = setImmediate(this._reloadFilter.bind(this), type);
    }
  }

  _reloadFilter(type) {
    let preState = this.state[type];
    let nextState = this.nextState[type];
    this.state[type] = nextState;
    log.info(`in reloadFilter(${type}): preState: ${preState}, nextState: ${this.state[type]}, this.reloadCount: ${this.reloadCount[type]++}`);

    if (nextState === true) {
      log.info(`Start to update ${type} filters.`);
      this.updateFilter(type, true)
        .then(() => {
          log.info(`Update ${type} filters successful.`);
          this.reload().then(() => this._scheduleNextReload(type, nextState, this.nextState[type]));
        }).catch(err => {
          log.error(`Update ${type} filters Failed!`, err);
        });
    } else {
      if (preState === false && nextState === false) {
        // disabled, no need do anything
        this._scheduleNextReload(type, nextState, this.nextState[type]);
        return;
      }

      log.info(`Start to clean up ${type} filters.`);
      this.cleanUpFilter(type)
        .catch(err => log.error(`Error when clean up ${type} filters`, err))
        .then(() => this.reload().then(() => this._scheduleNextReload(type, nextState, this.nextState[type])));
    }
  }

  controlFilter(type, state) {
    this.nextState[type] = state;
    log.info(`${type} nextState is: ${this.nextState[type]}`);
    if (this.state[type] !== undefined) {
      // already timer running, clear existing ones before trigger next round immediately
      this.nextReloadFilter[type].forEach(t => clearTimeout(t));
      this.nextReloadFilter[type].length = 0;
    }
    if (this.reloadFilterImmediate) {
      clearImmediate(this.reloadFilterImmediate)
    }
    this.reloadFilterImmediate = setImmediate(this._reloadFilter.bind(this), type);
  }

  async cleanUpFilter(type) {
    const file = FILTER_FILE[type];
    log.info("Clean up filter file:", file);
    try {
      await fs.unlinkAsync(file);
    } catch (err) {
      if (err.code === 'ENOENT') {
        // ignore
        log.info(`Filter file '${file}' not exist, ignore`);
      } else {
        log.error(`Failed to remove filter file: '${file}'`, err);
      }
    }
  }

  async addPolicyFilterEntry(domain, options) {
    options = options || {}

    while (this.workingInProgress) {
      log.info("deferred due to dnsmasq is working in progress")
      await delay(1000);  // try again later
    }
    this.workingInProgress = true;

    let entry = null;

    if (options.use_blue_hole) {
      entry = util.format("address=/%s/%s\n", domain, BLUE_HOLE_IP)
    } else {
      entry = util.format("address=/%s/%s\n", domain, BLACK_HOLE_IP)
    }

    try {
      await fs.appendFileAsync(policyFilterFile, entry);
    } catch (err) {
      log.error("Failed to add policy filter entry into file:", err);
    } finally {
      this.workingInProgress = false;
    }
  }

  async removePolicyFilterEntry(domain) {
    while (this.workingInProgress) {
      log.info("deferred due to dnsmasq is working in progress");
      await delay(1000);  // try again later
    }
    this.workingInProgress = true;

    let entry = util.format("address=/%s/%s", domain, BLACK_HOLE_IP);
    try {
      let data = await fs.readFileAsync(policyFilterFile, 'utf8');

      let newData = data.split("\n")
        .filter(line => line !== entry)
        .join("\n");

      await fs.writeFileAsync(policyFilterFile, newData);
    } catch (err) {
      log.error("Failed to write policy data file:", err);
    } finally {
      this.workingInProgress = false; // make sure the flag is reset back
    }
  }

  async addPolicyFilterEntries(domains) {
    let entries = domains.map(domain => util.format("address=/%s/%s", domain, BLACK_HOLE_IP));
    let data = entries.join("\n");
    await fs.appendFileAsync(policyFilterFile, data);
  }

  setDefaultNameServers(key, ips) {
    let _ips;
    if (Array.isArray(ips)) {
      _ips = ips.filter(x => validator.isIP(x));
    } else {
      if (!validator.isIP(ips.toString())) {
        return;
      }
      _ips = [ips.toString()];
    }
    defaultNameServers[key] = _ips;
  }

  setInterfaceNameServers(intf, ips) {
    let _ips;
    if (Array.isArray(ips)) {
      _ips = ips.filter(x => validator.isIP(x));
    } else {
      if (!validator.isIP(ips.toString())) {
        return;
      }
      _ips = [ips.toString()];
    }
    interfaceNameServers[intf] = _ips;
  }

  unsetDefaultNameServers(key) {
    delete defaultNameServers[key]
  }

  getAllDefaultNameServers() {
    let list = [];
    Object.keys(defaultNameServers).sort().forEach(key => {
      let ips = defaultNameServers[key]
      if (Array.isArray(ips)) {
        Array.prototype.push.apply(list, ips);
      }
    });
    return list
  }

  async getCurrentNameServerList() {
    let cmd = `grep 'nameserver' ${resolvFile} | head -n 1 | cut -d ' ' -f 2`;
    log.info("Command to get current name server: ", cmd);

    let { stdout } = await execAsync(cmd);

    if (!stdout || stdout === '') {
      return [];
    }

    let list = stdout.split('\n');
    return list.filter((x, i) => list.indexOf(x) === i);
  }

  async reload() {
    log.info("Dnsmasq reloading.");
    let self = this;
    try {
      await self.start(false);
      log.info("Dnsmasq reload complete.");
    } catch (err) {
      log.error("Got error when reloading dnsmasq:", err);
    }
  }

  async _updateTmpFilter(type, force) {
    let mkdirp = util.promisify(require('mkdirp'));

    try {
      await mkdirp(FILTER_DIR);
    } catch (err) {
      log.error("Error when mkdir:", FILTER_DIR, err);
      return;
    }

    const filterFile = FILTER_FILE[type];
    const filterFileTmp = FILTER_FILE[type + 'Tmp'];

    // Check if the filter file is older enough that needs to refresh
    let stats, noent;
    try {
      stats = await fs.statAsync(filterFile);
    } catch (err) {
      // no such file, need to crate one
      //log.error("Error when fs.stat", filterFile, err);
      if (err.code !== "ENOENT") {
        throw err;
      }
      noent = true;
    }

    // to update only if filter file has not been updated recently or doesn't exsit
    if (force || noent || (new Date() - stats.mtime) > FILTER_EXPIRE_TIME) {
      try {
        await fs.statAsync(filterFileTmp);
        await fs.unlinkAsync(filterFileTmp);
      } catch (err) {
        if (err.code !== "ENOENT") {
          throw err;
        }
      }

      let hashes = null;
      try {
        hashes = await this._loadFilterFromBone(type);
      } catch (err) {
        log.error("Error when load filter from bone", err);
        return;
      }

      try {
        await this._writeHashFilterFile(type, hashes, filterFileTmp);
      } catch (err) {
        log.error("Error when writing hashes into filter file", err);
        return;
      }

      try {
        await this._writeHashIntoRedis(type, hashes);
      } catch (err) {
        log.error("Error when writing hashes into filter redis", err);
        return;
      }

      return true; // successfully updated hash filter files
    }
  }

  async _loadFilterFromBone(type) {
    const name = f.isProduction() ? this.hashTypes[type] : this.hashTypes[type] + '-dev';

    log.info(`Load data set from bone: ${name}`);

    let data = await bone.hashsetAsync(name);
    return JSON.parse(data);
  }

  async updateVpnIptablesRules(newVpnSubnet, force) {
    const oldVpnSubnet = this.vpnSubnet;
    const localIP = sysManager.myIp();
    const dns = `${localIP}:8853`;
    const started = await this.checkStatus();
    if (!started)
      return;
    if (oldVpnSubnet != newVpnSubnet || force === true) {
      // remove iptables rule for old vpn subnet
      await iptables.dnsFlushAsync('vpn');
    }
    // then add new iptables rule for new vpn subnet. If newVpnSubnet is null, no new rule is added
    if (newVpnSubnet) {
      // newVpnSubnet is null means to delete previous nat rule. The previous vpn subnet should be kept in case of dnsmasq reloading
      await iptables.dnsChangeAsync(newVpnSubnet, dns, 'vpn', true);
      this.vpnSubnet = newVpnSubnet;
    }
  }

  async _add_all_iptables_rules() {
    if (this.vpnSubnet) {
      await this.updateVpnIptablesRules(this.vpnSubnet, true);
    }
    await this._add_iptables_rules();
    await this._add_ip6tables_rules();
  }

  async _add_iptables_rules() {
    let subnets = await networkTool.getLocalNetworkSubnets() || [];
    let localIP = sysManager.myIp();
    let dns = `${localIP}:8853`;

    for (let index = 0; index < subnets.length; index++) {
      const subnet = subnets[index];
      log.info("Add dns rule: ", subnet, dns);

      await iptables.dnsChangeAsync(subnet, dns, 'local', true);
    }

    const wifiSubnet = fConfig.wifiInterface && fConfig.wifiInterface.ip;
    if (wifiSubnet) {
      log.info("Add dns rule: ", wifiSubnet, dns);
      await iptables.dnsChangeAsync(wifiSubnet, dns, 'local', true);
    }
  }

  async _add_ip6tables_rules() {
    let ipv6s = sysManager.myIp6();

    for (let index in ipv6s) {
      let ip6 = ipv6s[index]
      if (ip6.startsWith("fe80::")) {
        // use local link ipv6 for port forwarding, both ipv4 and v6 dns traffic should go through dnsmasq
        await ip6tables.dnsRedirectAsync(ip6, 8853, 'local');
      }
    }
  }

  async add_iptables_rules() {
    let dnses = sysManager.myDNS();
    let dnsString = dnses.join(" ");
    let localIP = sysManager.myIp();

    let rule = util.format("DNS_IPS=\"%s\" LOCAL_IP=%s bash %s", dnsString, localIP, require('path').resolve(__dirname, "add_iptables.template.sh"));
    log.info("Command to add iptables rules: ", rule);

    try {
      await execAsync(rule);
      log.info("DNSMASQ:IPTABLES", "Iptables rules are added successfully");
    } catch (err) {
      log.error("DNSMASQ:IPTABLES:Error", "Failed to add iptables rules:", err);
      throw err;
    }
  }

  async _remove_all_iptables_rules() {
    if (this.vpnSubnet) {
      await this.updateVpnIptablesRules(null, true);
    }
    await this._remove_iptables_rules()
    await this._remove_ip6tables_rules();
  }

  async _remove_iptables_rules() {
    try {
      await iptables.dnsFlushAsync('local');
    } catch (err) {
      log.error("Error when removing iptable rules", err);
    }
  }

  async _remove_ip6tables_rules() {
    try {
      await ip6tables.dnsFlushAsync('local');
    } catch (err) {
      log.error("Error when remove ip6tables rules", err);
    }
  }

  async remove_iptables_rules() {
    let dnses = sysManager.myDNS();
    let dnsString = dnses.join(" ");
    let localIP = sysManager.myIp();

    let rule = util.format("DNS_IPS=\"%s\" LOCAL_IP=%s bash %s", dnsString, localIP, require('path').resolve(__dirname, "remove_iptables.template.sh"));

    try {
      await execAsync(rule);
      log.info("DNSMASQ:IPTABLES", "Iptables rules are removed successfully");
    } catch (err) {
      log.error("DNSMASQ:IPTABLES:Error", "Failed to remove iptables rules: " + err);
      throw err;
    }
  }

  async _writeHashIntoRedis(type, hashes) {
    log.info(`Writing hash into redis for type: ${type}`);
    let key = `dns:hashset:${type}`;
    await Promise.map(hashes, async hash => redis.saddAsync(key, hash));
    let count = await redis.scardAsync(key);
    log.info(`Finished writing hash into redis for type: ${type}, count: ${count}`);
  }

  async _writeHashFilterFile(type, hashes, file) {
    return new Promise((resolve, reject) => {
      log.info("Writing hash filter file:", file);

      let writer = fs.createWriteStream(file);

      writer.on('finish', () => {
        log.info("Finished writing hash filter file", file);
        resolve();
      });

      writer.on('error', err => {
        reject(err);
      });

      let targetIP = BLACK_HOLE_IP

      if (type === "family") {
        targetIP = BLUE_HOLE_IP
      }
      const tag = this.dnsTag[type] ? this.dnsTag[type] : "";
      hashes.forEach((hash) => {
        let line = util.format("hash-address=/%s/%s%s\n", hash.replace(/\//g, '.'), targetIP, tag)
        writer.write(line);
      });

      writer.end();
    });
  }

  async checkStatus() {
    let cmd = `pgrep -f ${dnsmasqBinary}`;
    log.info("Command to check dnsmasq: ", cmd);

    try {
      await execAsync(cmd);
      return true;
    } catch (err) {
      return false;
    }
  }

  checkIfRestartNeeded() {
    const MINI_RESTART_INTERVAL = 10 // 10 seconds

    if (this.needRestart) {
      log.info("need restart is", this.needRestart);
    }

    if (this.shouldStart && this.needRestart && (new Date() / 1000 - this.needRestart) > MINI_RESTART_INTERVAL) {
      this.needRestart = null
      this.rawRestart((err) => {
        if (err) {
          log.error("Failed to restart dnsmasq")
        } else {
          log.info("dnsmasq restarted:", this.counter.restart);
        }
      }) // just restart to have new policy filters take effect
    }
  }

  checkIfWriteHostsFile() {
    if (this.needWriteHostsFile) {
      log.info("need writeHostsFile is", this.needWriteHostsFile);
    }
    if (this.shouldStart && this.needWriteHostsFile) {
      this.needWriteHostsFile = null;
      this.writeHostsFile().then((reload) => {
        if (reload) {
          this.reloadDnsmasq();
        }
      });
    }
  }

  onDHCPReservationChanged() {
    if (this.mode === Mode.MODE_DHCP || this.mode === Mode.MODE_DHCP_SPOOF) {
      this.needWriteHostsFile = true;
      log.debug("DHCP reservation changed, set needWriteHostsFile file to true");
    }
  }

  onSpoofChanged() {
    if (this.mode === Mode.MODE_DHCP || this.mode === Mode.MODE_DHCP_SPOOF) {
      this.needWriteHostsFile = true;
      log.debug("Spoof status changed, set needWriteHostsFile to true");
    }
  }

  async reloadDnsmasq() {
    this.counter.reloadDnsmasq++;
    log.info("start to reload dnsmasq (-HUP):", this.counter.reloadDnsmasq);
    try {
      await execAsync('sudo systemctl reload firemasq');
    } catch (err) {
      log.error("Unable to reload firemasq service", err);
    }
    log.info("Dnsmasq has been Reloaded:", this.counter.reloadDnsmasq);
  }

  computeHash(content) {
    const crypto = require('crypto');
    return crypto.createHash('md5').update(content).digest("hex");
  }

  async writeHostsFile() {
    this.counter.writeHostsFile++;
    log.info("start to generate hosts file for dnsmasq:", this.counter.writeHostsFile);

    // let cidrPri = ip.cidrSubnet(sysManager.mySubnet());
    // let cidrSec = ip.cidrSubnet(sysManager.mySubnet2());
    let lease_time = '24h';

    let hosts = await Promise.map(redis.keysAsync("host:mac:*"), key => redis.hgetallAsync(key));
    // static ip reservation is set in host:mac:*
    /*
    let static_hosts = await redis.hgetallAsync('dhcp:static');

    log.debug("static hosts:", util.inspect(static_hosts));

    if (static_hosts) {
      let _hosts = Object.entries(static_hosts).map(kv => {
        let mac = kv[0], ip = kv[1];
        let h = {mac, ip};

        if (cidrPri.contains(ip)) {
          h.spoofing = 'false';
        } else if (cidrSec.contains(ip)) {
          h.spoofing = 'true';
        } else {
          h = null;
        }
        //log.debug("static host:", util.inspect(h));

        let idx = hosts.findIndex(h => h.mac === mac);
        if (idx > -1 && h) {
          hosts[idx] = h;
          h = null;
        }
        return h;
      }).filter(x => x);

      hosts = hosts.concat(_hosts);
    }
    */

    hosts = hosts.filter((x) => (x && x.mac) != null);
    hosts = hosts.sort((a, b) => a.mac.localeCompare(b.mac));

    let hostsList = [];

    if (this.mode === Mode.MODE_DHCP) {
      hostsList = hosts.map(h => (h.spoofing === 'false') ?
        `${h.mac},set:unmonitor,${h.staticAltIp ? h.staticAltIp + ',' : ''}${lease_time}` :
        `${h.mac},set:monitor,${h.staticSecIp ? h.staticSecIp + ',' : ''}${lease_time}`
      );
    }

    if (this.mode === Mode.MODE_DHCP_SPOOF) {
      hostsList = hosts.map(h => (h.spoofing === 'false') ?
        `${h.mac},set:unmonitor,${h.staticAltIp ? h.staticAltIp + ',' : ''}${lease_time}` :
        `${h.mac},set:monitor,${h.staticAltIp ? h.staticAltIp + ',' : ''}${lease_time}`
      );
    }


    let _hosts = hostsList.join("\n") + "\n";

    let shouldUpdate = false;
    const _hostsHash = this.computeHash(_hosts);

    if (this.lastHostsHash !== _hostsHash) {
      shouldUpdate = true;
      this.lastHostsHash = _hostsHash;
    }

    if (shouldUpdate === false) {
      log.info("No need to update hosts file, skipped");
      return false;
    }

    log.debug("HostsFile:", util.inspect(hostsList));

    fs.writeFileSync(hostsFile, _hosts);
    log.info("Hosts file has been updated:", this.counter.writeHostsFile)

    return true;
  }

  async rawStart() {
    // use restart to ensure the latest configuration is loaded
    let cmd = `${dnsmasqBinary}.${f.getPlatform()} -k --clear-on-reload -u ${userID} -C ${configFile} -r ${resolvFile}`;

    cmd = await this.prepareDnsmasqCmd(cmd);

    if (upstreamDNS) {
      log.info("upstream server", upstreamDNS, "is specified");
      cmd = util.format("%s --server=%s --no-resolv", cmd, upstreamDNS);
    }

    this.writeStartScript(cmd);

    await this.writeHostsFile();

    if (f.isDocker()) {
      await this.restartDnsmasqDocker();
    } else {
      await this.restartDnsmasq();
    }
  }

  async restartDnsmasqDocker() {
    try {
      childProcess.execSync("sudo pkill dnsmasq")
    } catch (err) {
      // do nothing
    }

    const p = spawn('/bin/bash', ['-c', 'sudo service dnsmasq restart'])

    p.stdout.on('data', (data) => {
      log.info("DNSMASQ STDOUT:", data.toString());
    })

    p.stderr.on('data', (data) => {
      log.info("DNSMASQ STDERR:", data.toString());
    })

    await delay(1000);
  }

  async restartDnsmasq() {
    try {
      if (!this.needRestart)
        this.needRestart = new Date() / 1000;
      if (!statusCheckTimer) {
        statusCheckTimer = setInterval(() => {
          this.statusCheck()
        }, 1000 * 60 * 1) // check status every minute
        log.info("Status check timer installed")
      }
    } catch (err) {
      log.error("Got error when restarting firemasq:", err);
    }
  }

  writeStartScript(cmd) {
    log.info("Command to start dnsmasq: ", cmd);

    let content = [
      '#!/bin/bash',
      cmd + " &",
      'trap "trap - SIGTERM && kill -- -$$" SIGINT SIGTERM EXIT',
      'for job in `jobs -p`; do wait $job; echo "$job exited"; done',
      ''
    ];

    fs.writeFileSync(startScriptFile, content.join("\n"));
  }

  setDhcpRange(network, begin, end) {
    interfaceDhcpRange[network] = {
      begin: begin,
      end: end
    };
  }

  getDefaultDhcpRange(network) {
    let subnet = null;
    if (network === "alternative") {
      subnet = ip.cidrSubnet(sysManager.mySubnet());
    }
    if (network === "secondary") {
      const subnet2 = sysManager.mySubnet2() || "192.168.218.1/24";
      subnet = ip.cidrSubnet(subnet2);
    }
    if (network === "wifi") {
      fConfig = Config.getConfig(true);
      if (fConfig && fConfig.wifiInterface && fConfig.wifiInterface.ip)
        subnet = ip.cidrSubnet(fConfig.wifiInterface.ip);
    }

    if (!subnet)
      return null;
    const firstAddr = ip.toLong(subnet.firstAddress);
    const lastAddr = ip.toLong(subnet.lastAddress);
    const midAddr = firstAddr + (lastAddr - firstAddr) / 5;
    let rangeBegin = ip.fromLong(midAddr);
    let rangeEnd = ip.fromLong(lastAddr - 3);
    return {
      begin: rangeBegin,
      end: rangeEnd
    };
  }

  getDhcpRange(network) {
    let range = interfaceDhcpRange[network];
    if (!range) {
      range = this.getDefaultDhcpRange(network);
    }
    return range;
  }

  async prepareDnsmasqCmd(cmd) {
    fConfig = Config.getConfig(true);
    const secondaryRange = this.getDhcpRange("secondary");
    const secondaryRouterIp = sysManager.myIp2();
    const secondaryMask = sysManager.myIpMask2();
    let secondaryDnsServers = sysManager.myDNS().join(',');
    if (interfaceNameServers.secondary && interfaceNameServers.secondary.length != 0) {
      // if secondary dns server is set, use specified dns servers in dhcp response
      secondaryDnsServers = interfaceNameServers.secondary.join(',');
    }

    const alternativeRange = this.getDhcpRange("alternative");
    const alternativeRouterIp = sysManager.myGateway();
    const alternativeMask = sysManager.myIpMask();
    let alternativeDnsServers = sysManager.myDNS().join(',');
    if (interfaceNameServers.alternative && interfaceNameServers.alternative.length != 0) {
      // if alternative dns server is set, use specified dns servers in dhcp response
      alternativeDnsServers = interfaceNameServers.alternative.join(',');
    }

    let wifiDnsServers = sysManager.myDNS().join(',');
    if (interfaceNameServers.wifi && interfaceNameServers.wifi.length != 0) {
      // if wifi dns server is set, use specified dns servers in dhcp response
      wifiDnsServers = interfaceNameServers.wifi.join(',');
    }

    const leaseTime = fConfig.dhcp && fConfig.dhcp.leaseTime || "24h";
    const monitoringInterface = fConfig.monitoringInterface || "eth0";

    if (fConfig.wifiInterface) {
      const wifiIntf = fConfig.wifiInterface;
      const mode = wifiIntf.mode || "router";
      const intf = wifiIntf.intf || "wlan0";

      switch (mode) {
        case "router": {
          // need to setup dhcp service on wifi interface for router mode
          if (!wifiIntf.ip)
            break;
          const cidr = ip.cidrSubnet(wifiIntf.ip);
          const wifiRouterIp = wifiIntf.ip.split('/')[0];
          const wifiNetmask = cidr.subnetMask;
          const wifiRange = this.getDhcpRange("wifi");
          if (!wifiRouterIp || !wifiNetmask || !wifiRange)
            break;
          cmd = util.format("%s --dhcp-range=tag:%s,%s,%s,%s,%s",
            cmd,
            intf,
            wifiRange.begin,
            wifiRange.end,
            wifiNetmask,
            leaseTime
          );
          // wifi interface ip as router
          cmd = util.format("%s --dhcp-option=tag:%s,3,%s", cmd, intf, wifiRouterIp);
          // same dns servers as secondary interface
          cmd = util.format("%s --dhcp-option=tag:%s,6,%s", cmd, intf, wifiDnsServers);
          break;
        }
        case "bridge":
          break;
        default:
      }
    }

    if (this.mode === Mode.MODE_DHCP) {
      log.info("DHCP feature is enabled");
      // allocate secondary interface ip to monitored hosts and new hosts
      cmd = util.format("%s --dhcp-range=tag:%s,tag:!unmonitor,%s,%s,%s,%s",
        cmd,
        monitoringInterface,
        secondaryRange.begin,
        secondaryRange.end,
        secondaryMask,
        leaseTime
      );

      // allocate primary(alternative) interface ip to unmonitored hosts
      cmd = util.format("%s --dhcp-range=tag:%s,tag:unmonitor,%s,%s,%s,%s",
        cmd,
        monitoringInterface,
        alternativeRange.begin,
        alternativeRange.end,
        alternativeMask,
        leaseTime
      );

      // secondary interface ip as router for monitored hosts and new hosts
      cmd = util.format("%s --dhcp-option=tag:%s,tag:!unmonitor,3,%s", cmd, monitoringInterface, secondaryRouterIp);

      // gateway ip as router for unmonitored hosts
      cmd = util.format("%s --dhcp-option=tag:%s,tag:unmonitor,3,%s", cmd, monitoringInterface, alternativeRouterIp);

      cmd = util.format("%s --dhcp-option=tag:%s,tag:!unmonitor,6,%s", cmd, monitoringInterface, secondaryDnsServers);
      cmd = util.format("%s --dhcp-option=tag:%s,tag:unmonitor,6,%s", cmd, monitoringInterface, alternativeDnsServers);
    }


    if (this.mode === Mode.MODE_DHCP_SPOOF) {
      log.info("DHCP spoof feature is enabled");
      // allocate primary(alternative) interface ip to all hosts from monitoring interface, no matter it is monitored, unmonitored or new hosts
      cmd = util.format("%s --dhcp-range=tag:%s,%s,%s,%s,%s",
        cmd,
        monitoringInterface,
        alternativeRange.begin,
        alternativeRange.end,
        alternativeMask,
        leaseTime
      );

      // Firewalla's ip as router for monitored hosts and new hosts. In case Firewalla's ip is changed, a thorough restart is required
      cmd = util.format("%s --dhcp-option=tag:%s,tag:!unmonitor,3,%s", cmd, monitoringInterface, sysManager.myIp());

      // gateway ip as router for unmonitored hosts
      cmd = util.format("%s --dhcp-option=tag:%s,tag:unmonitor,3,%s", cmd, monitoringInterface, alternativeRouterIp);

      cmd = util.format("%s --dhcp-option=tag:%s,6,%s", cmd, monitoringInterface, alternativeDnsServers);
    }

    return cmd;
  }

  async rawStop() {
    let cmd = null;
    if (f.isDocker()) {
      cmd = util.format("(file %s &>/dev/null && (cat %s | sudo xargs kill)) || true", pidFile, altPidFile);
    } else {
      cmd = "sudo systemctl stop firemasq";
    }

    log.info("Command to stop dnsmasq: ", cmd);

    try {
      await execAsync(cmd);
      if (statusCheckTimer) {
        clearInterval(statusCheckTimer)
        statusCheckTimer = null
        log.info("status check timer is stopped")
      }
    } catch (err) {
      log.error("DNSMASQ:START:Error", "Failed to stop dnsmasq, error code:", err);
    }
  }

  async rawRestart() {
    log.info("Restarting dnsmasq...")
    this.counter.restart++;

    let cmd = "sudo systemctl restart firemasq";

    if (require('fs').existsSync("/.dockerenv")) {
      cmd = "sudo service dnsmasq restart";
    }

    try {
      await execAsync(cmd);
      log.info("Dnsmasq restart successful");
    } catch (err) {
      log.error("DNSMASQ:START:Error", "Failed to restart dnsmasq:", err);
    }
  }

  async start(skipIptablesUpdate) {
    // 0. update resolv.conf
    // 1. update filter (by default only update filter once per configured interval, unless force is true)
    // 2. start dnsmasq service
    // 3. update iptables rule
    log.info("Starting DNSMASQ...");

    this.shouldStart = false

    await this.updateResolvConf();
    // no need to stop dnsmasq, this.rawStart() will restart dnsmasq. Otherwise, there is a cooldown before restart, causing dns outage during that cool down window.
    // await this.rawStop();
    try {
      await this.rawStart();
    } catch (err) {
      log.error('Error when raw start dnsmasq', err);
      await this.rawStop();
      log.error("Dnsmasq start is aborted due to failed to raw start");
      return;
    }

    if (!skipIptablesUpdate) {
      try {
        await this._remove_all_iptables_rules();
        await this._add_all_iptables_rules();
      } catch (err) {
        log.error('Error when add iptables rules', err);
        await this.rawStop();
        await this._remove_all_iptables_rules();
        log.error("Dnsmasq start is aborted due to failed to add iptables rules");
        return;
      }
    }

    log.info("DNSMASQ is started successfully");
    this.shouldStart = true;
  }

  async stop() {
    // 1. remove iptables rules
    // 2. stop service
    // optional to remove filter file
    this.shouldStart = false;

    log.info("Stopping DNSMASQ:");
    await this._remove_all_iptables_rules();
    await this.rawStop();
  }

  async restart() {
    try {
      await execAsync("sudo systemctl restart firemasq");
    } catch (err) {
      log.error("DNSMASQ:RESTART:Error", "Failed to restart dnsmasq: " + err);
    }
  }

  async applyMode(mode) {
    if (this.mode === mode) {
      log.info("Mode is not changed: " + mode);
      return;
    }
    log.info(`Mode is changed from ${this.mode} to ${mode}`);
    this.mode = mode;
    try {
      await this.start(true); // restart firemasq service, no need to update iptables
    } catch (err) {
      log.error("Failed to restart dnsmasq while enabling " + mode, err);
    }
  }

  // set mode but not apply it, this is invoked before dnsmasq is started
  async setMode(mode) {
    this.mode = mode;
  }

  async verifyDNSConnectivity() {
    for (let i in VERIFICATION_DOMAINS) {
      const domain = VERIFICATION_DOMAINS[i];
      let cmd = `dig -4 +short +time=5 -p 8853 @localhost ${domain}`;
      log.debug(`Verifying DNS connectivity via ${domain}...`)

      try {
        let { stdout, stderr } = await execAsync(cmd);
        if (stderr !== "" || stdout === "") {
          let error = new Error(`Error verifying dns connectivity to ${domain}`);
          Object.assign(error, { stdout, stderr });
          throw error;
        } else {
          log.debug("DNS connectivity looks good")
          return true
        }
      } catch (err) {
        log.error(`Got error when verifying dns connectivity to ${domain}:`, err.stdout, err.stderr);
      }
    }

    log.error("DNS connectivity check fails to resolve all domains.");
    return false;
  }

  async statusCheck() {
    log.debug("Keep-alive checking dnsmasq status")
    let checkResult = await this.verifyDNSConnectivity() ||
      await this.verifyDNSConnectivity() ||
      await this.verifyDNSConnectivity() ||
      await this.verifyDNSConnectivity();

    if (checkResult) {
      this.failCount = 0 // reset
      return;
    }

    this.failCount++
    log.warn(`DNS status check has failed ${this.failCount} times`);

    if (this.failCount > 8) {
      if (!f.isProductionOrBeta()) {
        pclient.publishAsync("DNS:DOWN", this.failCount);
      }
      if (this.mode === Mode.MODE_DHCP || this.mode === Mode.MODE_DHCP_SPOOF) {
        // dnsmasq is needed for dhcp service, still need to erase dns related rules in iptables
        log.warn("Dnsmasq keeps running under DHCP mode, remove all dns related rules from iptables...");
        await this._remove_all_iptables_rules();
      } else {
        await this.stop(); // make sure iptables rules are also stopped..
      }
      bone.logAsync("error", {
        type: 'DNSMASQ CRASH',
        msg: `dnsmasq failed to restart after ${this.failCount} retries`,
      });
    } else {
      try {
        let { stdout, stderr } = await execAsync("ps aux | grep dns[m]asq");
        log.info("dnsmasq running status: \n", stdout, stderr)
      } catch (e) {
        log.error("Failed to query process list of dnsmasq", e)
      }

      // restart this service, something is wrong
      try {
        await this.rawRestart();
      } catch (err) {
        log.error("Failed to restart dnsmasq:", err);
      }
    }
  }

  async cleanUpLeftoverConfig() {
    try {
      await fs.mkdirAsync(FILTER_DIR, { recursive: true, mode: 0o755 }).catch((err) => {
        if (err.code !== "EEXIST")
          log.error(`Failed to create ${FILTER_DIR}`, err);
      });
      const dirs = [FILTER_DIR, LEGACY_FILTER_DIR];
      for (let dir of dirs) {
        const dirExists = await fs.accessAsync(dir, fs.constants.F_OK).then(() => true).catch(() => false);
        if (!dirExists)
          continue;

        const files = await fs.readdirAsync(dir);
        await Promise.all(files.map(async (filename) => {
          const filePath = `${dir}/${filename}`;

          try {
            const fileStat = await fs.statAsync(filePath);
            if (fileStat.isFile()) {
              await fs.unlinkAsync(filePath).catch((err) => {
                log.error(`Failed to remove ${filePath}, err:`, err);
              });
            }
          } catch (err) {
            log.info(`File ${filePath} not exist`);
          }
        }));
      }
    } catch (err) {
      log.error("Failed to clean up leftover config", err);
    }
  }

  //save data in redis
  //{mac:{ipv4Addr:ipv4Addr,name:name}}
  //host: { ipv4Addr: '192.168.218.160',mac: 'F8:A2:D6:F1:16:53',name: 'LAPTOP-Lenovo' }
  async setupLocalDeviceDomain(restart, hosts, isInit) {
    const json = await rclient.getAsync(LOCAL_DEVICE_DOMAIN_KEY);
    try {
      let needUpdate = false;
      const deviceDomainMap = JSON.parse(json) || {};
      for (const host of hosts) {
        // customize domain name highest priority
        let hostName = await rclient.hgetAsync(hostTool.getMacKey(host.mac), "customizeDomainName");
        let ipv4Addr = await rclient.hgetAsync(hostTool.getMacKey(host.mac), "ipv4Addr");
        if (!hostName) {
          //if user update device name and ip, should get them from redis not host
          hostName = await rclient.hgetAsync(hostTool.getMacKey(host.mac), "name");
          hostName = hostName ? hostName : hostTool.getHostname(host);
        }
        ipv4Addr = ipv4Addr ? ipv4Addr : host.ipv4Addr;
        if (!deviceDomainMap[host.mac]) {
          deviceDomainMap[host.mac] = {
            mac: host.mac,
            ipv4Addr: ipv4Addr,
            name: hostName,
            ts: new Date() / 1000
          }
          needUpdate = true;
        } else {
          const deviceDomain = deviceDomainMap[host.mac];
          if ((deviceDomain.name != hostName || deviceDomain.ipv4Addr != ipv4Addr)) {
            needUpdate = true;
            deviceDomain.mac = host.mac;
            deviceDomain.ipv4Addr = ipv4Addr;
            deviceDomain.name = hostName;
            deviceDomain.ts = new Date() / 1000
          }
        }
      }
      if (needUpdate || isInit) {
        await rclient.setAsync(LOCAL_DEVICE_DOMAIN_KEY, JSON.stringify(deviceDomainMap));
        let localDeviceDomain = "", domainMap = {};
        // domainMap: domain name as key
        // override duplicated
        for (const key in deviceDomainMap) {
          const deviceDomain = deviceDomainMap[key]
          if (!domainMap[deviceDomain.name]) {
            domainMap[deviceDomain.name] = deviceDomain
          } else if (domainMap[deviceDomain.name] && domainMap[deviceDomain.name].ts < deviceDomain.ts) {
            const overrideDevice = domainMap[deviceDomain.name]
            domainMap[deviceDomain.name] = deviceDomain
            await hostTool.updateMACKey({
              domain: '',
              mac: overrideDevice.mac
            }, true);
          }
        }
        for (const key in domainMap) {
          const domain = getCanonicalizedHostname(key.replace(/\s+/g, ".")) + '.lan';
<<<<<<< HEAD
if(domainMap[key].ipv4Addr) {
          localDeviceDomain += `address=/${domain}/${domainMap[key].ipv4Addr}\n`;
}
=======
          if (domainMap[key].ipv4Addr && validator.isIP(domainMap[key].ipv4Addr)) {
            localDeviceDomain += `address=/${domain}/${domainMap[key].ipv4Addr}\n`;
          }
>>>>>>> 704e531c
          await hostTool.updateMACKey({
            domain: domain,
            mac: domainMap[key].mac
          }, true);
        }
        await fs.writeFileAsync(LOCAL_DEVICE_DOMAIN, localDeviceDomain);
      }
      if (needUpdate && restart) {
        this.restartDnsmasq()
      }
    } catch (e) {
      log.error("Failed to setup local device domain", e);
    }
  }
};<|MERGE_RESOLUTION|>--- conflicted
+++ resolved
@@ -1401,15 +1401,9 @@
         }
         for (const key in domainMap) {
           const domain = getCanonicalizedHostname(key.replace(/\s+/g, ".")) + '.lan';
-<<<<<<< HEAD
-if(domainMap[key].ipv4Addr) {
-          localDeviceDomain += `address=/${domain}/${domainMap[key].ipv4Addr}\n`;
-}
-=======
           if (domainMap[key].ipv4Addr && validator.isIP(domainMap[key].ipv4Addr)) {
             localDeviceDomain += `address=/${domain}/${domainMap[key].ipv4Addr}\n`;
           }
->>>>>>> 704e531c
           await hostTool.updateMACKey({
             domain: domain,
             mac: domainMap[key].mac
