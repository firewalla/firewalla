
/**
 * Created by Melvin Tu on 04/01/2017.
 */

'use strict';

let instance = null;
let log = null;

const util = require('util');
const spawn = require('child_process').spawn
const f = require('../../net2/Firewalla.js');
const ip = require('ip');
const userID = f.getUserID();
const childProcess = require('child_process');
const execAsync = util.promisify(childProcess.exec);
const Promise = require('bluebird');
const redis = require('../../util/redis_manager.js').getRedisClient();
const fs = Promise.promisifyAll(require("fs"));
const validator = require('validator');
const dhcp = require('../dhcp/dhcp.js');

const FILTER_DIR = f.getUserConfigFolder() + "/dns";

const FILTER_FILE = {
  adblock: FILTER_DIR + "/adblock_filter.conf",
  adblockTmp: FILTER_DIR + "/adblock_filter.conf.tmp",

  family: FILTER_DIR + "/family_filter.conf",
  familyTmp: FILTER_DIR + "/family_filter.conf.tmp",

  policy: FILTER_DIR + "/policy_filter.conf"
}

const policyFilterFile = FILTER_DIR + "/policy_filter.conf";
const familyFilterFile = FILTER_DIR + "/family_filter.conf";

const pclient = require('../../util/redis_manager.js').getPublishClient();
const sclient = require('../../util/redis_manager.js').getSubscriptionClient();

const SysManager = require('../../net2/SysManager');
const sysManager = new SysManager();

const fConfig = require('../../net2/config.js').getConfig();

const bone = require("../../lib/Bone.js");

const iptables = require('../../net2/Iptables');
const ip6tables = require('../../net2/Ip6tables.js')

const networkTool = require('../../net2/NetworkTool')();

const dnsmasqBinary = __dirname + "/dnsmasq";
const pidFile = f.getRuntimeInfoFolder() + "/dnsmasq.pid";
const altPidFile = f.getRuntimeInfoFolder() + "/dnsmasq-alt.pid";
const startScriptFile = __dirname + "/dnsmasq.sh";

const configFile = __dirname + "/dnsmasq.conf";
const altConfigFile = __dirname + "/dnsmasq-alt.conf";

const hostsFile = f.getRuntimeInfoFolder() + "/dnsmasq-hosts";
const altHostsFile = f.getRuntimeInfoFolder() + "/dnsmasq-alt-hosts";

const resolvFile = f.getRuntimeInfoFolder() + "/dnsmasq.resolv.conf";

let defaultNameServers = {};
let upstreamDNS = null;

let FILTER_EXPIRE_TIME = 86400 * 1000;

const BLACK_HOLE_IP = "198.51.100.99"
const BLUE_HOLE_IP = "198.51.100.100"

let DEFAULT_DNS_SERVER = (fConfig.dns && fConfig.dns.defaultDNSServer) || "8.8.8.8";

let VERIFICATION_DOMAINS = (fConfig.dns && fConfig.dns.verificationDomains) || ["firewalla.encipher.io"];

let RELOAD_INTERVAL = 3600 * 24 * 1000; // one day

let statusCheckTimer = null;

module.exports = class DNSMASQ {
  constructor(loglevel) {
    if (instance == null) {
      log = require("../../net2/logger.js")("dnsmasq", loglevel);

      instance = this;

      this.dhcpMode = false;
      this.minReloadTime = new Date() / 1000;
      this.deleteInProgress = false;
      this.shouldStart = false;
      this.needRestart = null;
      this.needWriteHostsFile = null;
      this.failCount = 0 // this is used to track how many dnsmasq status check fails in a row

      this.hashTypes = {
        adblock: 'ads',
        family: 'family'
      };

      this.state = {
        adblock: undefined,
        family: undefined
      };

      this.nextState = {
        adblock: undefined,
        family: undefined
      };

      this.reloadCount = {
        adblock: 0,
        family: 0
      };

      this.nextReloadFilter = {
        adblock: [],
        family: []
      }

      this.counter = {
        reloadDnsmasq: 0,
        writeHostsFile: 0,
        restart: 0
      }

      process.on('exit', () => {
        this.shouldStart = false;
        this.stop();
      });

      setInterval(() => {
        this.checkIfRestartNeeded()
      }, 10 * 1000) // every 10 seconds

      setInterval(() => {
        this.checkIfWriteHostsFile();
      }, 10 * 1000);

<<<<<<< HEAD
      if (f.isMain()) {
        sclient.on("message", (channel, message) => {
          switch (channel) {
            case "System:IPChange":
              (async () => {
                const started = await this.checkStatus();
                if (started)
                  await this.rawRestart(); // restart firemasq service to bind new ip addresses
                await this._update_local_interface_iptables_rules();
                if (this.vpnSubnet) {
                  await this.updateVpnIptablesRules(this.vpnSubnet, true);
                }
              })();
              break;
            case "DHCPReservationChanged":
              this.onDHCPReservationChanged();
              break;
            default:
=======
      sclient.on("message", (channel, message) => {
        switch (channel) {
          case "System:IPChange":
            (async () => {
              const started = await this.checkStatus();
              if (started)
                await this.rawRestart(); // restart firemasq service to bind new ip addresses
              await this._update_local_interface_iptables_rules();
              if (this.vpnSubnet) {
                await this.updateVpnIptablesRules(this.vpnSubnet, true);
              }
            })();
            break;
          case "DHCPReservationChanged":
            this.onDHCPReservationChanged();
            break;
          case "System:VPNSubnetChanged":
            (async () => {
              const newVpnSubnet = message;
              if (newVpnSubnet)
                await this.updateVpnIptablesRules(newVpnSubnet, true);
            })();
            break;
          default:
>>>>>>> 37c890e1
            //log.warn("Unknown message channel: ", channel, message);
          }
        });

        sclient.subscribe("System:IPChange");
        sclient.subscribe("DHCPReservationChanged");
        sclient.subscribe("System:VPNSubnetChanged");
      }
    }

    return instance;
  }

  async install() {
    let install_cmd = util.format('cd %s; bash ./install.sh', __dirname);
    try {
      await execAsync(install_cmd);
      log.info("DNSMASQ:INSTALL:Success", "Dnsmasq is installed successfully");
    } catch (err) {
      log.error("DNSMASQ:INSTALL:Error", "Failed to execute script install.sh", err);
      throw err;
    }
  }

  async uninstall() {
    // TODO
  }

  // in format 127.0.0.1#5353
  async setUpstreamDNS(dns) {
    if(dns === upstreamDNS) {
      log.info("upstreamdns is same as dns, ignored. (" + dns + ")");
      return;
    }

    log.info("upstream dns is set to", dns);
    upstreamDNS = dns;

    let enabled = await this.checkStatus();
    
    if(enabled) {
      try {
        await this.start(true); // only need to change firemasq service unit file and restart firemasq, no need to update iptables
        log.info("dnsmasq is restarted to apply new upstream dns");
      } catch (err) {
        log.error("Failed to restart dnsmasq to apply new upstream dns");
      }
    } else {
      // do nothing if it is not enabled
    }
  }

  async updateResolvConf() {
    let nameservers = this.getAllDefaultNameServers()
    if (!nameservers || nameservers.length === 0) {
      nameservers = sysManager.myDNS();
    }

    if (!nameservers || nameservers.length === 0) {
      nameservers = [DEFAULT_DNS_SERVER];  // use google dns by default, should not reach this code
    }

    let entries = nameservers.map(ip => "nameserver " + ip);
    let config = entries.join('\n');
    config += "\n";

    try {
      await fs.writeFileAsync(resolvFile, config);
    } catch (err) {
      log.error("Error when updating resolv.conf:", resolveFile, "error msg:", err.message, {});
      throw err;
    }

    try {
      await execAsync("pkill -SIGHUP dnsmasq");
    } catch (err) {
      // ignore error if dnsmasq not exists 
    }
  }

  async updateFilter(type, force) {
    let result = await this._updateTmpFilter(type, force);
    if (!result) {
      return;
    }
      
    // needs update
    const filter = FILTER_FILE[type];
    const filterTmp = FILTER_FILE[type + 'Tmp'];

    log.info(`${type} filter file is `, filter);
    log.info(`${type} tmp filter file is `, filterTmp);
    await fs.renameAsync(filterTmp, filter);
  }

  _scheduleNextReload(type, oldNextState, curNextState) {
    if (oldNextState === curNextState) {
      // no need immediate reload when next state not changed during reloading
      this.nextReloadFilter[type].forEach(t => clearTimeout(t));
      this.nextReloadFilter[type].length = 0;
      log.info(`schedule next reload for ${type} in ${RELOAD_INTERVAL/1000}s`);
      this.nextReloadFilter[type].push(setTimeout(this._reloadFilter.bind(this), RELOAD_INTERVAL, type));
    } else {
      log.warn(`${type}'s next state changed from ${oldNextState} to ${curNextState} during reload, will reload again immediately`);
      setImmediate(this._reloadFilter.bind(this), type);
    }
  }
  
  _reloadFilter(type) {
    let preState = this.state[type];
    let nextState = this.nextState[type];
    this.state[type] = nextState;

    log.info(`in reloadFilter(${type}): preState: ${preState}, nextState: ${this.state[type]}, this.reloadCount: ${this.reloadCount[type]++}`);

    if (nextState === true) {
      log.info(`Start to update ${type} filters.`);
      this.updateFilter(type, true)
        .then(result => {
          log.info(`Update ${type} filters successful.`);
          this.reload().then(() => this._scheduleNextReload(type, nextState, this.nextState[type]));
        }).catch(err => {
          log.error(`Update ${type} filters Failed!`, err, {});
        });
    } else {
      if (preState === false && nextState === false) {
        // disabled, no need do anything
        this._scheduleNextReload(type, nextState, this.nextState[type]);
        return;
      }

      log.info(`Start to clean up ${type} filters.`);
      this.cleanUpFilter(type)
        .catch(err => log.error(`Error when clean up ${type} filters`, err, {}))
        .then(() => this.reload().then(() => this._scheduleNextReload(type, nextState, this.nextState[type])));
    }
  }

  controlFilter(type, state) {
    this.nextState[type] = state;
    log.info(`${type} nextState is: ${this.nextState[type]}`);
    if (this.state[type] !== undefined) {
      // already timer running, clear existing ones before trigger next round immediately
      this.nextReloadFilter[type].forEach(t => clearTimeout(t));
      this.nextReloadFilter[type].length = 0;
    }
    setImmediate(this._reloadFilter.bind(this), type);
  }

  async cleanUpFilter(type) {
    const file = FILTER_FILE[type];
    log.info("Clean up filter file:", file);
    try {
      await fs.unlinkAsync(file);
    } catch (err) {
      if (err.code === 'ENOENT') {
        // ignore
        log.info(`Filter file '${file}' not exist, ignore`);
      } else {
        log.error(`Failed to remove filter file: '${file}'`, err, {})
      }
    }
  }

  async addPolicyFilterEntry(domain, options) {
    options = options || {}

    while (this.workingInProgress) {
      log.info("deferred due to dnsmasq is working in progress")
      await this.delay(1000);  // try again later
    }
    this.workingInProgress = true;

    let entry = null;
    
    if (options.use_blue_hole) {
      entry = util.format("address=/%s/%s\n", domain, BLUE_HOLE_IP)
    } else {
      entry = util.format("address=/%s/%s\n", domain, BLACK_HOLE_IP)
    }

    try {
      await fs.appendFileAsync(policyFilterFile, entry);
    } catch (err) {
      log.error("Failed to add policy filter entry into file:", err, {});
    } finally {
      this.workingInProgress = false;
    }
  }

  async removePolicyFilterEntry(domain) {
    while (this.workingInProgress) {
      log.info("deferred due to dnsmasq is working in progress");
      await this.delay(1000);  // try again later
    }
    this.workingInProgress = true;

    let entry = util.format("address=/%s/%s", domain, BLACK_HOLE_IP);
    try {
      let data = await fs.readFileAsync(policyFilterFile, 'utf8');

      let newData = data.split("\n")
        .filter(line => line !== entry)
        .join("\n");

      await fs.writeFileAsync(policyFilterFile, newData);
    } catch (err) {
      log.error("Failed to write policy data file:", err, {});
    } finally {
      this.workingInProgress = false; // make sure the flag is reset back
    }
  }

  async addPolicyFilterEntries(domains) {
    let entries = domains.map(domain => util.format("address=/%s/%s", domain, BLACK_HOLE_IP));
    let data = entries.join("\n");
    await fs.appendFileAsync(policyFilterFile, data);
  }

  setDefaultNameServers(key, ips) {
    let _ips;
    if (Array.isArray(ips)) {
      _ips = ips.filter(x => validator.isIP(x));
    } else {
      if (!validator.isIP(ips.toString())) {
        return;
      }
      _ips = [ips.toString()];
    }
    defaultNameServers[key] = _ips;
  }

  unsetDefaultNameServers(key) {
    delete defaultNameServers[key]
  }

  getAllDefaultNameServers() {
    let list = [];
    Object.keys(defaultNameServers).sort().forEach(key => {
      let ips = defaultNameServers[key]
      if (Array.isArray(ips)) {
        Array.prototype.push.apply(list, ips);
      }
    });
    return list
  }
  
  async getCurrentNameServerList() {
    let cmd = `grep 'nameserver' ${resolvFile} | head -n 1 | cut -d ' ' -f 2`;
    log.info("Command to get current name server: ", cmd);

    let {stdout, stderr} = await execAsync(cmd);
    
    if (!stdout || stdout === '') {
      return [];
    }

    let list = stdout.split('\n');
    return list.filter((x, i) => list.indexOf(x) === i);
  }

  async delay(t) {
    return new Promise(resolve => setTimeout(resolve, t));
  }

  async reload() {
    log.info("Dnsmasq reloading.");
    let self = this;
    try {
      await self.start(false);
      log.info("Dnsmasq reload complete.");
    } catch (err) {
      log.error("Got error when reloading dnsmasq:", err, {})
    }
  }
  
  async _updateTmpFilter(type, force) {
    let mkdirp = util.promisify(require('mkdirp'));

    try {
      await mkdirp(FILTER_DIR);
    } catch (err) {
      log.error("Error when mkdir:", FILTER_DIR, err, {});
      return;
    }
    
    const filterFile = FILTER_FILE[type];
    const filterFileTmp = FILTER_FILE[type + 'Tmp'];

    // Check if the filter file is older enough that needs to refresh
    let stats, noent;
    try {
      stats = await fs.statAsync(filterFile);
    } catch (err) {
      // no such file, need to crate one
      //log.error("Error when fs.stat", filterFile, err, {});
      if(err.code !== "ENOENT") {
        throw err;
      }
      noent = true;
    }
        
    // to update only if filter file has not been updated recently or doesn't exsit
    if(force || noent || (new Date() - stats.mtime) > FILTER_EXPIRE_TIME) {
      try {
        await fs.statAsync(filterFileTmp);
        await fs.unlinkAsync(filterFileTmp);
      } catch (err) {
        if(err.code !== "ENOENT") {
          throw err;
        }
      }
      
      let hashes = null;
      try {
        hashes = await this._loadFilterFromBone(type);
      } catch (err) {
        log.error("Error when load filter from bone", err);
        return;
      }
      
      try {
        await this._writeHashFilterFile(type, hashes, filterFileTmp);
      } catch (err) {
        log.error("Error when writing hashes into filter file", err, {});
        return;
      }

      try {
        await this._writeHashIntoRedis(type, hashes);
      } catch (err) {
        log.error("Error when writing hashes into filter redis", err, {});
        return;
      }
      
      return true; // successfully updated hash filter files
    } 
  }

  async _loadFilterFromBone(type) {
    const name = f.isProduction() ? this.hashTypes[type] : this.hashTypes[type] + '-dev';

    log.info(`Load data set from bone: ${name}`);

    return new Promise((resolve, reject) => {
      bone.hashset(name, (err, data) => {
        if (err) {
          reject(err);
        } else {
          let d = JSON.parse(data)
          resolve(d);
        }
      });
    });
  }

  async updateVpnIptablesRules(newVpnSubnet, force) {
    const oldVpnSubnet = this.vpnSubnet;
    const localIP = sysManager.myIp();
    const dns = `${localIP}:8853`;
    const started = await this.checkStatus();
    if (!started)
      return;
    const oldDns = this._targetDns;
    if (oldVpnSubnet != newVpnSubnet || force === true) {
      if (oldVpnSubnet != null && oldDns != null) {
        // remove iptables rule for old vpn subnet
        await iptables.dnsChangeAsync(oldVpnSubnet, oldDns, false);
      }
      // then add new iptables rule for new vpn subnet. If newVpnSubnet is null, no new rule is added
      if (newVpnSubnet) {
        await iptables.dnsChangeAsync(newVpnSubnet, dns, true);
      }
    }
    this.vpnSubnet = newVpnSubnet
  }

  async _update_local_interface_iptables_rules() {
    // if dnsmasq is stopped, no need to update iptables rules
    const started = await this.checkStatus();
    if (started) {
      await this._remove_iptables_rules();
      await this._add_iptables_rules();
    }
  }

  async _add_all_iptables_rules() {
    if (this.vpnSubnet) {
      await this.updateVpnIptablesRules(this.vpnSubnet, true);
    }
    await this._add_iptables_rules();
    await this._add_ip6tables_rules();
  }
  
  async _add_iptables_rules() {
    let subnets = await networkTool.getLocalNetworkSubnets();
    let localIP = sysManager.myIp();
    let dns = `${localIP}:8853`;

    this._redirectedLocalSubnets = subnets;
    this._targetDns = dns;
    for (let index = 0; index < subnets.length; index++) {
      const subnet = subnets[index];
      log.info("Add dns rule: ", subnet, dns);
      await iptables.dnsChangeAsync(subnet, dns, true);
    }

    /* this will be done in DNSMASQSensor on demand.
    if(fConfig.vpnInterface && fConfig.vpnInterface.subnet) {
      await iptables.dnsChangeAsync(fConfig.vpnInterface.subnet, dns, true);
    }
    */
  }

  async _add_ip6tables_rules() {
    let ipv6s = sysManager.myIp6();

    for (let index in ipv6s) {
      let ip6 = ipv6s[index]
      if (ip6.startsWith("fe80::")) {
        // use local link ipv6 for port forwarding, both ipv4 and v6 dns traffic should go through dnsmasq
        await ip6tables.dnsRedirectAsync(ip6, 8853)
      }
    }
  }

  async _remove_ip6tables_rules() {
    try {
      let ipv6s = sysManager.myIp6();

      for (let index in ipv6s) {
        let ip6 = ipv6s[index]
        if (ip6.startsWith("fe80:")) {
          // use local link ipv6 for port forwarding, both ipv4 and v6 dns traffic should go through dnsmasq
          await ip6tables.dnsUnredirectAsync(ip6, 8853)
        }
      }
    } catch (err) {
      log.error("Error when remove ip6tables rules", err, {});
    }
  }    

  async add_iptables_rules() {
    let dnses = sysManager.myDNS();
    let dnsString = dnses.join(" ");
    let localIP = sysManager.myIp();

    let rule = util.format("DNS_IPS=\"%s\" LOCAL_IP=%s bash %s", dnsString, localIP, require('path').resolve(__dirname, "add_iptables.template.sh"));
    log.info("Command to add iptables rules: ", rule);
    
    try {
      await execAsync(rule);
      log.info("DNSMASQ:IPTABLES", "Iptables rules are added successfully");
    } catch (err) {
      log.error("DNSMASQ:IPTABLES:Error", "Failed to add iptables rules:", err, {});
      throw err;
    }
  }

  async _remove_all_iptables_rules() {
    if (this.vpnSubnet) {
      await this.updateVpnIptablesRules(null, true);
    }
    await this._remove_iptables_rules()
    await this._remove_ip6tables_rules();
  }
  
  async _remove_iptables_rules() {
    try {
      let subnets = await networkTool.getLocalNetworkSubnets();
      // remove rules corresponding to local subnets that are previous added
      if (this._redirectedLocalSubnets && this._redirectedLocalSubnets.length > 0)
        subnets = this._redirectedLocalSubnets;
      let localIP = sysManager.myIp();
      let dns = `${localIP}:8853`;
      if (this._targetDns)
        dns = this._targetDns;

      subnets.forEach(async subnet => {
        log.info("Remove dns rule: ", subnet, dns);
        await iptables.dnsChangeAsync(subnet, dns, false, true);
      })
      this._redirectedLocalSubnets = [];
      this._targetDns = null;

      await require('../../control/Block.js').unblock(BLACK_HOLE_IP);
    } catch (err) {
      log.error("Error when removing iptable rules", err, {});
    }
  }

  async remove_iptables_rules() {
    let dnses = sysManager.myDNS();
    let dnsString = dnses.join(" ");
    let localIP = sysManager.myIp();

    let rule = util.format("DNS_IPS=\"%s\" LOCAL_IP=%s bash %s", dnsString, localIP, require('path').resolve(__dirname, "remove_iptables.template.sh"));

    try {
      await execAsync(rule);
      log.info("DNSMASQ:IPTABLES", "Iptables rules are removed successfully");
    } catch (err) {
      log.error("DNSMASQ:IPTABLES:Error", "Failed to remove iptables rules: " + err);
      throw err;
    }
  }

  async _writeHashIntoRedis(type, hashes) {
    log.info(`Writing hash into redis for type: ${type}`);
    let key = `dns:hashset:${type}`;
    await Promise.map(hashes, async hash => redis.saddAsync(key, hash));
    let count = await redis.scardAsync(key);
    log.info(`Finished writing hash into redis for type: ${type}, count: ${count}`); 
  }

  async _writeHashFilterFile(type, hashes, file) {
    return new Promise((resolve, reject) => {
      log.info("Writing hash filter file:", file);

      let writer = fs.createWriteStream(file);

      writer.on('finish', () => {
        log.info("Finished writing hash filter file", file);
        resolve();
      });
      
      writer.on('error', err => {
        reject(err);
      }); 

      let targetIP = BLACK_HOLE_IP

      if (type === "family") {
        targetIP = BLUE_HOLE_IP
      }

      hashes.forEach((hash) => {
        let line = util.format("hash-address=/%s/%s\n", hash.replace(/\//g, '.'), targetIP)
        writer.write(line);
      });
      
      writer.end();
    });
  }
  
  async checkStatus() {
    let cmd = `pgrep -f ${dnsmasqBinary}`;
    log.info("Command to check dnsmasq: ", cmd);

    try {
      await execAsync(cmd);
      return true;
    } catch(err) {
      return false;
    }
  }

  checkIfRestartNeeded() {
    const MINI_RESTART_INTERVAL = 10 // 10 seconds

    if (this.needRestart) {
      log.info("need restart is", this.needRestart, {});
    }

    if(this.shouldStart && this.needRestart && (new Date() / 1000 - this.needRestart) > MINI_RESTART_INTERVAL) {
      this.needRestart = null
      this.rawRestart((err) => {        
        if(err) {
          log.error("Failed to restart dnsmasq")
        } else {
          log.info("dnsmasq restarted:", this.counter.restart);
        }
      }) // just restart to have new policy filters take effect
    }
  }

  checkIfWriteHostsFile() {
    if(this.needWriteHostsFile) {
      log.info("need writeHostsFile is", this.needWriteHostsFile, {});
    }
    if(this.shouldStart && this.needWriteHostsFile) {
      this.needWriteHostsFile = null;
      this.writeHostsFile().then((reload) => {
        if(reload) {
          this.reloadDnsmasq();
        }        
      });
    }
  }

  onDHCPReservationChanged() {
    if (this.dhcpMode) {
      this.needWriteHostsFile = true;
      log.debug("DHCP reservation changed, set needWriteHostsFile file to true");
    }
  }

  onSpoofChanged() {
    if (this.dhcpMode) {
      this.needWriteHostsFile = true;
      log.debug("Spoof status changed, set needWriteHostsFile to true");
    }
  }

  async reloadDnsmasq() {
    this.counter.reloadDnsmasq ++;
    log.info("start to reload dnsmasq (-HUP):", this.counter.reloadDnsmasq);
    try {
      await execAsync('sudo systemctl reload firemasq');
    } catch (err) {
      log.error("Unable to reload firemasq service", err, {});
    }
    log.info("Dnsmasq has been Reloaded:", this.counter.reloadDnsmasq);
  }

  computeHash(content) {
    const crypto = require('crypto');
    return crypto.createHash('md5').update(content).digest("hex");
  }

  async writeHostsFile() {
    this.counter.writeHostsFile++;
    log.info("start to generate hosts file for dnsmasq:", this.counter.writeHostsFile);

    let cidrPri = ip.cidrSubnet(sysManager.mySubnet());
    let cidrSec = ip.cidrSubnet(sysManager.mySubnet2());
    let lease_time = '24h';

    let hosts = await Promise.map(redis.keysAsync("host:mac:*"), key => redis.hgetallAsync(key));
    let static_hosts = await redis.hgetallAsync('dhcp:static');

    log.debug("static hosts:", util.inspect(static_hosts));

    if (static_hosts) {
      let _hosts = Object.entries(static_hosts).map(kv => {
        let mac = kv[0], ip = kv[1];
        let h = {mac, ip};
        
        if (cidrPri.contains(ip)) {
          h.spoofing = 'false';
        } else if (cidrSec.contains(ip)) {
          h.spoofing = 'true';
        } else {
          h = null;
        }
        //log.debug("static host:", util.inspect(h));
        
        let idx = hosts.findIndex(h => h.mac === mac);
        if (idx > -1 && h) {
          hosts[idx] = h;
          h = null;
        }
        return h;
      }).filter(x => x);

      hosts = hosts.concat(_hosts);
    }

    hosts = hosts.filter((x) => x.mac != null);
    hosts = hosts.sort((a, b) => a.mac.localeCompare(b.mac));

    let hostsList = hosts.map(h => (h.spoofing === 'false') ?
      `${h.mac},set:unmonitor,ignore` :
      `${h.mac},set:monitor,${h.ip ? h.ip + ',' : ''}${lease_time}`
    );

    let altHostsList = hosts.map(h => (h.spoofing === 'false') ?
      `${h.mac},set:unmonitor,${h.ip ? h.ip + ',' : ''}${lease_time}` :
      `${h.mac},set:monitor,ignore`
    );

    let _hosts = hostsList.join("\n") + "\n";
    let _altHosts = altHostsList.join("\n") + "\n";

    let shouldUpdate = false;
    const _hostsHash = this.computeHash(_hosts);
    const _altHostsHash = this.computeHash(_altHosts);

    if(this.lastHostsHash !== _hostsHash) {
      shouldUpdate = true;
      this.lastHostsHash = _hostsHash;
    }

    if(this.lastAltHostsHash !== _altHostsHash) {
      shouldUpdate = true;
      this.lastAltHostsHash = _altHostsHash;
    }

    if(shouldUpdate === false) {
      log.info("No need to update hosts file, skipped");
      return false;
    }

    log.debug("HostsFile:", util.inspect(hostsList));
    log.debug("HostsAltFile:", util.inspect(altHostsList));

    fs.writeFileSync(hostsFile, _hosts);
    fs.writeFileSync(altHostsFile, _altHosts);
    log.info("Hosts file has been updated:", this.counter.writeHostsFile)

    return true;
  }

  async rawStart() {
    // use restart to ensure the latest configuration is loaded
    let cmd = `${dnsmasqBinary}.${f.getPlatform()} -k --clear-on-reload -u ${userID} -C ${configFile} -r ${resolvFile}`;
    let cmdAlt = null;

    if (this.dhcpMode && (!sysManager.secondaryIpnet || !sysManager.secondaryMask)) {
      log.warn("DHCPFeature is enabled but secondary network interface is not setup");
    }

    if(this.dhcpMode && sysManager.secondaryIpnet && sysManager.secondaryMask) {
      log.info("DHCP feature is enabled");

      cmd = await this.prepareDnsmasqCmd(cmd);
      cmdAlt = await this.prepareAltDnsmasqCmd();
    }

    if(upstreamDNS) {
      log.info("upstream server", upstreamDNS, "is specified");
      cmd = util.format("%s --server=%s --no-resolv", cmd, upstreamDNS);
      if(cmdAlt) 
        cmdAlt = util.format("%s --server=%s --no-resolv", cmdAlt, upstreamDNS);
    }

    this.writeStartScript(cmd, cmdAlt);

    await this.writeHostsFile();

    if(f.isDocker()) {
      await this.restartDnsmasqDocker();
    } else {
      await this.restartDnsmasq();
    }
  }
  
  async restartDnsmasqDocker() {
    try {
      childProcess.execSync("sudo pkill dnsmasq")
    } catch(err) {
      // do nothing
    }

    const p = spawn('/bin/bash', ['-c', cmd])

    p.stdout.on('data', (data) => {
      log.info("DNSMASQ STDOUT:", data.toString(), {})
    })

    p.stderr.on('data', (data) => {
      log.info("DNSMASQ STDERR:", data.toString(), {})
    })

    await this.delay(1000);
  }

  async restartDnsmasq() {
    try {
      await execAsync("sudo systemctl restart firemasq");
      if (!statusCheckTimer) {
        statusCheckTimer = setInterval(() => {
          this.statusCheck()
        }, 1000 * 60 * 1) // check status every minute
        log.info("Status check timer installed")
      }
    } catch (err) {
      log.error("Got error when restarting firemasq:", err, {})
    }
  }

  writeStartScript(cmd, cmdAlt) {
    log.info("Command to start dnsmasq: ", cmd);

    let content = [
      '#!/bin/bash',
      cmd + " &",
      cmdAlt ? cmdAlt + " &" : "",
      'trap "trap - SIGTERM && kill -- -$$" SIGINT SIGTERM EXIT',
      'for job in `jobs -p`; do wait $job; echo "$job exited"; done',
      ''
    ];

    fs.writeFileSync(startScriptFile, content.join("\n"));
  }

  async prepareDnsmasqCmd(cmd) {
    let rangeBegin = util.format("%s.50", sysManager.secondaryIpnet);
    let rangeEnd = util.format("%s.250", sysManager.secondaryIpnet);
    let routerIP = util.format("%s.1", sysManager.secondaryIpnet);

    const dhcpRange = await dhcp.getDhcpRange("secondary");
    if (dhcpRange) {
      rangeBegin = dhcpRange.begin;
      rangeEnd = dhcpRange.end;
    }

    cmd = util.format("%s --dhcp-range=%s,%s,%s,%s",
      cmd,
      rangeBegin,
      rangeEnd,
      sysManager.secondaryMask,
      fConfig.dhcp && fConfig.dhcp.leaseTime || "24h" // default 24 hours lease time
    );

    // reserve ip address which was used by Firewalla in simple mode if secondary ip subnet is same as that in previous simple mode
    const simpleIpFile = f.getHiddenFolder() + "/run/simple_ip";
    const simpleIpFileExists = fs.existsSync(simpleIpFile);
    if (simpleIpFileExists) {
      const simpleIpSubnet = await fs.readFileAsync(simpleIpFile, "utf8");
      const simpleIp = simpleIpSubnet.split('/')[0];
      if (simpleIp.startsWith(sysManager.secondaryIpnet)) // secondaryIpnet is like 192.168.218
        cmd = util.format("%s --dhcp-host=%s,%s", cmd, sysManager.myMAC(), simpleIp);
    }

    // By default, dnsmasq sends some standard options to DHCP clients,
    // the netmask and broadcast address are set to the same as the host running dnsmasq
    // and the DNS server and default route are set to the address of the machine running dnsmasq.
    cmd = util.format("%s --dhcp-option=3,%s", cmd, routerIP);

    sysManager.myDNS().forEach(dns => {
      cmd = util.format("%s --dhcp-option=6,%s", cmd, dns);
    });
    return cmd;
  }

  async prepareAltDnsmasqCmd() {
    let cmdAlt = `${dnsmasqBinary}.${f.getPlatform()} -k -u ${userID} -C ${altConfigFile} -r ${resolvFile} --local-service`;
    let gw = sysManager.myGateway();
    let mask = sysManager.myIpMask();

    let cidr = ip.cidrSubnet(sysManager.mySubnet());
    let firstAddr = ip.toLong(cidr.firstAddress);
    let lastAddr = ip.toLong(cidr.lastAddress);
    let midAddr = firstAddr + (lastAddr - firstAddr) / 5;

    let rangeBegin = ip.fromLong(midAddr);
    let rangeEnd = ip.fromLong(lastAddr - 3);

    const dhcpRange = await dhcp.getDhcpRange("alternative");
    if (dhcpRange) {
      rangeBegin = dhcpRange.begin;
      rangeEnd = dhcpRange.end;
    }

    cmdAlt = util.format("%s --dhcp-range=%s,%s,%s,%s",
      cmdAlt,
      rangeBegin,
      rangeEnd,
      mask,
      fConfig.dhcp && fConfig.dhcp.leaseTime || "24h" // default 24 hours lease time
    );

    cmdAlt = util.format("%s --dhcp-option=3,%s", cmdAlt, gw);

    sysManager.myDNS().forEach(dns => {
      cmdAlt = util.format("%s --dhcp-option=6,%s", cmdAlt, dns);
    });
    return cmdAlt;
  }

  async rawStop() {
    let cmd = null;
    if (f.isDocker()) {
      cmd = util.format("(file %s &>/dev/null && (cat %s | sudo xargs kill)) || true", pidFile, altPidFile);
    } else {
      cmd = "sudo systemctl stop firemasq";
    }

    log.info("Command to stop dnsmasq: ", cmd);

    try {
      await execAsync(cmd);
      if (statusCheckTimer) {
        clearInterval(statusCheckTimer)
        statusCheckTimer = null
        log.info("status check timer is stopped")
      }
    } catch (err) {
      log.error("DNSMASQ:START:Error", "Failed to stop dnsmasq, error code:", err, {});
    }
  }

  async rawRestart() {
    log.info("Restarting dnsmasq...")
    this.counter.restart++;

    let cmd = "sudo systemctl restart firemasq";

    if (require('fs').existsSync("/.dockerenv")) {
      cmd = "sudo service dnsmasq restart";
    }

    try {
      await execAsync(cmd);
      log.info("Dnsmasq restart successful");
    } catch (err) {
      log.error("DNSMASQ:START:Error", "Failed to restart dnsmasq:", err, {});
    }
  }

  async start(skipIptablesUpdate) {
    // 0. update resolv.conf
    // 1. update filter (by default only update filter once per configured interval, unless force is true)
    // 2. start dnsmasq service
    // 3. update iptables rule
    log.info("Starting DNSMASQ...", {});

    this.shouldStart = false

    await this.updateResolvConf();
    await this.rawStop();
    try {
      await this.rawStart();
    } catch (err) {
      log.error('Error when raw start dnsmasq', err);
      await this.rawStop();
      log.error("Dnsmasq start is aborted due to failed to raw start");
      return;
    }

    if (!skipIptablesUpdate) {
      try {
        await this._add_all_iptables_rules();
      } catch (err) {
        log.error('Error when add iptables rules', err);
        await this.rawStop();
        await this._remove_all_iptables_rules();
        log.error("Dnsmasq start is aborted due to failed to add iptables rules");
        return;
      }
    }

    log.info("DNSMASQ is started successfully");
    this.shouldStart = true;
  }

  async stop() {
    // 1. remove iptables rules
    // 2. stop service
    // optional to remove filter file
    this.shouldStart = false;

    log.info("Stopping DNSMASQ:", {});
    await this._remove_all_iptables_rules();
    await this.rawStop();
  }

  async restart() {
    try {
      await execAsync("sudo systemctl restart firemasq");
    } catch (err) {
      log.error("DNSMASQ:RESTART:Error", "Failed to restart dnsmasq: " + err);
    }
  }

  async enableDHCP() {
    this.dhcpMode = true;
    try {
      log.info("Enabling DHCP mode");
      await this.start(true); // mode change will only rewrite the firemasq service unit file and restart firemasq, no need to update iptables
      log.info("DHCP mode is enabled");
    } catch (err) {
      log.error("Failed to restart dnsmasq when enabling DHCP: " + err);
    }
  }

  async disableDHCP() {
    this.dhcpMode = false;
    try {
      log.info("Disabling DHCP mode");
      await (this.start(true)); // mode change will only rewrite the firemasq service unit file and restart firemasq, no need to update iptables
      log.info("DHCP mode is disabled");
    } catch (err) {
      log.error("Failed to restart dnsmasq when disabling DHCP: " + err);
    }
  }

  setDhcpMode(isEnabled) {
    this.dhcpMode = isEnabled;
  }

  async verifyDNSConnectivity() {
    for (let i in VERIFICATION_DOMAINS) {
      const domain = VERIFICATION_DOMAINS[i];
      let cmd = `dig -4 +short +time=5 -p 8853 @localhost ${domain}`;
      log.debug(`Verifying DNS connectivity via ${domain}...`)

      try {
        let {stdout, stderr} = await execAsync(cmd);
        if (stdout === "") {
          log.error(`Got empty dns result when verifying dns connectivity to ${domain}:`, {})
        } else if (stderr !== "") {
          log.error(`Got error output when verifying dns connectivity to ${domain}:`, cmd, result.stderr, {})
        } else {
          log.debug("DNS connectivity looks good")
          return true
        }
      } catch (err) {
        log.error(`Got error when verifying dns connectivity to ${domain}:`, err.stdout, {})
      }
    }
    log.error("DNS connectivity check fails to resolve all domains.");
    return false;
  }

  async statusCheck() {
    log.debug("Keep-alive checking dnsmasq status")
    let checkResult = await this.verifyDNSConnectivity() ||
      await this.verifyDNSConnectivity() ||
      await this.verifyDNSConnectivity() ||
      await this.verifyDNSConnectivity();

    if (checkResult) {
      this.failCount = 0 // reset
      return;
    }
    
    this.failCount ++
    log.warn(`DNS status check has failed ${this.failCount} times`);

    if (this.failCount > 8) {
      if(!f.isProductionOrBeta()) {
        pclient.publishAsync("DNS:DOWN", this.failCount);
      }
      if (this.dhcpMode) {
        // dnsmasq is needed for dhcp service, still need to erase dns related rules in iptables
        log.warn("Dnsmasq keeps running under DHCP mode, remove all dns related rules from iptables...");
        await this._remove_all_iptables_rules();
      } else {
        await this.stop(); // make sure iptables rules are also stopped..
      }
      bone.log("error", {
        version: sysManager.version(),
        type: 'DNSMASQ CRASH',
        msg: `dnsmasq failed to restart after ${this.failCount} retries`,
      }, null);
    } else {
      try {
        let {stdout, stderr} = await execAsync("ps aux | grep dns[m]asq");
        log.info("dnsmasq running status: \n", stdout, stderr)
      } catch(e) {
        log.error("Failed to query process list of dnsmasq", e)
      }

      // restart this service, something is wrong
      try {
        await this.rawRestart();
      } catch (err) {
        log.error("Failed to restart dnsmasq:", err, {})
      }
    }
  }
};<|MERGE_RESOLUTION|>--- conflicted
+++ resolved
@@ -139,7 +139,6 @@
         this.checkIfWriteHostsFile();
       }, 10 * 1000);
 
-<<<<<<< HEAD
       if (f.isMain()) {
         sclient.on("message", (channel, message) => {
           switch (channel) {
@@ -157,33 +156,14 @@
             case "DHCPReservationChanged":
               this.onDHCPReservationChanged();
               break;
+            case "System:VPNSubnetChanged":
+              (async () => {
+                const newVpnSubnet = message;
+                if (newVpnSubnet)
+                  await this.updateVpnIptablesRules(newVpnSubnet, true);
+              })();
+              break;
             default:
-=======
-      sclient.on("message", (channel, message) => {
-        switch (channel) {
-          case "System:IPChange":
-            (async () => {
-              const started = await this.checkStatus();
-              if (started)
-                await this.rawRestart(); // restart firemasq service to bind new ip addresses
-              await this._update_local_interface_iptables_rules();
-              if (this.vpnSubnet) {
-                await this.updateVpnIptablesRules(this.vpnSubnet, true);
-              }
-            })();
-            break;
-          case "DHCPReservationChanged":
-            this.onDHCPReservationChanged();
-            break;
-          case "System:VPNSubnetChanged":
-            (async () => {
-              const newVpnSubnet = message;
-              if (newVpnSubnet)
-                await this.updateVpnIptablesRules(newVpnSubnet, true);
-            })();
-            break;
-          default:
->>>>>>> 37c890e1
             //log.warn("Unknown message channel: ", channel, message);
           }
         });
