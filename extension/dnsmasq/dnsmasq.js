--- conflicted
+++ resolved
@@ -725,13 +725,8 @@
           log.info("static host:", util.inspect(h));
           return h;
         }).filter(x => x);
-<<<<<<< HEAD
-
-        return hosts.concat(static_hosts);
-=======
-        
+
         return hosts.concat(_hosts);
->>>>>>> 197d1209
       }).then(hosts => {
         let hostsList = hosts.map(h => (h.spoofing === 'false') ?
           `${h.mac},set:unmonitor,${h.ip ? h.ip + ',' : ''}ignore` :
