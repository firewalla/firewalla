--- conflicted
+++ resolved
@@ -93,15 +93,9 @@
                 // TODO: config should be saved after rule successfully applied
                 await this.saveConfig();
               }
-<<<<<<< HEAD
-            } catch (err) {
-              log.error('Error applying port-forward', obj, err)
-            }
-=======
             }).catch((err) => {
               log.error('Error applying port-forward', obj, err);
             });
->>>>>>> 705f5b20
           });
 
           sem.on(Message.MSG_SYS_NETWORK_INFO_RELOADED, async () => {
@@ -127,11 +121,7 @@
               await this.loadConfig();
               await this.restore();
               await this.refreshConfig();
-<<<<<<< HEAD
-            } catch (err) {
-=======
             }).catch((err) => {
->>>>>>> 705f5b20
               log.error("Failed to refresh port forward rules", err);
             });
           })
