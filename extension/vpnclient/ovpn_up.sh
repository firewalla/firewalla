--- conflicted
+++ resolved
@@ -8,7 +8,6 @@
   echo $option >> $PUSH_OPTIONS_FILE
 done
 
-<<<<<<< HEAD
 # loosen reverse path filter
 sudo sysctl -w net.ipv4.conf.${dev}.rp_filter=2 || true
 
@@ -18,10 +17,4 @@
 rm -f $GATEWAY_FILE
 # remove file with subnet mask, which will be created by route-up scripts afterward
 SUBNET_FILE="/home/pi/.firewalla/run/ovpn_profile/$PROFILE_ID.subnet"
-rm -f $SUBNET_FILE
-=======
-chown pi $PUSH_OPTIONS_FILE
-# remove file with gateway IP, which will be created by route-up scripts afterward
-GATEWAY_FILE="/home/pi/.firewalla/run/ovpn_profile/$PROFILE_ID.gateway"
-rm -f $GATEWAY_FILE
->>>>>>> c9ec9c55
+rm -f $SUBNET_FILE