/*    Copyright 2022 Firewalla Inc
 *
 *    This program is free software: you can redistribute it and/or  modify
 *    it under the terms of the GNU Affero General Public License, version 3,
 *    as published by the Free Software Foundation.
 *
 *    This program is distributed in the hope that it will be useful,
 *    but WITHOUT ANY WARRANTY; without even the implied warranty of
 *    MERCHANTABILITY or FITNESS FOR A PARTICULAR PURPOSE.  See the
 *    GNU Affero General Public License for more details.
 *
 *    You should have received a copy of the GNU Affero General Public License
 *    along with this program.  If not, see <http://www.gnu.org/licenses/>.
 */

'use strict';

const log = require('../../../net2/logger.js')(__filename);
const fs = require('fs');
const Promise = require('bluebird');
Promise.promisifyAll(fs);
const exec = require('child-process-promise').exec;
const DockerBaseVPNClient = require('./DockerBaseVPNClient.js');
const YAML = require('../../../vendor_lib/yaml/dist');
const dns = require('dns');
const f = require('../../../net2/Firewalla.js');
const resolve4 = Promise.promisify(dns.resolve4);
const _ = require('lodash');
const sem = require('../../../sensor/SensorEventManager.js').getInstance();
const vpnClientEnforcer = require('../VPNClientEnforcer.js');

class TrojanDockerClient extends DockerBaseVPNClient {

  async prepareConfig(config) {
    log.info("Preparing trojan config file");
    const src = `${__dirname}/trojan/config.template.json`;
    const dst = `${this._getDockerConfigDirectory()}/config.json`;
    const template = require(src);
    const merged = Object.assign({}, template, config) ;
    await fs.writeFileAsync(dst, JSON.stringify(merged));
  }

  async __prepareAssets() {
    const config = await this.loadJSONConfig();

    if(_.isEmpty(config)) return;

    // prepare the log file in advance, otherwise, it will be created as a directory when docker container starts up
    await exec(`touch ${f.getUserHome()}/.forever/clash.log`);
    await this._prepareDockerCompose();
    await this.prepareConfig(config);
  }

  static getProtocol() {
    return "trojan";
  }

  static getKeyNameForInit() {
    return "trojanvpnClientProfiles";
  }

  static getConfigDirectory() {
    return `${f.getHiddenFolder()}/run/trojan_profile`;
  }

<<<<<<< HEAD
  // hard code is okay
  async _getDNSServers() {
    return ["1.0.0.1"];
  }

  async _evaluateQuality() {
=======
  async _checkInternetAvailability() {
>>>>>>> 5a018496
    // temporarily comment out
    return;
    const script = `${f.getFirewallaHome()}/scripts/test_vpn_docker.sh`;
    const intf = this.getInterfaceName();
    const rtId = await vpnClientEnforcer.getRtId(this.getInterfaceName());
    // triple backslash to escape the dollar sign on sudo bash
    const cmd = `sudo ${script} ${intf} ${rtId} "test 200 -eq \\\$(curl -s -m 5 -o /dev/null -I -w '%{http_code}' https://1.1.1.1)"`
    const result = await exec(cmd).then(() => true).catch((err) => false);
    return result;
  }
}

module.exports = TrojanDockerClient;<|MERGE_RESOLUTION|>--- conflicted
+++ resolved
@@ -63,18 +63,14 @@
     return `${f.getHiddenFolder()}/run/trojan_profile`;
   }
 
-<<<<<<< HEAD
   // hard code is okay
   async _getDNSServers() {
     return ["1.0.0.1"];
   }
 
-  async _evaluateQuality() {
-=======
   async _checkInternetAvailability() {
->>>>>>> 5a018496
     // temporarily comment out
-    return;
+    return true;
     const script = `${f.getFirewallaHome()}/scripts/test_vpn_docker.sh`;
     const intf = this.getInterfaceName();
     const rtId = await vpnClientEnforcer.getRtId(this.getInterfaceName());
