
/*    Copyright 2016 Firewalla LLC 
 *
 *    This program is free software: you can redistribute it and/or  modify
 *    it under the terms of the GNU Affero General Public License, version 3,
 *    as published by the Free Software Foundation.
 *
 *    This program is distributed in the hope that it will be useful,
 *    but WITHOUT ANY WARRANTY; without even the implied warranty of
 *    MERCHANTABILITY or FITNESS FOR A PARTICULAR PURPOSE.  See the
 *    GNU Affero General Public License for more details.
 *
 *    You should have received a copy of the GNU Affero General Public License
 *    along with this program.  If not, see <http://www.gnu.org/licenses/>.
 */
'use strict'

let firewalla = require('../../net2/Firewalla.js')
let log = require("../../net2/logger.js")(__filename)

let fs = require('fs')

let spawn = require('child_process').spawn
let Promise = require('bluebird');

let instance = null

function delay(t) {
  return new Promise(function(resolve) {
    setTimeout(resolve, t)
  });
}


class BitBridge {
<<<<<<< HEAD
  constructor(intf, routerIP, selfIP, selfMac, selfIP6, routerIP6) {
=======
  static getInstance() {
    return instance
  }
  
  constructor(intf, routerIP, selfIP) {
>>>>>>> f389b187
    if(!instance) {
      this.intf = intf
      this.routerIP = routerIP
      this.selfIP = selfIP
      this.spawnProcess = null
      this.started = false
      this.subscribeOnProcessExit()
      this.selfMac = selfMac
      this.selfIP6 = selfIP6
      this.routerIP6 = routerIP6 
      instance = this
    }

    return instance
  }

  subscribeOnProcessExit() {
    process.on('exit', () => {
      if(this.started) {
        log.info("Terminating bitbridge on exit")
        this.stop()
      }
    });    
  }

  start() {
    log.info("Starting BitBridge...")
    
    let binary = null, args = null;

    if(firewalla.isDocker() || firewalla.isTravis()) {

      // always stop before start
      this.stop()
      
      binary = "sudo";
      args = [this.getBinary(), this.intf, this.routerIP, this.selfIP,'-m','-q','-n'];

      let logStream = fs.createWriteStream("/dev/null", {flags: 'a'});

      this.spawnProcess = spawn(binary, args);
      log.info("starting new spoofing: ", binary, args, {});

      this.spawnProcess.stdout.pipe(logStream);
      this.spawnProcess.stderr.pipe(logStream);

      this.spawnProcess.on('exit', (code) => {
        log.info("spoofing binary exited with code " + code);
      });

    } else {
      binary = this.getBinary()
      args = [this.intf, this.routerIP, this.selfIP, '-m','-q','-n'];

      let cmd = binary+" "+args.join(" ")
      log.info("Lanching Bitbridge4 ", cmd);
      require('child_process').execSync("echo '"+cmd +" ' > /home/pi/firewalla/bin/bitbridge4.sh");
      require('child_process').execSync("sudo service bitbridge4 restart"); // legacy issue to use bitbridge4


      binary = this.getBinary6()
      args = [this.intf, this.routerIP6, this.selfIP, this.selfMac,'-m','-q','-n'];

      cmd = binary+" "+args.join(" ")
      log.info("Lanching bitbridge6", cmd);
      require('child_process').execSync("echo '"+cmd +" ' > /home/pi/firewalla/bin/bitbridge6.sh");
      require('child_process').execSync("sudo service bitbridge6 restart"); // legacy issue to use bitbridge4
    }

    this.started = true
  }

  stop() {
    log.info("Stopping BitBridge...")

    try {
      if(firewalla.isDocker() || firewalla.isTravis()) {
        require('child_process').execSync("sudo pkill bitbridge7")
        require('child_process').execSync("sudo pkill bitbridge6")
      } else {
        require('child_process').execSync("sudo service bitbridge4 stop") // legacy issue to use bitbridge4
        require('child_process').execSync("sudo service bitbridge6 stop") // legacy issue to use bitbridge4
      }
    } catch(err) {
      // ignore error
    }

    this.started = false
    
    return delay(1000) // delay for 1 second before return to ensure bitbridge is stopped
  }

  getBinary() {
    if(firewalla.getPlatform() === "x86_64") {
      return firewalla.getFirewallaHome() + "/bin/real.x86_64/bitbridge7";
    }
    
    return firewalla.getFirewallaHome() + "/bin/bitbridge7";
  }

  getBinary6() {
    if(firewalla.getPlatform() === "x86_64") {
      return firewalla.getFirewallaHome() + "/bin/real.x86_64/bitbridge6";
    }
    
    return firewalla.getFirewallaHome() + "/bin/bitbridge6";
  }

}

module.exports = BitBridge<|MERGE_RESOLUTION|>--- conflicted
+++ resolved
@@ -33,15 +33,11 @@
 
 
 class BitBridge {
-<<<<<<< HEAD
-  constructor(intf, routerIP, selfIP, selfMac, selfIP6, routerIP6) {
-=======
   static getInstance() {
     return instance
   }
   
-  constructor(intf, routerIP, selfIP) {
->>>>>>> f389b187
+  constructor(intf, routerIP, selfIP, selfMac, selfIP6, routerIP6) {
     if(!instance) {
       this.intf = intf
       this.routerIP = routerIP
