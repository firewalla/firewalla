#!/bin/bash

FW_PLATFORM_DIR="$( cd "$( dirname "${BASH_SOURCE[0]}" )" >/dev/null && pwd )"

UNAME=$(uname -m)

# by default no
MANAGED_BY_FIREBOOT=no
export FIREWALLA_PLATFORM=unknown
TCP_BBR=no
FW_PROBABILITY="0.9"
FW_SCHEDULE_BRO=true
IFB_SUPPORTED=no
MANAGED_BY_FIREROUTER=no
REDIS_MAXMEMORY=300mb
RAMFS_ROOT_PARTITION=no
XT_TLS_SUPPORTED=no

hook_server_route_up() {
  echo nothing > /dev/null
}

function hook_after_vpn_confgen {
  # by default do nothing
  OVPN_CFG="$1"
  echo nothing > /dev/null
}

function get_node_bin_path {
  if [[ -e /home/pi/.nvm/versions/node/v12.18.3/bin/node ]] && fgrep -qi navy /etc/firewalla-release; then
    echo "/home/pi/.nvm/versions/node/v12.18.3/bin/node"
  elif [[ -e /home/pi/.nvm/versions/node/v8.7.0/bin/node ]]; then
    echo "/home/pi/.nvm/versions/node/v8.7.0/bin/node"
  elif [[ -e /home/pi/.nvm/versions/node/v12.14.0/bin/node && $(uname -m) == "x86_64" ]]; then
    echo "/home/pi/.nvm/versions/node/v12.14.0/bin/node"
  elif [[ -d ~/.nvm ]]; then
    . ~/.nvm/nvm.sh &> /dev/null
    echo $(nvm which current)
  else
    # Use system one
    echo $(which node)
  fi
}

<<<<<<< HEAD
function indicate_system_status() {
  echo "NOT supported"
  return 1
=======
function installTLSModule {
  echo nothing > /dev/null
>>>>>>> 8b433b40
}

case "$UNAME" in
  "x86_64")
    source $FW_PLATFORM_DIR/gold/platform.sh
    FW_PLATFORM_CUR_DIR=$FW_PLATFORM_DIR/gold
    BRO_PROC_NAME="zeek"
    BRO_PROC_COUNT=6
    export ZEEK_DEFAULT_LISTEN_ADDRESS=127.0.0.1
    export FIREWALLA_PLATFORM=gold
    ;;
  "aarch64")
    if [[ -e /etc/firewalla-release ]]; then
      BOARD=$( . /etc/firewalla-release 2>/dev/null && echo $BOARD || cat /etc/firewalla-release )
    else
      BOARD='unknown'
    fi
    case $BOARD in
      navy)
        source $FW_PLATFORM_DIR/navy/platform.sh
        FW_PLATFORM_CUR_DIR=$FW_PLATFORM_DIR/navy
        BRO_PROC_NAME="zeek"
        BRO_PROC_COUNT=2
        export ZEEK_DEFAULT_LISTEN_ADDRESS=127.0.0.1
        export FIREWALLA_PLATFORM=navy
        ;;
      purple)
        source $FW_PLATFORM_DIR/purple/platform.sh
        FW_PLATFORM_CUR_DIR=$FW_PLATFORM_DIR/purple
        BRO_PROC_NAME="zeek"
        BRO_PROC_COUNT=2
        export ZEEK_DEFAULT_LISTEN_ADDRESS=127.0.0.1
        export FIREWALLA_PLATFORM=purple
        ;;
      blue)
        source $FW_PLATFORM_DIR/blue/platform.sh
        FW_PLATFORM_CUR_DIR=$FW_PLATFORM_DIR/blue
        BRO_PROC_NAME="bro"
        BRO_PROC_COUNT=3
        export FIREWALLA_PLATFORM=blue
        ;;
      ubt)
        source $FW_PLATFORM_DIR/ubt/platform.sh
        FW_PLATFORM_CUR_DIR=$FW_PLATFORM_DIR/ubt
        BRO_PROC_NAME="zeek"
        BRO_PROC_COUNT=2
        export ZEEK_DEFAULT_LISTEN_ADDRESS=127.0.0.1
        export FIREWALLA_PLATFORM=ubt
	;;
      *)
        unset FW_PLATFORM_CUR_DIR
        unset BRO_PROC_NAME
        unset BRO_PROC_COUNT
        unset ZEEK_DEFAULT_LISTEN_ADDRESS
        ;;
    esac
    ;;
  "armv7l")
    source $FW_PLATFORM_DIR/red/platform.sh
    FW_PLATFORM_CUR_DIR=$FW_PLATFORM_DIR/red
    BRO_PROC_NAME="bro"
    BRO_PROC_COUNT=3
    export FIREWALLA_PLATFORM=red
    ;;
  *)
    ;;
esac


function before_bro {
  if [[ -d ${FW_PLATFORM_DIR}/all/hooks/before_bro ]]; then
    for script in `ls -1 ${FW_PLATFORM_DIR}/all/hooks/before_bro/*.sh`; do
      BRO_PROC_NAME="$BRO_PROC_NAME" PLATFORM_HOOK_DIR="$FW_PLATFORM_CUR_DIR/hooks/before_bro" $script
    done
  fi

  if [[ -d ${FW_PLATFORM_CUR_DIR}/hooks/before_bro ]]; then
    for script in `ls -1 ${FW_PLATFORM_CUR_DIR}/hooks/before_bro/*.sh`; do
      $script
    done
  fi
}

function after_bro {
  if [[ -d ${FW_PLATFORM_DIR}/all/hooks/after_bro ]]; then
    for script in `ls -1 ${FW_PLATFORM_DIR}/all/hooks/after_bro/*.sh`; do
      BRO_PROC_NAME="$BRO_PROC_NAME" PLATFORM_HOOK_DIR="$FW_PLATFORM_CUR_DIR/hooks/after_bro" $script
    done
  fi

  if [[ -d ${FW_PLATFORM_CUR_DIR}/hooks/after_bro ]]; then
    for script in `ls -1 ${FW_PLATFORM_CUR_DIR}/hooks/after_bro/*.sh`; do
      $script
    done
  fi
}<|MERGE_RESOLUTION|>--- conflicted
+++ resolved
@@ -42,14 +42,11 @@
   fi
 }
 
-<<<<<<< HEAD
 function indicate_system_status() {
   echo "NOT supported"
   return 1
-=======
 function installTLSModule {
   echo nothing > /dev/null
->>>>>>> 8b433b40
 }
 
 case "$UNAME" in
