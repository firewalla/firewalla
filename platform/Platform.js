/*    Copyright 2016-2020 Firewalla Inc.
 *
 *    This program is free software: you can redistribute it and/or  modify
 *    it under the terms of the GNU Affero General Public License, version 3,
 *    as published by the Free Software Foundation.
 *
 *    This program is distributed in the hope that it will be useful,
 *    but WITHOUT ANY WARRANTY; without even the implied warranty of
 *    MERCHANTABILITY or FITNESS FOR A PARTICULAR PURPOSE.  See the
 *    GNU Affero General Public License for more details.
 *
 *    You should have received a copy of the GNU Affero General Public License
 *    along with this program.  If not, see <http://www.gnu.org/licenses/>.
 */

'use strict';

const log = require('../net2/logger.js')(__filename);
const f = require('../net2/Firewalla.js');
const fs = require('fs');
const Promise = require('bluebird');
const cp = require('child_process');
Promise.promisifyAll(fs);

const { exec } = require('child-process-promise');

class Platform {
  getAllNicNames() {
    // for red/blue, there is only one NIC
    return ["eth0"];
  }

  async getNicStates() {
    const nics = this.getAllNicNames();
    const result = {};
    for (const nic of nics) {
      const address = await fs.readFileAsync(`/sys/class/net/${nic}/address`, {encoding: 'utf8'}).then(result => result.trim().toUpperCase()).catch(() => "");
      const speed = await fs.readFileAsync(`/sys/class/net/${nic}/speed`, {encoding: 'utf8'}).then(result => result.trim()).catch(() => "");
      const carrier = await fs.readFileAsync(`/sys/class/net/${nic}/carrier`, {encoding: 'utf8'}).then(result => result.trim()).catch(() => "");
      result[nic] = {address, speed, carrier};
    }
    return result;
  }

  getSignatureMac() {
    if (!this.signatureMac) {
      try {
        const mac = cp.execSync("cat /sys/class/net/eth0/address", {encoding: 'utf8'});
        this.signatureMac = mac && mac.trim().toUpperCase();
      } catch (err) {}
    }
    return this.signatureMac;
  }

  async getNetworkSpeed() {
    try {
      const output = await fs.readFileAsync(`/sys/class/net/${this.getAllNicNames[0]}/speed`, {encoding: 'utf8'});
      return output.trim();
    } catch(err) {
      log.debug('Error getting network speed', err)
      return null
    }
  }

  getDHKeySize() {
    return 1024;
  }

  getLedPaths() {
    return []
  }

  async turnOnPowerLED() {
    try {
      for (const path of this.getLedPaths()) {
        const trigger = `${path}/trigger`;
        const brightness = `${path}/brightness`;
        await exec(`sudo bash -c 'echo default-on > ${trigger}'`);
        await exec(`sudo bash -c 'echo 255 > ${brightness}'`);
      }
    } catch(err) {
      log.error("Error turning on LED", err)
    }
  }

  async turnOffPowerLED() {
    try {
      for (const path of this.getLedPaths()) {
        const trigger = `${path}/trigger`;
        await exec(`sudo bash -c 'echo none > ${trigger}'`);
        const brightness = `${path}/brightness`;
        await exec(`sudo bash -c 'echo 0 > ${brightness}'`);
      }
    } catch(err) {
      log.error("Error turning off LED", err)
    }
  }

  async blinkPowerLED() {
    try {
      for (const path of this.getLedPaths()) {
        const trigger = `${path}/trigger`;
        await exec(`sudo bash -c 'echo heartbeat > ${trigger}'`);
      }
    } catch(err) {
      log.error("Error blinking LED", err)
    }
  }

  async switchQoS(state, qdisc) {

  }

  getDNSServiceName() {
    return "firemasq";
  }

  getDHCPServiceName() {
    return "firemasq";
  }

  getVPNServerDefaultProtocol() {
    return "udp";
  }

  getName() {}

  getBoardSerial() {}

  getLicenseTypes() {}

  getSubnetCapacity() {}

  async getCpuTemperature() {}

  getPolicyCapacity() {}

  getAllowCustomizedProfiles(){}
  getRatelimitConfig(){}

  getDHCPCapacity() {
    return true
  }

  isFireRouterManaged() {
  }

  getCronTabFile() {
    return `${f.getFirewallaHome()}/etc/crontab`;
  }

  hasMultipleCPUs() {
    return false
  }

  isBonjourBroadcastEnabled() {
    return true;
  }

  defaultPassword() {
    return null;
  }

  isBluetoothAvailable() {
    return true
  }

  isOverlayNetworkAvailable() {
    return true;
  }

  getSystemResetAllOverlayfsScriptName() {
    return "system-reset-all-overlayfs.sh";
  }

  getRetentionTimeMultiplier() {
    return 1;
  }

  getRetentionCountMultiplier() {
    return 1;
  }

  isIFBSupported() {
    return false;
  }

  isDockerSupported() {
    return false;
  }

  isAccountingSupported() {
    return false;
  }  

<<<<<<< HEAD
  isAdblockCustomizedSupported() {
    return false;
=======
  isEventsSupported() {
    return true;
>>>>>>> 97a4e8cb
  }

  async onWanIPChanged(ip) {
    log.info("WanIP is changed to", ip);
  }

  async onVPNPortProtocolChanged() {
    log.info("VPN Port Protocol is changed");
  }

  async applyProfile() {
    log.info("NO need to apply profile");
  }
  getStatsSpecs(){
    return [];
  }
}

module.exports = Platform;<|MERGE_RESOLUTION|>--- conflicted
+++ resolved
@@ -193,13 +193,12 @@
     return false;
   }  
 
-<<<<<<< HEAD
   isAdblockCustomizedSupported() {
     return false;
-=======
+  }
+
   isEventsSupported() {
     return true;
->>>>>>> 97a4e8cb
   }
 
   async onWanIPChanged(ip) {
