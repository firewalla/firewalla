--- conflicted
+++ resolved
@@ -603,13 +603,6 @@
   }
 
   getFirstIPv6(host) {
-<<<<<<< HEAD
-    let v6Addrs = [];
-    try {
-      v6Addrs = JSON.parse(host.ipv6Addr)
-    } catch(err) {
-      log.error(`Failed to parse v6 addrs: ${host.ipv6Addr}`)
-=======
     let v6Addrs = host.ipv6Addr || [];
     if (_.isString(v6Addrs)) {
       try {
@@ -617,7 +610,6 @@
       } catch (err) {
         log.error(`Failed to parse v6 addrs: ${v6Addrs}`)
       }
->>>>>>> e8569e24
     }
     return v6Addrs[0] || "";
   }
