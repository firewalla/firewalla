--- conflicted
+++ resolved
@@ -329,11 +329,7 @@
             if (enrichedFlow)
               enrichedFlow.intel = intel;
             if(intel.host && ip) {
-<<<<<<< HEAD
-              await dnsTool.addReverseDns(intel.host, [intel.ip]);
-=======
               await dnsTool.addReverseDns(intel.host, ip);
->>>>>>> 52848941
             }
             return intel;
           }
