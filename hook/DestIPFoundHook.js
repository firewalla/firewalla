/*    Copyright 2016-2021 Firewalla Inc.
 *
 *    This program is free software: you can redistribute it and/or  modify
 *    it under the terms of the GNU Affero General Public License, version 3,
 *    as published by the Free Software Foundation.
 *
 *    This program is distributed in the hope that it will be useful,
 *    but WITHOUT ANY WARRANTY; without even the implied warranty of
 *    MERCHANTABILITY or FITNESS FOR A PARTICULAR PURPOSE.  See the
 *    GNU Affero General Public License for more details.
 *
 *    You should have received a copy of the GNU Affero General Public License
 *    along with this program.  If not, see <http://www.gnu.org/licenses/>.
 */
'use strict';

const log = require('../net2/logger.js')(__filename, 'info');

const Hook = require('./Hook.js');

const sem = require('../sensor/SensorEventManager.js').getInstance();

const rclient = require('../util/redis_manager.js').getRedisClient()

const f = require("../net2/Firewalla.js");
const fc = require('../net2/config.js');

const Promise = require('bluebird');

const IntelTool = require('../net2/IntelTool');
const intelTool = new IntelTool();

const sl = require('../sensor/SensorLoader.js');

const m = require('../extension/metrics/metrics.js');

const rp = require('request-promise');

const CategoryUpdater = require('../control/CategoryUpdater.js')
const categoryUpdater = new CategoryUpdater()
const CountryUpdater = require('../control/CountryUpdater.js')
const countryUpdater = new CountryUpdater()

const country = require('../extension/country/country.js');
const sysManager = require('../net2/SysManager.js')

const _ = require('lodash')

const IP_SET_TO_BE_PROCESSED = "ip_set_to_be_processed";

const ITEMS_PER_FETCH = 100;
const QUEUE_SIZE_PAUSE = 2000;
const QUEUE_SIZE_RESUME = 1000;

const TRUST_THRESHOLD = 10 // to be updated

const MONITOR_QUEUE_SIZE_INTERVAL = 10 * 1000; // 10 seconds;
const { isSimilarHost } = require('../util/util');
const flowUtil = require('../net2/FlowUtil');
const validator = require('validator');
const iptool = require('ip');

const fastIntelFeature = "fast_intel";

class DestIPFoundHook extends Hook {

  constructor() {
    super();
<<<<<<< HEAD

=======
>>>>>>> 705f5b20
    this.pendingIPs = {};
    this.cacheTrigger = {};
  }

  appendNewIP(ip) {
    log.debug("Enqueue new ip for intels", ip);
    return rclient.zaddAsync(IP_SET_TO_BE_PROCESSED, 0, ip);
  }

  appendNewFlow(ip, host, fd, mac, retryCount) {
    let flow = {
      ip: ip,
      host: host,
      fd: fd,
      mac,
      retryCount: retryCount || 0
    };
    return rclient.zaddAsync(IP_SET_TO_BE_PROCESSED, 0, JSON.stringify(flow));
  }

  isFirewalla(host) {
    if (!_.isString(host)) return false

    let patterns = [/\.encipher\.io$/,
      /^encipher\.io$/,
      /^firewalla\.com$/,
      /\.firewalla\.com$/];

    return patterns.filter(p => host.match(p)).length > 0;
  }

  // TBD
  // select the best fit intel from intel results from cloud

  selectIntel(intels) {

  }

  aggregateIntelResult(ip, host, sslInfo, dnsInfo, cloudIntelInfos) {
    let intel = {
      ip: ip
    };

    // sslInfo is an object, dnsInfo is a string
    if (dnsInfo) {
      intel.host = dnsInfo;
      intel.dnsHost = dnsInfo;
    }

    if (sslInfo) {
      if (sslInfo.server_name) {
        intel.host = sslInfo.server_name
        intel.sslHost = sslInfo.server_name
      }
      if (sslInfo.org)
        intel.org = sslInfo.O
    }

    if (host)
      intel.host = host;

    // app
    cloudIntelInfos.forEach((info) => {

      if (info.failed) {
        intel.cloudFailed = true;
      }

      /*
            let hashes = [intel.ip, intel.host].map(
              x => flowUtil.hashHost(x).map(y => y.length > 1 && y[1])
            )
            hashes = [].concat.apply([], hashes);
      */

      // check if the host matches the result from cloud

      // FIXME: ignore IP check because intel result from cloud does
      // NOT have "ip" all the time.

      // In the future, intel result needs to be enhanced to support
      // batch query

      // if(hashes.filter(x => x === info.ip).length > 0) {
      if (info.app) {
        intel.apps = info.app; // json string format
        try {
          const apps = JSON.parse(intel.apps)
          const keys = Object.keys(apps);
          if (keys && keys[0]) {
            intel.app = keys[0];
          }
        } catch (err) {
          log.error("Failed to parse app json, err:", err);
        }
      }

      // always try to use the general domain pattern with same category
      // a.b.c.d => porn
      // b.c.d => porn
      // c.d => search engine
      //
      // 'b.c.d => porn' should be used

      if (info.c) {
        if (intel.category && info.c === intel.category) { // ignore if they are same category
          return
        }
        intel.category = info.c;
      }

      if (info.action && info.action.block) {
        intel.action = "block"
      }

      Object.assign(intel, _.pick(info, ['s', 't', 'cc', 'cs', 'v', 'a', 'originIP', 'msg', 'reference', 'e']))

      //      }
    });

    const domain = this.getDomain(sslInfo, dnsInfo);

    if (intel.originIP && domain != intel.originIP && ip != intel.originIP) {
      // it's a pattern
      intel.isOriginIPAPattern = true
    }

    if (intel.originIP && ip === intel.originIP) {
      intel.isOriginIPIP = true
    }

    return intel;
  }

  getDomain(sslInfo, dnsInfo) {
    // sslInfo is an object, dnsInfo is a string
    return sslInfo && sslInfo.server_name || dnsInfo;
  }

  async updateCategoryDomain(intel) {
    if (intel.host && intel.category && intel.t > TRUST_THRESHOLD) {
      if (intel.originIP) {
        await categoryUpdater.updateDomain(intel.category, intel.originIP, intel.isOriginIPAPattern)
      } else {
        await categoryUpdater.updateDomain(intel.category, intel.host)
      }
    }
  }

  async updateCountryIP(intel) {
    if (intel.ip && intel.country) {
      await countryUpdater.updateIP(intel.country, intel.ip)
    }
  }

  async updateDomainCache(intelInfos) {
    if (!intelInfos) return;
    for (const item of intelInfos) {
      if (item.e) {
        const dn = item.originIP
        const isDomain = validator.isFQDN(dn);
        if (!isDomain) {
          continue;
        }
        for (const k in item) {
          const v = item[k];
          if (_.isBoolean(v) || _.isNumber(v) || _.isString(v)) {
            continue;
          }
          item[k] = JSON.stringify(v);
        }
        await intelTool.addDomainIntel(dn, item, item.e);
      }
    }
  }

  async getCacheIntelDomain(domain) {
    const result = [];
    const domains = flowUtil.getSubDomains(domain) || [];
    for (const d of domains) {
      const domainIntel = await intelTool.getDomainIntel(d);
      if (domainIntel && domainIntel.e) result.push(domainIntel)
    }
    return result;
  }

  async loadIntel(ip, domain, fd) {
    try {
      const fip = sl.getSensor("FastIntelPlugin");
      if (!fip || !fc.isFeatureOn(fastIntelFeature)) { // no plugin found
        return await intelTool.checkIntelFromCloud(ip, domain, { fd });
      }

      const domains = flowUtil.getSubDomains(domain) || [];
      const query = [ip, ...domains].join(",");

      const baseURL = fip.getIntelProxyBaseUrl();

      const options = {
        uri: `${baseURL}/check`,
        qs: { d: query },
        family: 4,
        method: "GET",
        json: true
      };

      const rpResult = await rp(options).catch((err) => {
        log.error("got error when calling intel proxy, err:", err.message, "d:", query);
        return { result: true };
      });

      const matched = rpResult && rpResult.result; // { "result": true }

      const maxLucky = (this.config && this.config.maxLucky) || 50;

      // lucky is only used when unmatched
      const lucky = !matched && (Math.floor(Math.random() * maxLucky) === 1);

      if (lucky) {
        log.info(`Lucky! Going to check ${query} in cloud`);
      }

      // use lucky to randomly send domains to cloud
      if (matched || lucky) { // need to check cloud
        await m.incr("fast_intel_positive_cnt");
        return await intelTool.checkIntelFromCloud(ip, domain, { fd, lucky });
      } else { // safe, just return empty array
        await m.incr("fast_intel_negative_cnt");
        return [];
      }

    } catch (err) {
      log.error("Failed to load intel, err:", err);
      return [];
    }
  }

  async processIP(flow, options) {
    let ip = null;
    let fd = 'in';
    let host = null;
    let mac = null;
    let retryCount = 0;

    if (flow) {
      let parsed = null;
      try {
        parsed = JSON.parse(flow);
        if (parsed.fd) {
          fd = parsed.fd;
          ip = parsed.ip;
          host = parsed.host;
          mac = parsed.mac;
          retryCount = parsed.retryCount || 0;
        } else {
          ip = flow;
          fd = 'in';
        }
      } catch (e) {
        ip = flow;
      }
    }
    options = options || {};

    if (iptool.isPrivate(ip)) {
      return
    }

    const skipReadLocalCache = options.skipReadLocalCache;
    const skipWriteLocalCache = options.skipWriteLocalCache;
    let sslInfo = await intelTool.getSSLCertificate(ip);
    let dnsInfo = await intelTool.getDNS(ip);
    let domain = host || this.getDomain(sslInfo, dnsInfo);
    if (!domain && retryCount < 5) {
      // domain is not fetched from either dns or ssl entries, retry in next job() schedule
      this.appendNewFlow(ip, host, fd, mac, retryCount + 1);
    }

    // Update category filter set
    if (domain) {
      const event = {
        type: "DOMAIN_DETECTED",
        domain: domain,
        suppressEventLogging: true
      };
      sem.emitLocalEvent(event);
    }

    try {
      let intel;
      if (!skipReadLocalCache) {
        intel = await intelTool.getIntel(ip);

        if (intel && !intel.cloudFailed) {
          // use cache data if host is similar or ssl org is identical
          // (relatively loose condition to avoid calling intel API too frequently)
          if (!domain
            || sslInfo && intel.org && sslInfo.O === intel.org
            || intel.host && isSimilarHost(domain, intel.host)) {
            await this.updateCategoryDomain(intel);
            await this.updateCountryIP(intel);
            this.shouldTriggerDetectionImmediately(mac, intel);
            return intel;
          }
        }
      }

      log.debug("Found new IP " + ip + " fd " + fd + " flow " + flow + " domain " + domain + ", checking intels...");

      let cloudIntelInfo = [];

      // ignore if domain contain firewalla domain
      if (!this.isFirewalla(domain)) {
        try {
          const result = await this.getCacheIntelDomain(domain);
          if (result.length != 0) {
            cloudIntelInfo = result;
          } else {
            cloudIntelInfo = await this.loadIntel(ip, domain, fd);
            await this.updateDomainCache(cloudIntelInfo);
          }
        } catch (err) {
          // marks failure while not blocking local enrichement, e.g. country
          log.debug("Failed to get cloud intel", ip, domain, err)
          cloudIntelInfo.push({ failed: true });

          if (options.noUpdateOnError) {
            return null;
          }
        }
      }

      // Update intel rdns:ip:xxx.xxx.xxx.xxx so that legacy can use it for better performance
      let aggrIntelInfo = this.aggregateIntelResult(ip, host, sslInfo, dnsInfo, cloudIntelInfo);
      aggrIntelInfo.country = aggrIntelInfo.country || country.getCountry(ip) || ""; // empty string for unidentified country

      // update category pool if necessary
      await this.updateCategoryDomain(aggrIntelInfo);
      await this.updateCountryIP(aggrIntelInfo);

      const oldIntel = await intelTool.getIntel(ip);

      // only set default action when cloud succeeded
      if (!aggrIntelInfo.action &&
        aggrIntelInfo.category !== 'intel' && // a special workaround here, only reset action when category is no longer intel
        !aggrIntelInfo.cloudFailed &&
        skipReadLocalCache
      ) {
        if (oldIntel.category === 'intel') {
          log.info("Reset local intel action since it's not intel categary anymore.");
          aggrIntelInfo.action = "none";
        }
      }

      if (!skipWriteLocalCache) {
        // remove intel in case some keys in old intel hash is not updated if number of keys in new intel is less than that in old intel
        await intelTool.removeIntel(ip);
        await intelTool.addIntel(ip, aggrIntelInfo);
      }

      // check if detection should be triggered on this flow/mac immediately to speed up detection
      this.shouldTriggerDetectionImmediately(mac, aggrIntelInfo);

      return aggrIntelInfo;

    } catch (err) {
      log.error(`Failed to process IP ${ip}, error:`, err);
      return null;
    }
  }

  shouldTriggerDetectionImmediately(mac, aggrIntelInfo) {

    if (aggrIntelInfo.category === 'intel' && mac) {

      const now = Math.floor(new Date() / 1000);
      if (this.cacheTrigger[mac] && (now - this.cacheTrigger[mac]) < 300) {
        // skip if duplicate in 5 minutes
        return;
      }

      this.cacheTrigger[mac] = now;

      // trigger firemon detect immediately to detect the malware activity sooner
      sem.sendEventToFireMon({
        type: 'FW_DETECT_REQUEST',
        mac
      });
    }
  }

  async job() {
    log.debug("Checking if any IP Addresses pending for intel analysis...")

    try {
      let ips = await rclient.zrangeAsync(IP_SET_TO_BE_PROCESSED, 0, ITEMS_PER_FETCH);

      if (ips.length > 0) {
        let promises = ips.map((ip) => this.processIP(ip));

        await Promise.all(promises)

        let args = [IP_SET_TO_BE_PROCESSED];
        args.push.apply(args, ips);

        await rclient.zremAsync(args)

        log.debug(ips.length + "IP Addresses are analyzed with intels");

      } else {
        // log.info("No IP Addresses are pending for intels");
      }
    } catch (err) {
      log.error("Got error when handling new dest IP addresses, err:", err)
    }

    setTimeout(() => {
      this.job(); // sleep for only 500 mill-seconds
    }, 500);
  }

  run() {
    sem.on('DestIPFound', (event) => {
      let ip = event.ip;

      // ignore reserved ip address
      if (f.isReservedBlockingIP(ip)) {
        return;
      }

      let fd = event.fd;
      if (fd == null) {
        fd = 'in'
      }

      if (!ip)
        return;

      if (this.paused)
        return;

      const host = event.host;

      this.appendNewFlow(ip, host, fd, event.mac);
    });

    sem.on('DestIP', (event) => {
      const skipReadLocalCache = event.skipReadLocalCache;
      const noUpdateOnError = event.noUpdateOnError;
      this.processIP(event.ip, { skipReadLocalCache, noUpdateOnError });
    })

    this.job();

    setInterval(() => {
      this.monitorQueue()
    }, MONITOR_QUEUE_SIZE_INTERVAL)
  }

  async monitorQueue() {
    let count = await rclient.zcountAsync(IP_SET_TO_BE_PROCESSED, "-inf", "+inf")
    if (count > QUEUE_SIZE_PAUSE) {
      this.paused = true;
    }
    if (count < QUEUE_SIZE_RESUME) {
      this.paused = false;
    }
  }
}

module.exports = DestIPFoundHook;<|MERGE_RESOLUTION|>--- conflicted
+++ resolved
@@ -66,10 +66,6 @@
 
   constructor() {
     super();
-<<<<<<< HEAD
-
-=======
->>>>>>> 705f5b20
     this.pendingIPs = {};
     this.cacheTrigger = {};
   }
@@ -264,6 +260,7 @@
       }
 
       const domains = flowUtil.getSubDomains(domain) || [];
+
       const query = [ip, ...domains].join(",");
 
       const baseURL = fip.getIntelProxyBaseUrl();
