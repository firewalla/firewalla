/*    Copyright 2016 Firewalla LLC
 *
 *    This program is free software: you can redistribute it and/or  modify
 *    it under the terms of the GNU Affero General Public License, version 3,
 *    as published by the Free Software Foundation.
 *
 *    This program is distributed in the hope that it will be useful,
 *    but WITHOUT ANY WARRANTY; without even the implied warranty of
 *    MERCHANTABILITY or FITNESS FOR A PARTICULAR PURPOSE.  See the
 *    GNU Affero General Public License for more details.
 *
 *    You should have received a copy of the GNU Affero General Public License
 *    along with this program.  If not, see <http://www.gnu.org/licenses/>.
 */
'use strict';

let log = require('../net2/logger.js')(__filename, 'info');

let Hook = require('./Hook.js');

let sem = require('../sensor/SensorEventManager.js').getInstance();

let country = require('../extension/country/country.js');

let redis = require('redis');
let rclient = redis.createClient();

let Promise = require('bluebird');
Promise.promisifyAll(redis.RedisClient.prototype);
Promise.promisifyAll(redis.Multi.prototype);

let async = require('asyncawait/async');
let await = require('asyncawait/await');

let DNSManager = require('../net2/DNSManager.js');
let dnsManager = new DNSManager('info');

let IntelTool = require('../net2/IntelTool');
let intelTool = new IntelTool();

let flowUtil = require('../net2/FlowUtil.js');

let IP_SET_TO_BE_PROCESSED = "ip_set_to_be_processed";

let ITEMS_PER_FETCH = 100;
let QUEUE_SIZE_PAUSE = 2000;
let QUEUE_SIZE_RESUME = 1000;

let MONITOR_QUEUE_SIZE_INTERVAL = 10 * 1000; // 10 seconds;

function delay(t) {
  return new Promise(function(resolve) {
    setTimeout(resolve, t)
  });
}

class DestIPFoundHook extends Hook {

  constructor() {
    super();

    this.config.intelExpireTime = 2 * 24 * 3600; // two days
    this.pendingIPs = {};
  }

  appendNewIP(ip) {
    log.debug("Enqueue new ip for intels", ip, {});
    return rclient.zaddAsync(IP_SET_TO_BE_PROCESSED, 0, ip);
  }

  isFirewalla(host) {
    let patterns = [/\.encipher\.io$/,
      /^encipher\.io$/,
      /^firewalla\.com$/,
      /\.firewalla\.com$/];

    return patterns.filter(p => host.match(p)).length > 0;
  }

  aggregateIntelResult(ip, sslInfo, dnsInfo, cloudIntelInfos) {
    let intel = {
      ip: ip
    };

    // dns
    if(dnsInfo && dnsInfo.host) {
      intel.host = dnsInfo.host;
      intel.dnsHost = dnsInfo.host;
    }

    if(sslInfo && sslInfo.server_name) {
      intel.host = sslInfo.server_name
      intel.sslHost = sslInfo.server_name
      intel.org = sslInfo.O
    }

    // app
    cloudIntelInfos.forEach((info) => {

/*
      let hashes = [intel.ip, intel.host].map(
        x => flowUtil.hashHost(x).map(y => y.length > 1 && y[1])
      )

      hashes = [].concat.apply([], hashes);
*/

      // check if the host matches the result from cloud

      // FIXME: ignore IP check because intel result from cloud does
      // NOT have "ip" all the time.

      // In the future, intel result needs to be enhanced to support
      // batch query

      // if(hashes.filter(x => x === info.ip).length > 0) {
      if(info.apps) {
        intel.apps = JSON.stringify(info.apps);
        let keys = Object.keys(info.apps);
        if(keys && keys[0]) {
          intel.app = keys[0];
        }
      }

      if(info.c) {
        intel.category = info.c;
      }

      if(info.action && info.action.block) {
        intel.action = "block"
      }
      //      }
    });

    return intel;
  }

  getDomains(sslInfo, dnsInfo) {
    let domain = sslInfo && sslInfo.server_name;
    if(!domain) {
      domain = dnsInfo && dnsInfo.host;
    }

    let domains = [];
    if(domain)
      domains.push(domain);

    return domains;
  }

  enrichCountry(ip) {
    return country.getCountry(ip);
  }

  // this code shall be disabled in production.
  // workaroundIntelUpdate(intel) {
  //   if(intel.host.match(/weixin.qq.com$/) && !intel.apps) {
  //     intel.apps = JSON.stringify({"wechat" : "100"});
  //   }
  // }

  processIP(ip, options) {
    options = options || {};

    let skipRedisUpdate = options.skipUpdate;
    let forceRedisUpdate = options.forceUpdate;

    return async(() => {

      if(!skipRedisUpdate && !forceRedisUpdate) {
        let result = await (intelTool.intelExists(ip));

        if(result) {
          return;
        }
      }

      log.info("Found new IP " + ip + ", checking intels...");

      let sslInfo = await (intelTool.getSSLCertificate(ip));
      let dnsInfo = await (intelTool.getDNS(ip));

      let domains = this.getDomains(sslInfo, dnsInfo);
      let ips = [ip];

      let cloudIntelInfo = [];

      // ignore if domain contain firewalla domain
      if(domains.filter(d => this.isFirewalla(d)).length === 0) {
        cloudIntelInfo = await (intelTool.checkIntelFromCloud(ips, domains));
      }

      // Update intel dns:ip:xxx.xxx.xxx.xxx so that legacy can use it for better performance
<<<<<<< HEAD
      // if(!skipRedisUpdate) {
      //   if(cloudIntelInfo.constructor.name === 'Array' && cloudIntelInfo.length > 0) {
      //     await (intelTool.updateIntelKeyInDNS(ip, cloudIntelInfo[0], this.config.intelExpireTime));
      //   }
      // }
=======
      if(!skipRedisUpdate) {
        if(cloudIntelInfo.constructor.name === 'Array' && cloudIntelInfo.length > 0) {
          log.debug("DestHook:IntelTool:New", JSON.stringify(cloudIntelInfo[0]), this.config.intelExpireTime);
          await (intelTool.updateIntelKeyInDNS(ip, cloudIntelInfo[0], this.config.intelExpireTime));
        } else {
          let intel = {ts:Math.floor(Date.now()/1000)};
          log.debug("DestHook:IntelTool:New:MarkOnly", JSON.stringify(intel), this.config.intelExpireTime);
          await (intelTool.updateIntelKeyInDNS(ip, intel, this.config.intelExpireTime));
        }
      }
>>>>>>> 623a8373

      let aggrIntelInfo = this.aggregateIntelResult(ip, sslInfo, dnsInfo, cloudIntelInfo);
      aggrIntelInfo.country = this.enrichCountry(ip) || ""; // empty string for unidentified country

      // this.workaroundIntelUpdate(aggrIntelInfo);

      if(!skipRedisUpdate) {
        await (intelTool.addIntel(ip, aggrIntelInfo, this.config.intelExpireTime));
      }

      return aggrIntelInfo;

    })().catch((err) => {
      log.error(`Failed to process IP ${ip}, error: ${err}`);
      return null;
    })
  }

  job() {
    return async(() => {
      log.debug("Checking if any IP Addresses pending for intel analysis...")

      let ips = await (rclient.zrangeAsync(IP_SET_TO_BE_PROCESSED, 0, ITEMS_PER_FETCH));

      if(ips.length > 0) {

        let promises = ips.map((ip) => this.processIP(ip));

        await (Promise.all(promises));

        let args = [IP_SET_TO_BE_PROCESSED];
        args.push.apply(args, ips);

        await (rclient.zremAsync(args));

        log.debug(ips.length + "IP Addresses are analyzed with intels");

      } else {
        // log.info("No IP Addresses are pending for intels");
      }

      await (delay(1000)); // sleep for only 1 second

      return this.job();
    })();
  }

  run() {
    sem.on('DestIPFound', (event) => {
      let ip = event.ip;

      if(!ip)
        return;

      if(this.paused)
        return;

      this.appendNewIP(ip);
    });

    this.job();

    setInterval(() => {
      this.monitorQueue()
    }, MONITOR_QUEUE_SIZE_INTERVAL)
  }

  monitorQueue() {
    return async(() => {
      let count = await (rclient.zcountAsync(IP_SET_TO_BE_PROCESSED, "-inf", "+inf"));
      if(count > QUEUE_SIZE_PAUSE) {
        this.paused = true;
      }
      if(count < QUEUE_SIZE_RESUME) {
        this.paused = false;
      }
    })();
  }
}

module.exports = DestIPFoundHook;<|MERGE_RESOLUTION|>--- conflicted
+++ resolved
@@ -191,25 +191,6 @@
       }
 
       // Update intel dns:ip:xxx.xxx.xxx.xxx so that legacy can use it for better performance
-<<<<<<< HEAD
-      // if(!skipRedisUpdate) {
-      //   if(cloudIntelInfo.constructor.name === 'Array' && cloudIntelInfo.length > 0) {
-      //     await (intelTool.updateIntelKeyInDNS(ip, cloudIntelInfo[0], this.config.intelExpireTime));
-      //   }
-      // }
-=======
-      if(!skipRedisUpdate) {
-        if(cloudIntelInfo.constructor.name === 'Array' && cloudIntelInfo.length > 0) {
-          log.debug("DestHook:IntelTool:New", JSON.stringify(cloudIntelInfo[0]), this.config.intelExpireTime);
-          await (intelTool.updateIntelKeyInDNS(ip, cloudIntelInfo[0], this.config.intelExpireTime));
-        } else {
-          let intel = {ts:Math.floor(Date.now()/1000)};
-          log.debug("DestHook:IntelTool:New:MarkOnly", JSON.stringify(intel), this.config.intelExpireTime);
-          await (intelTool.updateIntelKeyInDNS(ip, intel, this.config.intelExpireTime));
-        }
-      }
->>>>>>> 623a8373
-
       let aggrIntelInfo = this.aggregateIntelResult(ip, sslInfo, dnsInfo, cloudIntelInfo);
       aggrIntelInfo.country = this.enrichCountry(ip) || ""; // empty string for unidentified country
 
