--- conflicted
+++ resolved
@@ -368,10 +368,7 @@
     let sslInfo = await intelTool.getSSLCertificate(ip);
     let dnsInfo = await intelTool.getDNS(ip);
     let domain = this.getDomain(sslInfo, dnsInfo);
-<<<<<<< HEAD
-
-=======
->>>>>>> 9b794af8
+
     if (!domain && retryCount < 5) {
       // domain is not fetched from either dns or ssl entries, retry in next job() schedule
       this.appendNewFlow(ip, fd, mac, retryCount + 1);
