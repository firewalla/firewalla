--- conflicted
+++ resolved
@@ -833,12 +833,7 @@
       _target = flowUtil.hashHost(target);
       feedback.feedbacks[0]['if.target'] = _target;
       feedback.feedbacks[0]['if._target'] = target;
-<<<<<<< HEAD
-      domainCategory.getCategory(target).then(cat => __submitIntelFeedback(cat));
-=======
       __submitIntelFeedback(null);
-      // domainCategory.getCategory(target, __submitIntelFeedback);
->>>>>>> a0108db5
       break;
     case 'ip':
       _target = flowUtil.hashIp(target);
