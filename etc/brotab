SHELL=/bin/bash
*/15 * * * * /home/pi/firewalla/etc/bro-cron2  >/dev/null 2>&1
*/1 * * * * /home/pi/firewalla/etc/bro-mem-check  >/dev/null 2>&1
*/3 * * * * /home/pi/firewalla/etc/bro-bro-check  >/dev/null 2>&1
0 0 */5 * *  /home/pi/firewalla/scripts/scheduled_reboot.sh &>/dev/null
0 0 1-31/2 * * /home/pi/firewalla/scripts/clean-log >/dev/null 2>&1
* * * * * for x in $(seq 0 10 50); do ( sleep $x; /home/pi/firewalla/scripts/fire-ping.sh  &>/dev/null) & done
*/2 * * * * ( /home/pi/firewalla/scripts/fireapi-ping.sh  >/dev/null 2>&1 )
<<<<<<< HEAD
0 2 * * * ( sleep $(( ${RANDOM} * 120 / 32768 )) ; /home/pi/firewalla/scripts/fireupgrade_check.sh >/tmp/fireupgrade.log 2>&1 )
=======
0 2 * * * ( sleep $(( ${RANDOM} * 120 / 32768 ))m ; /home/pi/firewalla/scripts/fireupgrade_check.sh >/tmp/fireupgrade.log 2>&1 )
>>>>>>> f9626210
*/5 * * * * logger "Firewalla checkpoint every 5 mins" &>/dev/null
*/30 * * * * /home/pi/firewalla/scripts/free-memory &>/dev/null
0 * * * * /home/pi/firewalla/scripts/health_check.sh &> /tmp/health_check.log<|MERGE_RESOLUTION|>--- conflicted
+++ resolved
@@ -6,11 +6,7 @@
 0 0 1-31/2 * * /home/pi/firewalla/scripts/clean-log >/dev/null 2>&1
 * * * * * for x in $(seq 0 10 50); do ( sleep $x; /home/pi/firewalla/scripts/fire-ping.sh  &>/dev/null) & done
 */2 * * * * ( /home/pi/firewalla/scripts/fireapi-ping.sh  >/dev/null 2>&1 )
-<<<<<<< HEAD
-0 2 * * * ( sleep $(( ${RANDOM} * 120 / 32768 )) ; /home/pi/firewalla/scripts/fireupgrade_check.sh >/tmp/fireupgrade.log 2>&1 )
-=======
 0 2 * * * ( sleep $(( ${RANDOM} * 120 / 32768 ))m ; /home/pi/firewalla/scripts/fireupgrade_check.sh >/tmp/fireupgrade.log 2>&1 )
->>>>>>> f9626210
 */5 * * * * logger "Firewalla checkpoint every 5 mins" &>/dev/null
 */30 * * * * /home/pi/firewalla/scripts/free-memory &>/dev/null
 0 * * * * /home/pi/firewalla/scripts/health_check.sh &> /tmp/health_check.log