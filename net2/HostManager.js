/*    Copyright 2016 Firewalla LLC
 *
 *    This program is free software: you can redistribute it and/or  modify
 *    it under the terms of the GNU Affero General Public License, version 3,
 *    as published by the Free Software Foundation.
 *
 *    This program is distributed in the hope that it will be useful,
 *    but WITHOUT ANY WARRANTY; without even the implied warranty of
 *    MERCHANTABILITY or FITNESS FOR A PARTICULAR PURPOSE.  See the
 *    GNU Affero General Public License for more details.
 *
 *    You should have received a copy of the GNU Affero General Public License
 *    along with this program.  If not, see <http://www.gnu.org/licenses/>.
 */
'use strict';
const log = require('./logger.js')(__filename);

var iptool = require('ip');
var os = require('os');
var network = require('network');
var instances = {};

const rclient = require('../util/redis_manager.js').getRedisClient()
const sclient = require('../util/redis_manager.js').getSubscriptionClient()

const exec = require('child-process-promise').exec

let Promise = require('bluebird');

const timeSeries = require('../util/TimeSeries.js').getTimeSeries()
const getHitsAsync = Promise.promisify(timeSeries.getHits).bind(timeSeries)

const platformLoader = require('../platform/PlatformLoader.js');
const platform = platformLoader.getPlatform();

var Spoofer = require('./Spoofer.js');
var spoofer = null;
var SysManager = require('./SysManager.js');
var sysManager = new SysManager('info');
var DNSManager = require('./DNSManager.js');
var dnsManager = new DNSManager('error');
var FlowManager = require('./FlowManager.js');
var flowManager = new FlowManager('debug');

const DNSMASQ = require('../extension/dnsmasq/dnsmasq.js');

const FRPManager = require('../extension/frp/FRPManager.js')
const fm = new FRPManager()
const frp = fm.getSupportFRP()

const AlarmManager2 = require('../alarm/AlarmManager2.js');
const alarmManager2 = new AlarmManager2();

const PolicyManager2 = require('../alarm/PolicyManager2.js');
const policyManager2 = new PolicyManager2();
const pm2 = policyManager2

let ExceptionManager = require('../alarm/ExceptionManager.js');
let exceptionManager = new ExceptionManager();

let spooferManager = require('./SpooferManager.js')

let modeManager = require('./ModeManager.js');

let async = require('asyncawait/async');
let await = require('asyncawait/await');

let f = require('./Firewalla.js');

const getPreferredBName = require('../util/util.js').getPreferredBName

const license = require('../util/license.js')

var alarmManager = null;

var uuid = require('uuid');
var bone = require("../lib/Bone.js");

var utils = require('../lib/utils.js');

let fConfig = require('./config.js').getConfig();

const fc = require('./config.js')

var _async = require('async');

var MobileDetect = require('mobile-detect');

var flowUtil = require('../net2/FlowUtil.js');

let AppTool = require('./AppTool');
let appTool = new AppTool();

var linux = require('../util/linux.js');

const HostTool = require('../net2/HostTool.js')
const hostTool = new HostTool()

const tokenManager = require('../util/FWTokenManager.js');

const VPNClientEnforcer = require('../extension/vpnclient/VPNClientEnforcer.js');
const vpnClientEnforcer = new VPNClientEnforcer();

const OpenVPNClient = require('../extension/vpnclient/OpenVPNClient.js');
const ovpnClient = new OpenVPNClient();
const defaultOvpnProfileId = "ovpn_client"

const INACTIVE_TIME_SPAN = 60 * 60 * 24 * 7;

/* alarms:
    alarmtype:  intel/newhost/scan/log
    severityscore: out of 100
    alarmseverity: major minor
    */


class Host {
  constructor(obj, mgr, callback) {
    this.callbacks = {};
    this.o = obj;
    this.mgr = mgr;
    if (this.o.ipv4) {
      this.o.ipv4Addr = this.o.ipv4;
    }

    this._mark = false;
    this.parse();

    let c = require('./MessageBus.js');
    this.subscriber = new c('debug');

    if (this.mgr.type === 'server') {
      this.spoofing = false;
      sclient.on("message", (channel, message) => {
        this.processNotifications(channel, message);
      });

      if (obj != null) {
        this.subscribe(this.o.ipv4Addr, "Notice:Detected");
        this.subscribe(this.o.ipv4Addr, "Intel:Detected");
        this.subscribe(this.o.ipv4Addr, "HostPolicy:Changed");
      }
      this.spoofing = false;

      /*
         if (this.o.ipv6Addr) {
         this.o.ipv6Addr = JSON.parse(this.o.ipv6Addr);
         }
         */
      this.predictHostNameUsingUserAgent();

      this.loadPolicy(callback);
    }

    this.dnsmasq = new DNSMASQ();
  }

  update(obj) {
    this.o = obj;
    if (this.o.ipv4) {
      this.o.ipv4Addr = this.o.ipv4;
    }

    if(this.mgr.type === 'server') {
      if (obj != null) {
        this.subscribe(this.o.ipv4Addr, "Notice:Detected");
        this.subscribe(this.o.ipv4Addr, "Intel:Detected");
        this.subscribe(this.o.ipv4Addr, "HostPolicy:Changed");
      }
      this.predictHostNameUsingUserAgent();
      this.loadPolicy(null);
    }

    this.parse();
  }

  /* example of ipv6Host
1) "mac"
2) "B8:53:AC:5F:99:51"
3) "firstFoundTimestamp"
4) "1511599097.786"
5) "lastActiveTimestamp"
6) "1511846844.798"

*/

  keepalive() {
    for (let i in this.ipv6Addr) {
      log.debug("keep alive ", this.mac,this.ipv6Addr[i]);
      linux.ping6(null,this.ipv6Addr[i]);
    }
    setTimeout(()=>{
      this.cleanV6();
    },1000*10);
  }

  cleanV6() {
    return async(()=> {
      if (this.ipv6Addr == null) {
        return;
      }

      let ts = (new Date())/1000;
      let lastActive = 0;
      let _ipv6Hosts = {};
      this._ipv6Hosts = {};

      for (let i in this.ipv6Addr) {
        let ip6 = this.ipv6Addr[i];
        let ip6Host = await(rclient.hgetallAsync("host:ip6:"+ip6));
        log.debug("HostManager:CleanV6:looking up v6",ip6,ip6Host)
        if (ip6Host != null) {
          _ipv6Hosts[ip6] = ip6Host;
          if (ip6Host.lastActiveTimestamp > lastActive) {
            lastActive = ip6Host.lastActiveTimestamp;
          }
        }
      }

      this.ipv6Addr = [];
      for (let ip6 in _ipv6Hosts) {
        let ip6Host = _ipv6Hosts[ip6];
        if (ip6Host.lastActiveTimestamp < lastActive - 60*30 || ip6Host.lastActiveTimestamp < ts-60*40) {
          log.info("Host:"+this.mac+","+ts+","+ip6Host.lastActiveTimestamp+","+lastActive+" Remove Old Address "+ip6,JSON.stringify(ip6Host));
        } else {
          this._ipv6Hosts[ip6] = ip6Host;
          this.ipv6Addr.push(ip6);
        }
      }

      if (this.o.lastActiveTimestamp < lastActive) {
        this.o.lastActiveTimestamp = lastActive;
      }

      //await(this.saveAsync());
      log.debug("HostManager:CleanV6:", this.o.mac, JSON.stringify(this.ipv6Addr));
    })().catch((err) => {
      log.error("Got error when cleanV6", err, {})            
    });
  }

  predictHostNameUsingUserAgent() {
    if (this.hasBeenGivenName() == false) {
      rclient.smembers("host:user_agent_m:" + this.o.mac, (err, results) => {
        if (results != null && results.length > 0) {
          let familydb = {};
          let osdb = {};
          let mobile = false;
          let md_osdb = {};
          let md_name = {};

          for (let i in results) {
            let r = JSON.parse(results[i]);
            if (r.ua) {
              let md = new MobileDetect(r.ua);
              if (md == null) {
                log.info("MD Null");
                continue;
              }
              let name = null;
              if (md.mobile()) {
                mobile = true;
                name = md.mobile();
              }
              let os = md.os();
              if (os != null) {
                if (md_osdb[os]) {
                  md_osdb[os] += 1;
                } else {
                  md_osdb[os] = 1;
                }
              }
              if (name != null) {
                if (md_name[name]) {
                  md_name[name] += 1;
                } else {
                  md_name[name] = 1;
                }
              }
            }

            /*
            if (r!=null) {
                if (r.family.indexOf("Other")==-1) {
                    if (familydb[r.family]) {
                       familydb[r.family] += 1;
                    } else {
                       familydb[r.family] = 1;
                    }
                    bestFamily = r.family;
                } else if (r.os.indexOf("Other")==-1) {
                    bestOS = r.os;
                }
                break;
            }
            */
          }
          log.debug("Sorting", JSON.stringify(md_name), JSON.stringify(md_osdb))
          let bestOS = null;
          let bestName = null;
          let osarray = [];
          let namearray = [];
          for (let i in md_osdb) {
            osarray.push({
              name: i,
              rank: md_osdb[i]
            });
          }
          for (let i in md_name) {
            namearray.push({
              name: i,
              rank: md_name[i]
            });
          }
          osarray.sort(function (a, b) {
            return Number(b.rank) - Number(a.rank);
          })
          namearray.sort(function (a, b) {
            return Number(b.rank) - Number(a.rank);
          })
          if (namearray.length > 0) {
            this.o.ua_name = namearray[0].name;
            this.predictedName = "(?)" + this.o.ua_name;

            if (osarray.length > 0) {
              this.o.ua_os_name = osarray[0].name;
              this.predictedName += "/" + this.o.ua_os_name;
            }
            this.o.pname = this.predictedName;
            log.debug(">>>>>>>>>>>> ", this.predictedName, JSON.stringify(this.o.ua_os_name));
          }
          if (mobile == true) {
            this.o.deviceClass = "mobile";
            this.save("deviceClass", null);
          }
          if (this.o.ua_os_name) {
            this.save("ua_os_name", null);
          }
          if (this.o.ua_name) {
            this.save("ua_name", null);
          }
          if (this.o.pname) {
            this.save("pname", null);
          }
          //this.save("ua_name",null);

          /*
          if (bestFamily!=null) {
              this.hostname = "(?)"+bestFamily;
          } else if (bestOS!=null) {
              this.hostname = "(?)"+bestOS;
          }
          log.info(this.o.name,this.hostname);
          if (this.hostname!=null && this.o.name!=this.hostname) {
            //this.o.name = this.hostname;
              this.save("name",null);
          }
          */
      }
      });

      /*
          rclient.smembers("host:user_agent:"+this.o.ipv4Addr,(err,results)=> {
              if (results!=null && results.length>0) {
                  let bestFamily = null;
                  let bestOS = null;
                  for (let i in results) {
                      let r = JSON.parse(results[i]);
                      if (r!=null) {
                          if (r.family.indexOf("Other")==-1) {
                              bestFamily = r.family;
                          } else if (r.os.indexOf("Other")==-1) {
                              bestOS = r.os;
                          }
                          break;
                      }
                  }
                  if (bestFamily!=null) {
                      this.hostname = "(?)"+bestFamily;
                  } else if (bestOS!=null) {
                      this.hostname = "(?)"+bestOS;
                  }
                  log.info(this.o.name,this.hostname);
                  if (this.hostname!=null && this.o.name!=this.hostname) {
                    //this.o.name = this.hostname;
                      this.save("name",null);
                  }
              }
          });
      */

    }
  }

  hasBeenGivenName() {
    if (this.o.name == null) {
      return false;
    }
    if (this.o.name == this.o.ipv4Addr || this.o.name.indexOf("(?)") != -1 || this.o.name == "undefined") {
      return false;
    }
    return true;
  }

  saveAsync(tuple) {
    return new Promise((resolve, reject) => {
      this.save(tuple,(err, data) => {
        if(err) {
          reject(err);
        } else {
          resolve(data);
        }
      });
    });
  }

  save(tuple, callback) {
    if (tuple == null) {
      this.redisfy();
      rclient.hmset("host:mac:" + this.o.mac, this.o, (err) => {
        if (callback) {
          callback(err);
        }
      });
    } else {
      this.redisfy();
      log.debug("Saving ", this.o.ipv4Addr, tuple, this.o[tuple]);
      let obj = {};
      obj[tuple] = this.o[tuple];
      rclient.hmset("host:mac:" + this.o.mac, obj, (err) => {
        if (callback) {
          callback(err);
        }
      });
    }
  }

  setAdmin(tuple, value) {
    if (this.admin == null) {
      this.admin = {};
    }
    this.admin[tuple] = value;
    this.redisfy();

    rclient.hmset("host:mac:" + this.o.mac, {
      'admin': this.o.admin
    });
  }

  getAdmin(tuple) {
    if (this.admin == null) {
      return null;
    }
    return this.admin[tuple];
  }

  parse() {
    if (this.o.ipv6Addr) {
      this.ipv6Addr = JSON.parse(this.o.ipv6Addr);
    } else {}
    if (this.o.admin) {
      this.admin = JSON.parse(this.o.admin);
    } else {}
    if (this.o.dtype) {
      this.dtype = JSON.parse(this.o.dtype);
    }
    if (this.o.activities) {
      this.activities= JSON.parse(this.o.activities);
    }
  }

  redisfy() {
    if (this.ipv6Addr) {
      this.o.ipv6Addr = JSON.stringify(this.ipv6Addr);
    }
    if (this.admin) {
      this.o.admin = JSON.stringify(this.admin);
    }
    if (this.dtype) {
      this.o.dtype = JSON.stringify(this.dtype);
    }
    if (this.activities) {
      this.o.activities= JSON.stringify(this.activities);
    }
  }

  touch(date) {
    if (date != null || date <= this.o.lastActiveTimestamp) {
      return;
    }
    if (date == null) {
      date = Date.now() / 1000;
    }
    this.o.lastActiveTimestamp = date;
    rclient.hmset("host:mac:" + this.o.mac, {
      'lastActiveTimestamp': this.o.lastActiveTimestamp
    });
  }

  getAllIPs() {
    let list = [];
    list.push(this.o.ipv4Addr);
    if (this.ipv6Addr && this.ipv6Addr.length > 0) {
      for (let j in this['ipv6Addr']) {
        list.push(this['ipv6Addr'][j]);
      }
    }
    return list;
  }

  async vpnClient(policy) {
    try {
      const state = policy.state;
      if (state === true) {
        const mode = policy.mode || "dhcp";
        await vpnClientEnforcer.enableVPNAccess(this.o.mac, mode);
      } else {
        await vpnClientEnforcer.disableVPNAccess(this.o.mac);
      }
      return true;
    } catch (err) {
      log.error("Failed to set VPN client access on " + this.o.mac);
      return false;
    }
  }


  spoof(state) {
    log.debug("Spoofing ", this.o.ipv4Addr, this.ipv6Addr, this.o.mac, state, this.spoofing);
    if (this.o.ipv4Addr == null) {
      log.info("Host:Spoof:NoIP", this.o);
      return;
    }
    log.info("Host:Spoof:", this.o.name, this.o.ipv4Addr, this.o.mac, state, this.spoofing);
    let gateway = sysManager.monitoringInterface().gateway;
    let gateway6 = sysManager.monitoringInterface().gateway6;
    const dns = sysManager.myDNS();

    if(fConfig.newSpoof) {
      // new spoof supports spoofing on same device for mutliple times,
      // so no need to check if it is already spoofing or not
      if (this.o.ipv4Addr === gateway || this.o.mac == null || this.o.ipv4Addr === sysManager.myIp()) {
        return;
      }
      if (dns && dns.includes(this.o.ipv4Addr)) {
        // do not monitor dns server's traffic
        return;
      }
      if (this.o.mac == "00:00:00:00:00:00" || this.o.mac.indexOf("00:00:00:00:00:00")>-1) {
        return;
      }
      if (this.o.mac == "FF:FF:FF:FF:FF:FF" || this.o.mac.indexOf("FF:FF:FF:FF:FF:FF")>-1) {
        return;
      }
      if(state === true) {
        hostTool.getMacByIP(gateway).then((gatewayMac) => {
          if (gatewayMac && gatewayMac === this.o.mac) {
            // ignore devices that has same mac address as gateway
            log.info(this.o.ipv4Addr + " has same mac address as gateway. Skip spoofing...");
            return;
          }
          spoofer.newSpoof(this.o.ipv4Addr)
            .then(() => {
              rclient.hmsetAsync("host:mac:" + this.o.mac, 'spoofing', true, 'spoofingTime', new Date() / 1000)
                .catch(err => log.error("Unable to set spoofing in redis", err))
                .then(() => this.dnsmasq.onSpoofChanged());
              log.info("Started spoofing", this.o.ipv4Addr, this.o.mac, this.o.name);
              this.spoofing = true;
            }).catch((err) => {
              log.error("Failed to spoof", this.o.ipv4Addr, this.o.mac, this.o.name);
            })
        })
      } else {
        spoofer.newUnspoof(this.o.ipv4Addr)
          .then(() => {
            rclient.hmsetAsync("host:mac:" + this.o.mac, 'spoofing', false, 'unspoofingTime', new Date() / 1000)
              .catch(err => log.error("Unable to set spoofing in redis", err))
              .then(() => this.dnsmasq.onSpoofChanged());
            log.debug("Stopped spoofing", this.o.ipv4Addr, this.o.mac, this.o.name);
            this.spoofing = false;
          }).catch((err) => {
            log.error("Failed to unspoof", this.o.ipv4Addr, this.o.mac, this.o.name);
          })
      }

      /* put a safety on the spoof */
      log.debug("Spoof For IPv6",this.o.mac, JSON.stringify(this.ipv6Addr),JSON.stringify(this.o.ipv6Addr),{});
      let myIp6 = sysManager.myIp6();
      if (this.ipv6Addr && this.ipv6Addr.length>0) {
        for (let i in this.ipv6Addr) {
          if (this.ipv6Addr[i] == gateway6) {
            continue;
          }
          if (myIp6 && myIp6.indexOf(this.ipv6Addr[i])>-1) {
            continue;
          }
          if (state == true) {
            spoofer.newSpoof6(this.ipv6Addr[i]).then(()=>{
              log.debug("Starting v6 spoofing", this.ipv6Addr[i]);
            }).catch((err)=>{
              log.error("Failed to spoof", this.ipv6Addr);
            })
            if (i>20) {
              log.error("Failed to Spoof, over ",i, " of ", this.ipv6Addr,{});
              break;
            }
            // prototype
            //   log.debug("Host:Spoof:True", this.o.ipv4Addr, gateway,this.ipv6Addr,gateway6);
            //   spoofer.spoof(null, null, this.o.mac, this.ipv6Addr,gateway6);
            //   this.spoofing = true;
          } else {
            spoofer.newUnspoof6(this.ipv6Addr[i]).then(()=>{
              log.debug("Starting v6 unspoofing", this.ipv6Addr[i]);
            }).catch((err)=>{
              log.error("Failed to [v6] unspoof", this.ipv6Addr);
            })
            //    log.debug("Host:Spoof:False", this.o.ipv4Addr, gateway, this.ipv6Addr,gateway6);
            //    spoofer.unspoof(null, null, this.o.mac,this.ipv6Addr, gateway6);
            //    this.spoofing = false;
          }
        }
      }
    } else {
      /*
        if (state === true && this.spoofing === false) {
          log.info("Host:Spoof:True", this.o.ipv4Addr, gateway,this.ipv6Addr,gateway6);
          spoofer.spoof(this.o.ipv4Addr, gateway, this.o.mac, this.ipv6Addr,gateway6);
          this.spoofing = true;
        } else if (state === false && this.spoofing === true) {
          log.info("Host:Spoof:False", this.o.ipv4Addr, gateway, this.ipv6Addr,gateway6);
          spoofer.unspoof(this.o.ipv4Addr, gateway, this.o.mac,this.ipv6Addr, gateway6);
          this.spoofing = false;
        }
        */
    }
  }

  // Notice
  processNotifications(channel, message) {
    log.debug("RX Notifcaitons", channel, message);
    if (channel.toLowerCase().indexOf("notice") >= 0) {
      if (this.callbacks.notice != null) {
        this.callbacks.notice(this, channel, message);
      }
    }
  }

  /*
    {"ts":1466353908.736661,"uid":"CYnvWc3enJjQC9w5y2","id.orig_h":"192.168.2.153","id.orig_p":58515,"id.resp_h":"98.124.243.43","id.resp_p":80,"seen.indicator":"streamhd24.com","seen
    .indicator_type":"Intel::DOMAIN","seen.where":"HTTP::IN_HOST_HEADER","seen.node":"bro","sources":["from http://spam404bl.com/spam404scamlist.txt via intel.criticalstack.com"]}
    */
  subscribe(ip, e) {
    this.subscriber.subscribeOnce("DiscoveryEvent", e, ip, (channel, type, ip2, obj) => {
      log.debug("Host:Subscriber", channel, type, ip2, obj);
      if (type === "Notice:Detected") {
        if (this.callbacks[e]) {
          this.callbacks[e](channel, ip2, type, obj);
        }
      } else if (type === "Intel:Detected") {
        // no need to handle intel here.                
      } else if (type === "HostPolicy:Changed" && this.type === "server") {
        this.applyPolicy((err)=>{
        });
        log.info("HostPolicy:Changed", channel, ip, ip2, type, obj);
      }
    });
  }

  applyPolicy(callback) {
    this.loadPolicy((err, data) => {
      log.debug("HostPolicy:Changed", JSON.stringify(this.policy));
      let policy = JSON.parse(JSON.stringify(this.policy));
      // check for global
      if (this.mgr.policy.monitor != null && this.mgr.policy.monitor == false) {
        policy.monitor = false;
      }
      let PolicyManager = require('./PolicyManager.js');
      let policyManager = new PolicyManager('info');

      policyManager.execute(this, this.o.ipv4Addr, policy, (err) => {
        dnsManager.queryAcl(this.policy.acl,(err,acls)=> {
          policyManager.executeAcl(this, this.o.ipv4Addr, acls, (err, changed) => {
            if (err == null && changed == true) {
              this.savePolicy(callback);
            } else {
              if (callback) {
                callback(null,null);
              }
            }
          });
        });
      });
    });
  }

  // type:
  //  { 'human': 0-100
  //    'type': 'Phone','desktop','server','thing'
  //    'subtype: 'ipad', 'iphone', 'nest'
  //
  calculateDType(callback) {
    rclient.smembers("host:user_agent:" + this.o.ipv4Addr, (err, results) => {
      if (results != null) {
        let human = results.length / 100.0;
        this.dtype = {
          'human': human
        };
        this.save();
        if (callback) {
          callback(null, this.dtype);
        }
      } else {
        if (callback) {
          callback(err, null);
        }
      }
      this.syncToMac(null);
    });
  }

  /*
    {
       deviceClass: mobile, thing, computer, other, unknown
       human: score
    }
    */
  /* produce following
   *
   * .o._identifyExpiration : time stamp
   * .o._devicePhoto: "http of photo"
   * .o._devicePolicy: <future>
   * .o._deviceType:
   * .o._deviceClass:
   *
   * this is for device identification only.
   */

  packageTopNeighbors(count, callback) {
    let nkey = "neighbor:"+this.o.mac;
    rclient.hgetall(nkey,(err,neighbors)=> {
      if (neighbors) {
        let neighborArray = [];
        for (let i in neighbors) {
          let obj = JSON.parse(neighbors[i]);
          obj['ip']=i;
          neighborArray.push(obj);
          count--;
        }
        neighborArray.sort(function (a, b) {
          return Number(b.count) - Number(a.count);
        })
        callback(err, neighborArray.slice(0,count));
      } else {
        callback(err, null);
      }
    });

  }

  //'17.249.9.246': '{"neighbor":"17.249.9.246","cts":1481259330.564,"ts":1482050353.467,"count":348,"rb":1816075,"ob":1307870,"du":10285.943863000004,"name":"api-glb-sjc.smoot.apple.com"}


  hashNeighbors(neighbors) {
    let _neighbors = JSON.parse(JSON.stringify(neighbors));
    let debug =  sysManager.isSystemDebugOn() || !f.isProduction();
    for (let i in _neighbors) {
      let neighbor = _neighbors[i];
      neighbor._neighbor = flowUtil.hashIp(neighbor.neighbor);
      neighbor._name = flowUtil.hashIp(neighbor.name);
      if (debug == false) {
        delete neighbor.neighbor;
        delete neighbor.name;
        delete neighbor.ip;
      }
    }

    return _neighbors;
  }

  identifyDevice(force, callback) {
    if (this.mgr.type != "server") {
      if (callback)
        callback(null, null);
      return;
    }
    if (force==false  && this.o._identifyExpiration != null && this.o._identifyExpiration > Date.now() / 1000) {
      log.debug("HOST:IDENTIFY too early", this.o._identifyExpiration);
      if (callback)
        callback(null, null);
      return;
    }
    log.info("HOST:IDENTIFY",this.o.mac);
    // need to have if condition, not sending too much info if the device is ...
    // this may be used initially _identifyExpiration

    let obj = {
      deviceClass: 'unknown',
      human: this.dtype,
      vendor: this.o.macVendor,
      ou: this.o.mac.slice(0,13),
      uuid: flowUtil.hashMac(this.o.mac),
      _ipv4: flowUtil.hashIp(this.o.ipv4),
      ipv4: this.o.ipv4,
      firstFoundTimestamp: this.o.firstFoundTimestamp,
      lastActiveTimestamp: this.o.lastActiveTimestamp,
      bonjourName: this.o.bonjourName,
      dhcpName: this.o.dhcpName,
      ssdpName: this.o.ssdpName,
      bname: this.o.bname,
      pname: this.o.pname,
      ua_name : this.o.ua_name,
      ua_os_name : this.o.ua_os_name,
      name : this.name()
    };

    // Do not pass vendor info to cloud if vendor is unknown, this can force cloud to validate vendor oui info again.
    if(this.o.macVendor === 'Unknown') {
      delete obj.vendor;
    }

    if (this.o.deviceClass == "mobile") {
      obj.deviceClass = "mobile";
    }
    try {
      this.packageTopNeighbors(60,(err,neighbors)=>{
        if (neighbors) {
          obj.neighbors = this.hashNeighbors(neighbors);
        }
        rclient.smembers("host:user_agent:" + this.o.ipv4Addr, (err, results) => {
          if (results != null) {
            obj.agents = results;
            bone.device("identify", obj, (err, data) => {
              if (data != null) {
                log.debug("HOST:IDENTIFY:RESULT", this.name(), data);

                // pretty much set everything from cloud to local
                for (let field in data) {
                  let value = data[field]
                  if(value.constructor.name === 'Array' ||
                    value.constructor.name === 'Object') {
                    this.o[field] = JSON.stringify(value) 
                  } else {
                    this.o[field] = value
                  }
                }

                if (data._vendor!=null && (this.o.macVendor == null || this.o.macVendor === 'Unknown')) {
                  this.o.macVendor = data._vendor;
                }
                if (data._name!=null) {
                  this.o.pname = data._name;
                }
                if (data._deviceType) {
                  this.o._deviceType = data._deviceType
                }
                this.save();
              }
            });
          } else {
            if (callback) {
              callback(err, obj);
            }
          }
        });
      });
    } catch (e) {
      log.error("HOST:IDENTIFY:ERROR", obj, e);
      if (callback) {
        callback(e, null);
      }
    }
    return obj;
  }

  // sync properties to mac address, macs will not change ip's will
  //
  syncToMac(callback) {
    //TODO
    /*
                if (this.o.mac) {
                    let mackey = "host:mac:"+this.o.mac.toUpperCase();
                        rclient.hgetall(key, (err,data)=> {
                            if ( err == null) {
                                if (data!=null) {
                                    data.ipv4 = host.ipv4Addr;
                                    data.lastActiveTimestamp = Date.now()/1000;
                                    if (host.macVendor) {
                                        data.macVendor = host.macVendor;
                                    }
                               } else {
                                   data = {};
                                   data.ipv4 = host.ipv4Addr;
                                   data.lastActiveTimestamp = Date.now()/1000;
                                   data.firstFoundTimestamp = data.lastActiveTimestamp;
                                   if (host.macVendor) {
                                        data.macVendor = host.macVendor;
                                   }
                               }
                               rclient.hmset(key,data, (err,result)=> {
                         });

                }
                */

  }


  listen(tell) {}

  stopListen() {}

  clean() {
    this.callbacks = {};
  }

  on(event, callback) {
    this.callbacks[event] = callback;
  }

  name() {
    return getPreferredBName(this.o)
  }


  toShortString() {
    let name = this.name();
    if (name == null) {
      name = "unknown";
    }
    let ip = this.o.ipv4Addr;

    let now = Date.now() / 1000;
    return ip + "\t" + name + " (" + Math.ceil((now - this.o.lastActiveTimestamp) / 60) + "m)" + " " + this.o.mac;
  }

  getPreferredBName() {

    // TODO: preferred name needs to be improved in the future
    if(this.o.dhcpName) {
      return this.o.dhcpName
    }

    if(this.o.bonjourName) {
      return this.o.bonjourName
    }


    return this.o.bname
  }

  getNameCandidates() {
    let names = []

    if(this.o.dhcpName) {
      names.push(this.o.dhcpName)
    }

    if(this.o.nmapName) {
      names.push(this.o.nmapName)
    }

    if(this.o.bonjourName) {
      names.push(this.o.bonjourName)
    }

    if(this.o.ssdpName) {
      names.push(this.o.ssdpName)    
    }

    if(this.o.bname) {
      names.push(this.o.bname)
    }

    return names.filter((value, index, self) => self.indexOf(value) === index)
  }

  toJson() {
    let json = {
      dtype: this.dtype,
      ip: this.o.ipv4Addr,
      ipv6: this.ipv6Addr,
      mac: this.o.mac,
      lastActive: this.o.lastActiveTimestamp,
      firstFound: this.o.firstFoundTimestamp,
      macVendor: this.o.macVendor,
      recentActivity: this.o.recentActivity,
      manualSpoof: this.o.manualSpoof,
      dhcpName: this.o.dhcpName,
      bonjourName: this.o.bonjourName,
      nmapName: this.o.nmapName,
      ssdpName: this.o.ssdpName
    }

    if (this.o.ipv4Addr == null) {
      json.ip = this.o.ipv4;
    }

    let preferredBName = this.getPreferredBName()

    if (preferredBName) {
      json.bname = preferredBName
    }

    json.names = this.getNameCandidates()

    if (this.activities) {
      json.activities= this.activities;
    }

    if (this.o.name) {
      json.name = this.o.name;
    }

    if (this.o._deviceType) {
      json._deviceType = this.o._deviceType
    }

    if (this.o._deviceType_p) {
      json._deviceType_p = this.o._deviceType_p
    }

    if (this.o._deviceType_top3) {
      try {
        json._deviceType_top3 = JSON.parse(this.o._deviceType_top3)
      } catch(err) {
        log.error("Failed to parse device type top 3 info:", err, {})
      }          
    }

    if(this.o.modelName) {
      json.modelName = this.o.modelName
    }

    if(this.o.manufacturer) {
      json.manufacturer = this.o.manufacturer
    }

    if (this.hostname) {
      json._hostname = this.hostname
    }
    if (this.policy) {
      json.policy = this.policy;
    }
    if (this.flowsummary) {
      json.flowsummary = this.flowsummary;
    }

    // json.macVendor = this.name();

    return json;
  }

  summarizeSoftware(ip, from, to, callback) {
    rclient.zrevrangebyscore(["software:ip:" + ip, to, from], (err, result) => {
      let softwaresdb = {};
      if (err == null) {
        log.debug("SUMMARIZE SOFTWARE: ", ip, from, to, result.length);
        for (let i in result) {
          let o = JSON.parse(result[i]);
          let obj = softwaresdb[o.name];
          if (obj == null) {
            softwaresdb[o.name] = o;
            o.lastActiveTimestamp = Number(o.ts);
            o.count = 1;
          } else {
            if (obj.lastActiveTimestamp < Number(o.ts)) {
              obj.lastActiveTimestamp = Number(o.ts);
            }
            obj.count += 1;
          }
        }

        let softwares = [];
        for (let i in softwaresdb) {
          softwares.push(softwaresdb[i]);
        }
        softwares.sort(function (a, b) {
          return Number(b.count) - Number(a.count);
        })
        let softwaresrecent = softwares.slice(0);
        softwaresrecent.sort(function (a, b) {
          return Number(b.lastActiveTimestamp) - Number(a.lastActiveTimestamp);
        })
        callback(null, softwares, softwaresrecent);
      } else {
        log.error("Unable to search software");
        callback(err, null, null);
      }

    });
  }

  summarizeHttpFlows(ip, from, to, callback) {
    rclient.zrevrangebyscore(["flow:http:in:" + ip, to, from, "LIMIT", 0, 1000], (err, results) => {
      if (err == null && results.length > 0) {
        for (let i in results) {
          let flow
        }
      } else {
        log.error("Unable to search software");
        callback(err, null, null);
      }
    });
  }

  //This is an older function replaced by redisclean
  redisCleanRange(hours) {
    let now = Date.now() / 1000;
    rclient.zremrangebyrank("flow:conn:in:" + this.o.ipv4Addr, "-inf", now - hours * 60 * 60, (err) => {});
    rclient.zremrangebyrank("flow:conn:out:" + this.o.ipv4Addr, "-inf", now - hours * 60 * 60, (err) => {});
    rclient.zremrangebyrank("flow:http:out:" + this.o.ipv4Addr, "-inf", now - hours * 60 * 60, (err) => {});
    rclient.zremrangebyrank("flow:http:in:" + this.o.ipv4Addr, "-inf", now - hours * 60 * 60, (err) => {});
  }

  getHostAsync(ip) {
    return new Promise((resolve, reject) => {
      this.getHost(ip, (err, host) => {
        if(err) {
          reject(err);
        } else {
          resolve(host);
        }
      })
    })
  }

  getHost(ip, callback) {
    let key = "host:ip4:" + ip;
    log.debug("Discovery:FindHostWithIP", key, ip);
    let start = "-inf";
    let end = "+inf";
    let now = Date.now() / 1000;
    this.summarygap = Number(24);
    if (this.summarygap != null) {
      start = now - this.summarygap * 60 * 60;
      end = now;
    }
    rclient.hgetall(key, (err, data) => {
      if (err == null && data != null) {
        this.o = data;

        if(this.mgr.type === 'server') {
          this.subscribe(ip, "Notice:Detected");
          this.subscribe(ip, "Intel:Detected");
        }

        this.summarizeSoftware(ip, start, end, (err, sortedbycount, sortedbyrecent) => {
          //      rclient.zrevrangebyscore(["software:ip:"+ip,'+inf','-inf'], (err,result)=> {
          this.softwareByCount = sortedbycount;
          this.softwareByRecent = sortedbyrecent;
          rclient.zrevrangebyscore(["notice:" + ip, end, start], (err, result) => {
            this.notice = result
            rclient.zrevrangebyscore(["flow:http:in:" + ip, end, start, "LIMIT", 0, 10], (err, result) => {
              this.http = result;
              flowManager.summarizeConnections([ip], "in", end, start, "rxdata", 1, true,false, (err, result) => {
                this.conn = result;
                callback(null, this);
              });
            });
          });
        });
      } else {
        log.error("Discovery:FindHostWithIP:Error", key, err);
        callback(err, null);
      }
    });
  }

  redisclean() {
    // deprecated, do nothing
  }

  // policy:mac:xxxxx
  setPolicy(name, data, callback) {
    callback = callback || function() {}

    if (name == "acl") {
      if (this.policy.acl == null) {
        this.policy.acl = [data];
      } else {
        let acls = JSON.parse(this.policy.acl);
        let found = false;
        if (acls) {
          for (let i in acls) {
            let acl = acls[i];
            if (acl.src == data.src && acl.dst == data.dst) {
              if (acl.add == data.add) {
                callback(null, null);
                log.debug("Host:setPolicy:Nochange", this.o.ipv4Addr, name, data);
                return;
              } else {
                acl.add = data.add;
                found = true;
                log.debug("Host:setPolicy:Changed", this.o.ipv4Addr, name, data);
              }
            }
          }
        }
        if (found == false) {
          acls.push(data);
        }
        this.policy.acl = acls;
      }
    } else if (name === "blockin") { // legacy logic handling, code can be removed in the future
      if(this.o && this.o.mac) {
        if(data) {
          async(() => {
            // TODO: performance enhancement needed
            let rule = await (pm2.findPolicy(this.o.mac, "mac"))
            if(rule) { // already created              
              callback(null, {blockin: true});
            } else {
              // need to create one
              let rule = pm2.createPolicy({
                target: this.o.mac,
                type: "mac"
              })

              let resultPolicyRule = await (pm2.checkAndSaveAsync(rule))
              if(resultPolicyRule) {
                callback(null, {blockin: true})
              } else {
                callback(new Error("failed to apply blockin"))
              }
            }
          })().catch((err) => {
            callback(err, null)
          })

        } else {
          async(() => {
            // TODO: performance enhancement needed
            let rule = await (pm2.findPolicy(this.o.mac, "mac"))
            if(rule) { // already created
              await (pm2.disableAndDeletePolicy(rule.pid))
            } 

            callback(null, {blockin: false});
          })().catch((err) => {
            callback(err, null)
          })
        }
      }

      return // no need to save policy for blockin case, it's already routed to new policy model

    } else {
      if (this.policy[name] != null && this.policy[name] == data) {
        callback(null, null);
        log.debug("Host:setPolicy:Nochange", this.o.ipv4Addr, name, data);
        return;
      }
      this.policy[name] = data;
      log.debug("Host:setPolicy:Changed", this.o.ipv4Addr, name, data);
    }
    this.savePolicy((err, data) => {
      if (err == null) {
        let obj = {};
        obj[name] = data;
        if (this.subscriber) {
          this.subscriber.publish("DiscoveryEvent", "HostPolicy:Changed", this.o.ipv4Addr, obj);
        }
        if (callback) {
          callback(null, obj);
        }
      } else {
        if (callback) {
          callback(null, null);
        }

      }
    });

  }


  policyToString() {
    if (this.policy == null || Object.keys(this.policy).length == 0) {
      return "No policy defined";
    } else {
      let msg = "";
      for (let k in this.policy) {
        msg += k + " : " + this.policy[k] + "\n";
      }
      return msg;
    }
  }

  savePolicy(callback) {
    let key = "policy:mac:" + this.o.mac;
    let d = {};
    for (let k in this.policy) {
      d[k] = JSON.stringify(this.policy[k]);
    }
    rclient.hmset(key, d, (err, data) => {
      if (err != null) {
        log.error("Host:Policy:Save:Error", key, err, {});
      }
      if (callback)
        callback(err, null);
    });

  }

  loadPolicy(callback) {
    let key = "policy:mac:" + this.o.mac;

    rclient.hgetall(key, (err, data) => {
      log.debug("Host:Policy:Load:Debug", key, data);
      if (err != null) {
        log.error("Host:Policy:Load:Error", key, err, {});
        if (callback) {
          callback(err, null);
        }
      } else {
        if (data) {
          this.policy = {};
          for (let k in data) {
            this.policy[k] = JSON.parse(data[k]);
          }
          if (callback)
            callback(null, data);
        } else {
          this.policy = {};
          if (callback)
            callback(null, null);
        }
      }
    });
  }

  isFlowAllowed(flow) {
    if (this.policy && this.policy.blockin == true) {
      return false;
    }
    return true;
  }
}


module.exports = class HostManager {
  // type is 'server' or 'client'
  constructor(name, type, loglevel) {
    loglevel = loglevel || 'info';

    if (instances[name] == null) {

      this.instanceName = name;
      this.hosts = {}; // all, active, dead, alarm
      this.hostsdb = {};
      this.hosts.all = [];
      this.callbacks = {};
      this.type = type;
      this.policy = {};
      sysManager.update((err) => {
        if (err == null) {
          log.info("System Manager Updated");
          if(!f.isDocker()) {
            spoofer = new Spoofer(sysManager.config.monitoringInterface, {}, false, true);
          } else {
            // for docker
            spoofer = {
              isSecondaryInterfaceIP: () => {},
              newSpoof: () => new Promise(resolve => resolve()),
              newUnspoof: () => new Promise(resolve => resolve()),
              newSpoof6: () => new Promise(resolve => resolve()),
              newUnspoof6: () => new Promise(resolve => resolve()),
              spoof: () => {},
              spoofMac6: () => {},
              clean: () => {},
              clean7: () => {},
              clean6byIp: () => {},
              clean6: () => {},
              validateV6Spoofs: () => {},
              validateV4Spoofs: () => {},
            };
          }
        }
      });

      let c = require('./MessageBus.js');
      this.subscriber = new c(loglevel);

      // ONLY register for these events if hostmanager type IS server
      if(this.type === "server") {

<<<<<<< HEAD
          log.info("Subscribing Scan:Done event...")
            this.subscriber.subscribe("DiscoveryEvent", "Scan:Done", null, (channel, type, ip, obj) => {
                log.info("New Host May be added rescan");
                this.getHosts((err, result) => {
                    if (this.callbacks[type]) {
                        this.callbacks[type](channel, type, ip, obj);
                    }
                });
            });
            this.subscriber.subscribe("DiscoveryEvent", "SystemPolicy:Changed", null, (channel, type, ip, obj) => {
                if (this.type != "server") {
                    return;
                };

                this.safeExecPolicy()
                
                /*
=======
        log.info("Subscribing Scan:Done event...")
        this.subscriber.subscribe("DiscoveryEvent", "Scan:Done", null, (channel, type, ip, obj) => {
          log.info("New Host May be added rescan");
          this.getHosts((err, result) => {
            if (this.type === 'server') {
              for (let i in result) {
                //result[i].spoof(true);
              }
            }
            if (this.callbacks[type]) {
              this.callbacks[type](channel, type, ip, obj);
            }
          });
        });
        this.subscriber.subscribe("DiscoveryEvent", "SystemPolicy:Changed", null, (channel, type, ip, obj) => {
          if (this.type != "server") {
            return;
          };

          this.safeExecPolicy()

          /*
>>>>>>> 2c44e7e6
                this.loadPolicy((err,data)=> {
                    log.debug("SystemPolicy:Changed",JSON.stringify(this.policy));
                    policyManager.execute(this,"0.0.0.0",this.policy,null);
                });
                */
          log.info("SystemPolicy:Changed", channel, ip, type, obj);
        });

        this.keepalive();
        setInterval(()=>{
          this.keepalive();
        },1000*60*5);
      }

      instances[name] = this;
    }
    return instances[name];
  }


  keepalive() {
    log.info("HostManager:Keepalive");
    for (let i in this.hostsdb) {
      if (i.startsWith("host:mac")) {
        let _h = this.hostsdb[i];
        _h.keepalive();
      }
    }
  }

  on(event, callback) {
    this.callbacks[event] = callback;
  }

  /*
        getHost4(ip,callback) {
            let key = "host:ip4:"+ip;
            log.debug("Discovery:FindHostWithIP",key,ip);
            rclient.hgetall(key, (err,data)=> {
                if (data == null || err!=null) {
                    callback(err, null);
                } else {
                    let host = new Host(data);
                    callback(null,host);
                }
            });
        }

*/

  basicDataForInit(json, options) {
    let networkinfo = sysManager.sysinfo[sysManager.config.monitoringInterface];
    json.network = networkinfo;

    sysManager.updateInfo();

    if(f.isDocker() &&
      ! options.simulator &&
      fConfig.docker &&
      fConfig.docker.hostIP
    ) {
      // if it is running inside docker, and app is not from simulator
      // use docker host as the network ip
      json.network.ip_address = fConfig.docker.hostIP;
    }

    json.cpuid = platform.getBoardSerial();
    json.uptime = process.uptime()

    if(sysManager.language) {
      json.language = sysManager.language;
    } else {
      json.language = 'en'
    }

    json.releaseType = f.getReleaseType()

    if(sysManager.timezone) {
      json.timezone = sysManager.timezone;
    }

    json.features = { // do not change these settings, it will impact how app works
      archiveAlarm: true,
      alarmMoreItems: true,
      ignoreAlarm: true,
      reportAlarm: true
    }

    json.runtimeFeatures = fc.getFeatures()

    if(f.isDocker()) {
      json.docker = true;
    }

    let branch = f.getBranch()
    if(branch === "master") {
      json.isBeta = true
    } else {
      json.isBeta = false
    }

    json.cpuid = platform.getBoardSerial();
    json.updateTime = Date.now();
    if (sysManager.sshPassword) {
      json.ssh = sysManager.sshPassword;
    }
    if (sysManager.sysinfo.oper && sysManager.sysinfo.oper.LastScan) {
      json.lastscan = sysManager.sysinfo.oper.LastScan;
    }
    json.systemDebug = sysManager.isSystemDebugOn();
    json.version = sysManager.config.version;
    json.longVersion = f.getVersion();
    json.lastCommitDate = f.getLastCommitDate()
    json.device = "Firewalla (beta)"
    json.publicIp = sysManager.publicIp;
    json.ddns = sysManager.ddns;
    json.secondaryNetwork = sysManager.sysinfo && sysManager.sysinfo[sysManager.config.monitoringInterface2];
    json.remoteSupport = frp.started;
    json.model = platform.getName();
    json.branch = f.getBranch();
    if(frp.started) {
      json.remoteSupportConnID = frp.port + ""
      json.remoteSupportPassword = json.ssh
    }
    json.license = sysManager.license;
    if(!json.license) {
      json.license = license.getLicense()
    }
    json.ept = sysManager.ept;
    if (sysManager.publicIp) {
      json.publicIp = sysManager.publicIp;
    }
    if (sysManager.upgradeEvent) {
      json.upgradeEvent = sysManager.upgradeEvent;
    }
  }


  hostsInfoForInit(json) {
    let _hosts = [];
    for (let i in this.hosts.all) {
      _hosts.push(this.hosts.all[i].toJson());
    }
    json.hosts = _hosts;
  }

  last24StatsForInit(json) {
    let download = flowManager.getLast24HoursDownloadsStats();
    let upload = flowManager.getLast24HoursUploadsStats();

    return Promise.join(download, upload, (d, u) => {
      json.last24 = { upload: u, download: d, now: Math.round(new Date() / 1000)};
      return new Promise((resolve) => resolve(json));
    });
  }

  last60MinStatsForInit(json) {
    return async(() => {
      let downloadStats = await (getHitsAsync("download", "1minute", 61))
      if(downloadStats[downloadStats.length - 1] && downloadStats[downloadStats.length - 1][1] == 0) {
        downloadStats = downloadStats.slice(0, 60)
      } else {
        downloadStats = downloadStats.slice(1)
      }
      let uploadStats = await (getHitsAsync("upload", "1minute", 61))
      if(uploadStats[uploadStats.length - 1] &&  uploadStats[uploadStats.length - 1][1] == 0) {
        uploadStats = uploadStats.slice(0, 60)
      } else {
        uploadStats = uploadStats.slice(1)
      }

      let totalDownload = 0
      downloadStats.forEach((s) => {
        totalDownload += s[1]
      })

      let totalUpload = 0
      uploadStats.forEach((s) => {
        totalUpload += s[1]
      })

      json.last60 = {
        upload: uploadStats,
        download: downloadStats,
        totalUpload: totalUpload,
        totalDownload: totalDownload
      }        
    })()
  }

  last60MinTopTransferForInit(json) {
    return async(() => {
      const top = await (rclient.hgetallAsync("last60stats"))
      let values = Object.values(top)

      values = values.map((value) => {
        try {
          return JSON.parse(value)
        } catch(err) {
          return null
        }
      })

      values.sort((x, y) => {
        return x.ts - y.ts
      })

      json.last60top = values

    })()
  }

  last30daysStatsForInit(json) {
    return async(() => {
      let downloadStats = await (getHitsAsync("download", "1day", 30))
      let uploadStats = await (getHitsAsync("upload", "1day", 30))

      let totalDownload = 0
      downloadStats.forEach((s) => {
        totalDownload += s[1]
      })

      let totalUpload = 0
      uploadStats.forEach((s) => {
        totalUpload += s[1]
      })

      json.last30 = {
        upload: uploadStats,
        download: downloadStats,
        totalUpload: totalUpload,
        totalDownload: totalDownload
      }        
    })()
  }

  policyDataForInit(json) {
    log.debug("Loading polices");

    return new Promise((resolve, reject) => {
      this.loadPolicy((err, data) => {
        if(err) {
          reject(err);
          return;
        }

        if (this.policy) {
          json.policy = this.policy;
        }
        resolve(json);
      });
    });
  }

  extensionDataForInit(json) {
    log.debug("Loading ExtentsionPolicy");
    let extdata = {};
    return new Promise((resolve,reject)=>{
      rclient.get("extension.portforward.config",(err,data)=>{
        try {
          if (data != null) {
            extdata['portforward'] = JSON.parse(data);
          } 
        } catch (e) {
          log.error("ExtensionData:Unable to parse data",e,data);
          resolve(json);
          return;
        }
        json.extension = extdata;
        resolve(json);
      });
    });    
  }

  newAlarmDataForInit(json) {
    log.debug("Reading new alarms");

    return new Promise((resolve, reject) => {
      alarmManager2.loadActiveAlarms((err, list) => {
        if(err) {
          reject(err);
          return;
        }
        json.newAlarms = list;
        resolve(json);
      });
    });
  }

  async archivedAlarmNumberForInit(json) {
    log.debug("Reading total number of archived alarms");
    const count = await alarmManager2.numberOfArchivedAlarms();
    json.archivedAlarmCount = count;
    return json;
  }

  natDataForInit(json) {
    log.debug("Reading nat data");

    return new Promise((resolve, reject) => {
      rclient.hgetall("sys:scan:nat", (err, data) => {
        if(err) {
          reject(err);
          return;
        }

        if (data) {
          json.scan = {};
          for (let d in data) {
            json.scan[d] = JSON.parse(data[d]);
            if(typeof json.scan[d].description === 'object') {
              json.scan[d].description = ""
            }
          }
        }

        resolve(json);
      });
    });
  }

  ignoredIPDataForInit(json) {
    log.debug("Reading ignored IP list");
    return new Promise((resolve, reject) => {
      this.loadIgnoredIP((err,ipdata)=>{
        if(err) {
          reject(err);
          return;
        }
        json.ignoredIP = ipdata;
        resolve(json);
      });
    });
  }

  boneDataForInit(json) {
    log.debug("Bone for Init");
    return new Promise((resolve, reject) => {
      f.getBoneInfo((err,boneinfo)=>{
        if(err) {
          reject(err);
          return;
        }
        json.boneinfo = boneinfo;
        resolve(json);
      });
    });
  }

  legacyStats(json) {
    log.debug("Reading legacy stats");
    return flowManager.getSystemStats()
      .then((flowsummary) => {
        json.flowsummary = flowsummary;
      });
  }

  legacyHostsStats(json) {
    log.debug("Reading host legacy stats");

    let promises = this.hosts.all.map((host) => flowManager.getStats2(host))
    return Promise.all(promises)
      .then(() => {
        return this.hostPolicyRulesForInit(json)
          .then(() => {
            this.hostsInfoForInit(json);
            return json;
          })
      });
  }

  modeForInit(json) {
    log.debug("Reading mode");
    return modeManager.mode()
      .then((mode) => {
        json.mode = mode;
      });
  }

  // what is blocked
  policyRulesForInit(json) {
    log.debug("Reading policy rules");
    return new Promise((resolve, reject) => {
      policyManager2.loadActivePolicys(1000, {includingDisabled: 1}, (err, rules) => {
        if(err) {
          reject(err);
          return;
        } else {
          // filters out rules with inactive devices
          rules = rules.filter(rule => {
            if (!rule.scope) return true;

            return rule.scope.some(mac =>
              this.hosts.all.some(host => host.o.mac == mac)
            )
          })

          let alarmIDs = rules.map((p) => p.aid);

          alarmManager2.idsToAlarms(alarmIDs, (err, alarms) => {
            if(err) {
              log.error("Failed to get alarms by ids:", err, {});
              reject(err);
              return;
            }

            for(let i = 0; i < rules.length; i ++) {
              if(rules[i] && alarms[i]) {
                rules[i].alarmMessage = alarms[i].localizedInfo();
                rules[i].alarmTimestamp = alarms[i].timestamp;
              }
            }

            rules.sort((x,y) => {
              if(y.timestamp < x.timestamp) {
                return -1
              } else {
                return 1
              }
            })

            json.policyRules = rules;

            resolve();
          });
        }
      });
    });
  }

  // whats is allowed
  exceptionRulesForInit(json) {
    log.debug("Reading exception rules");
    return new Promise((resolve, reject) => {
      exceptionManager.loadExceptions((err, rules) => {
        if(err) {
          reject(err);
        } else {

          rules = rules.filter((r) => {
            return r.type != "ALARM_NEW_DEVICE" // allow new device is default
          })

          let alarmIDs = rules.map((p) => p.aid);

          alarmManager2.idsToAlarms(alarmIDs, (err, alarms) => {
            if(err) {
              log.error("Failed to get alarms by ids:", err, {});
              reject(err);
              return;
            }

            for(let i = 0; i < rules.length; i ++) {
              if(rules[i] && alarms[i]) {
                rules[i].alarmMessage = alarms[i].localizedInfo();
                rules[i].alarmTimestamp = alarms[i].timestamp;
              }
            }

            rules.sort((x,y) => {
              if(y.timestamp < x.timestamp) {
                return -1
              } else {
                return 1
              }
            })

            json.exceptionRules = rules
            resolve();
          });
        }
      });
    });
  }

  hostPolicyRulesForInit(json) {
    log.debug("Reading individual host policy rules");

    return new Promise((resolve, reject) => {
      _async.eachLimit(this.hosts.all, 10, (host, cb) => {
        host.loadPolicy(cb)
      }, (err) => {
        if(err) {
          log.error("Failed to load individual host policy rules", err, {});
          reject(err);
        } else {
          resolve(json);
        }
      });
    })
  }

  loadDDNSForInit(json) {
    log.debug("Reading DDNS");

    return async(() => {
      let ddnsString = await (rclient.hgetAsync("sys:network:info", "ddns"));
      if(ddnsString) {
        try {
          let ddns = JSON.parse(ddnsString);
          json.ddns = ddns;
        } catch(err) {
          log.error("Failed to parse ddns string:", ddnsString);
        }
      }
    })();
  }

  migrateStats() {
    let ipList = [];
    for(let index in this.hosts.all) {
      ipList.push.apply(ipList, this.hosts.all[index].getAllIPs());
    }

    ipList.push("0.0.0.0"); // system one

    // total ip list to migrate
    return Promise.all(ipList.map((ip) => flowManager.migrateFromOldTableForHost(ip)));
  }

  /* 
   * data here may be used to recover Firewalla configuration 
   */
  getCheckInAsync() {
    return async(() => {
      let json = {};
      let requiredPromises = [
        this.policyDataForInit(json),
        this.extensionDataForInit(json),
        this.modeForInit(json),
        this.policyRulesForInit(json),
        this.exceptionRulesForInit(json),
        this.natDataForInit(json),
        this.ignoredIPDataForInit(json),
      ]

      this.basicDataForInit(json, {});

      await (requiredPromises);

      let firstBinding = await (rclient.getAsync("firstBinding"))
      if(firstBinding) {
        json.firstBinding = firstBinding
      }

      json.bootingComplete = await (f.isBootingComplete())

      // Delete anything that may be private
      if (json.ssh) delete json.ssh

      return json;
    })();
  }

  // convert host internet block to old format, this should be removed when all apps are migrated to latest format
  legacyHostFlag(json) {
    return async(() => {
      const rules = json.policyRules
      const hosts = json.hosts
      rules.forEach((rule) => {
        if(rule.type === "mac" && 
          (!rule.disabled || rule.disabled != "1")) { // disable flag not exist or flag is not equal to 1
          let target = rule.target
          for (const index in hosts) {
            const host = hosts[index]
            if(host.mac === target && host.policy) {
              host.policy.blockin = true
              break
            }              
          }
        }
      })        
    })()
  }

  async jwtTokenForInit(json) {
    const token = await tokenManager.getToken();
    if(token) {
      json.jwt = token;
    }        
  }

  encipherMembersForInit(json) {
    return async(() => {
      let members = await (rclient.smembersAsync("sys:ept:members"))
      if(members && members.length > 0) {
        const mm = members.map((m) => {
          try {
            return JSON.parse(m)
          } catch(err) {
            return null
          }
        }).filter((x) => x != null)

        if(mm && mm.length > 0) {
          const names = await (rclient.hgetallAsync("sys:ept:memberNames"))
          const lastVisits = await (rclient.hgetallAsync("sys:ept:member:lastvisit"))

          if(names) {
            mm.forEach((m) => {
              m.dName = m.eid && names[m.eid]
            })
          }

          if(lastVisits) {
            mm.forEach((m) => {
              m.lastVisit = m.eid && lastVisits[m.eid]
            })
          }

          json.eMembers = mm
        }
      }
    })()
  }

  toJson(includeHosts, options, callback) {

    if(typeof options === 'function') {
      callback = options;
      options = {}
    }

    let json = {};

    this.getHosts(() => {

      async(() => {

        let requiredPromises = [
          this.last24StatsForInit(json),
          this.last60MinStatsForInit(json),
          //            this.last60MinTopTransferForInit(json),
          this.extensionDataForInit(json),
          this.last30daysStatsForInit(json),
          this.policyDataForInit(json),
          this.legacyHostsStats(json),
          this.modeForInit(json),
          this.policyRulesForInit(json),
          this.exceptionRulesForInit(json),
          this.newAlarmDataForInit(json),
          this.archivedAlarmNumberForInit(json),
          this.natDataForInit(json),
          this.ignoredIPDataForInit(json),
          this.boneDataForInit(json),
          this.encipherMembersForInit(json),
          this.jwtTokenForInit(json)
        ]

        this.basicDataForInit(json, options);

        await (requiredPromises);

        await (this.loadDDNSForInit(json));

        await (this.legacyHostFlag(json))

        json.nameInNotif = await (rclient.hgetAsync("sys:config", "includeNameInNotification"))

        // for any pi doesn't have firstBinding key, they are old versions
        let firstBinding = await (rclient.getAsync("firstBinding"))
        if(firstBinding) {
          json.firstBinding = firstBinding
        }

        json.bootingComplete = await (f.isBootingComplete())

        if(!appTool.isAppReadyToDiscardLegacyFlowInfo(options.appInfo)) {
          await (this.legacyStats(json));
        }

        try {
          await (exec("sudo systemctl is-active firekick"))
          json.isBindingOpen = 1;
        } catch(err) {
          json.isBindingOpen = 0;
        }

      })().then(() => {
        callback(null, json);
      }).catch((err) => {
        log.error("Caught error when preparing init data: " + err);
        log.error(err.stack);
        //          throw err;
        callback(err);
      });
    });
  }

  getHostFast(ip) {
    if (ip == null) {
      return null;
    }

    return this.hostsdb["host:ip4:"+ip];
  }

  getHostFast6(ip6) {
    if(ip6) {
      return this.hostsdb[`host:ip6:${ip6}`]
    }

    return null
  }

  getHostAsync(ip) {
    return new Promise((resolve, reject) => {
      this.getHost(ip, (err, host) => {
        if(err) {
          reject(err);
        } else {
          resolve(host);
        }
      })
    })
  }

  getHost(ip, callback) {
    callback = callback || function() {}

    dnsManager.resolveLocalHost(ip, (err, o) => {
      if (o == null) {
        callback(err, null);
        return;
      }
      let host = this.hostsdb["host:ip4:" + o.ipv4Addr];
      if (host) {
        host.update(o);
        callback(err, host);
        return;
      }
      if (err == null && o != null) {
        host = new Host(o,this);
        host.type = this.type;
        //this.hosts.all.push(host);
        this.hostsdb['host:ip4:' + o.ipv4Addr] = host;

        let ipv6Addrs = host.ipv6Addr
        if(ipv6Addrs && ipv6Addrs.constructor.name === 'Array') {
          for(let i in ipv6Addrs) {
            let ip6 = ipv6Addrs[i]
            let key = `host:ip6:${ip6}`
            this.hostsdb[key] = host
          }
        }

        if (this.hostsdb['host:mac:' + o.mac]) {
          // up date if needed
        }
        callback(null, host);
      } else {
        callback(err, null);
      }
    });
  }

  // take hosts list, get mac address, look up mac table, and see if
  // ipv6 or ipv4 addresses needed updating

  syncHost(host, save, callback) {
    if (host.o.mac == null) {
      log.error("HostManager:Sync:Error:MacNull", host.o.mac, host.o.ipv4Addr, host.o);
      callback("mac", null);
      return;
    }
    let mackey = "host:mac:" + host.o.mac;
    host.identifyDevice(false,null);
    host.calculateDType((err, data) => {
      rclient.hgetall(mackey, (err, data) => {
        if (data == null || err != null) {
          callback(err, null);
          return;
        }
        if (data.ipv6Addr == null) {
          callback(null, null);
          return;
        }

        let ipv6array = JSON.parse(data.ipv6Addr);
        if (host.ipv6Addr == null) {
          host.ipv6Addr = [];
        }

        let needsave = false;

        //log.debug("=======>",host.o.ipv4Addr, host.ipv6Addr, ipv6array);
        for (let i in ipv6array) {
          if (host.ipv6Addr.indexOf(ipv6array[i]) == -1) {
            host.ipv6Addr.push(ipv6array[i]);
            needsave = true;
          }
        }

        sysManager.setNeighbor(host.o.ipv4Addr);

        for (let j in host.ipv6Addr) {
          sysManager.setNeighbor(host.ipv6Addr[j]);
        }

        host.redisfy();
        if (needsave == true && save == true) {
          rclient.hmset(mackey, {
            ipv6Addr: host.o.ipv6Addr
          }, (err, data) => {
            callback(err);
          });
        } else {
          callback(null);
        }
      });
    });
  }


  getHostsAsync() {
    return new Promise((resolve,reject) => {
      this.getHosts((err, hosts) => {
        if(err) {
          reject(err)
        } else {
          resolve(hosts)
        }
      })
    })
  }

  safeExecPolicy() {
    // a very dirty hack, only call system policy change every 5 seconds
    const now = new Date() / 1000
    if(this.lastExecPolicyTime && this.lastExecPolicyTime > now - 5) {
      // just run execPolicy, defer this one
      this.pendingExecPolicy = true
      setTimeout(() => {
        if(this.pendingExecPolicy) {
          this.lastExecPolicyTime = new Date() / 1000
          this.execPolicy()
          this.pendingExecPolicy = false
        }
      }, (this.lastExecPolicyTime + 5 - now) * 1000)
    } else {
      this.lastExecPolicyTime = new Date() / 1000
      this.execPolicy()
      this.pendingExecPolicy = false
    }
  }

  // super resource-heavy function, be careful when calling this
  getHosts(callback,retry) {
    log.info("hostmanager:gethosts:started",retry);
    // ready mark and sweep
    // Only allow requests be executed in a frenquency lower than 1 every 5 mins
    const getHostsActiveExpire = Math.floor(new Date() / 1000) - 60 * 5 // 5 mins
    if (this.getHostsActive && this.getHostsActive > getHostsActiveExpire) {
      log.info("hostmanager:gethosts:mutx",retry);
      let stack = new Error().stack
      let retrykey = retry;
      if (retry == null) {
        retrykey = Date.now();
      }
      if (Date.now()-retrykey > 1000*10) {
        log.error("hostmanager:gethosts:mutx:timeout", retrykey, Date.now()-retrykey);
        callback(null, this.hosts.all);
        return;
      }
      log.debug("hostmanager:gethosts:mutx:stack:",retrykey, stack )
      setTimeout(() => {
        this.getHosts(callback,retrykey);
      },3000);
      return;
    }
    if (retry == null) {
      // let stack = new Error().stack
      // log.info("hostmanager:gethosts:mutx:first:", stack )
    } else {
      let stack = new Error().stack
      log.info("hostmanager:gethosts:mutx:last:", retry,stack )
    }
    this.getHostsActive = Math.floor(new Date() / 1000);
    // end of mutx check

    if(this.type === "server") {
      this.safeExecPolicy()
    }
    for (let h in this.hostsdb) {
      if (this.hostsdb[h]) {
        this.hostsdb[h]._mark = false;
      }
    }
    rclient.keys("host:mac:*", (err, keys) => {
      let multiarray = [];
      for (let i in keys) {
        multiarray.push(['hgetall', keys[i]]);
      }
      let inactiveTimeline = Date.now()/1000 - INACTIVE_TIME_SPAN; // one week ago
      rclient.multi(multiarray).exec((err, replies) => {
        _async.eachLimit(replies,2, (o, cb) => {
          if (sysManager.isLocalIP(o.ipv4Addr) && o.lastActiveTimestamp > inactiveTimeline) {
            //log.info("Processing GetHosts ",o);
            if (o.ipv4) {
              o.ipv4Addr = o.ipv4;
            }
            if (o.ipv4Addr == null) {
              log.info("hostmanager:gethosts:error:noipv4", o.uid, o.mac,{});
              cb();
              return;
            }
            let hostbymac = this.hostsdb["host:mac:" + o.mac];
            let hostbyip = this.hostsdb["host:ip4:" + o.ipv4Addr];

            if (hostbymac == null) {
              hostbymac = new Host(o,this);
              hostbymac.type = this.type;
              this.hosts.all.push(hostbymac);
              this.hostsdb['host:ip4:' + o.ipv4Addr] = hostbymac;
              this.hostsdb['host:mac:' + o.mac] = hostbymac;

              let ipv6Addrs = hostbymac.ipv6Addr
              if(ipv6Addrs && ipv6Addrs.constructor.name === 'Array') {
                for(let i in ipv6Addrs) {
                  let ip6 = ipv6Addrs[i]
                  let key = `host:ip6:${ip6}`
                  this.hostsdb[key] = hostbymac
                }
              }

            } else {
              if (o.ipv4!=hostbymac.o.ipv4) {
                // the physical host get a new ipv4 address
                //
                this.hostsdb['host:ip4:' + hostbymac.o.ipv4] = null;
              }
              this.hostsdb['host:ip4:' + o.ipv4] = hostbymac;

              let ipv6Addrs = hostbymac.ipv6Addr
              if(ipv6Addrs && ipv6Addrs.constructor.name === 'Array') {
                for(let i in ipv6Addrs) {
                  let ip6 = ipv6Addrs[i]
                  let key = `host:ip6:${ip6}`
                  this.hostsdb[key] = hostbymac
                }
              }

              hostbymac.update(o);
            }
            hostbymac._mark = true;
            if (hostbyip) {
              hostbyip._mark = true;
            }
            // two mac have the same IP,  pick the latest, until the otherone update itself
            if (hostbyip != null && hostbyip.o.mac != hostbymac.o.mac) {
              log.info("HOSTMANAGER:DOUBLEMAPPING", hostbyip.o.mac, hostbymac.o.mac);
              if (hostbymac.o.lastActiveTimestamp > hostbyip.o.lastActiveTimestamp) {
                this.hostsdb['host:ip4:' + o.ipv4Addr] = hostbymac;
              }
            }
            hostbymac.cleanV6().then(()=>{
              this.syncHost(hostbymac, true, (err) => {
                if (this.type == "server") {
                  hostbymac.applyPolicy((err)=>{
                    hostbymac._mark = true;
                    cb();
                  });
                } else {
                  hostbymac._mark = true;
                  cb();
                }
              });
            });
          } else {
            cb();
          }
        }, (err) => {
          let removedHosts = [];
          /*
          for (let h in this.hostsdb) {
              let hostbymac = this.hostsdb[h];
              if (hostbymac) {
                  log.info("BEFORE CLEANING CHECKING MARKING:", h,hostbymac.o.mac,hostbymac._mark);
              }
          }
          */
          let allIPv6Addrs = [];
          let allIPv4Addrs = [];

          let myIp = sysManager.myIp();

          for (let h in this.hostsdb) {
            let hostbymac = this.hostsdb[h];
            if (hostbymac && h.startsWith("host:mac")) {
              if (hostbymac.ipv6Addr!=null && hostbymac.ipv6Addr.length>0) {
                if (hostbymac.ipv4Addr != myIp) {   // local ipv6 do not count
                  allIPv6Addrs = allIPv6Addrs.concat(hostbymac.ipv6Addr);
                }
              }
              if (hostbymac.o.ipv4Addr!=null && hostbymac.o.ipv4Addr != myIp) {
                allIPv4Addrs.push(hostbymac.o.ipv4Addr);
              }
            }
            if (this.hostsdb[h] && this.hostsdb[h]._mark == false) {
              let index = this.hosts.all.indexOf(this.hostsdb[h]);
              if (index!=-1) {
                this.hosts.all.splice(index,1);
                log.info("Removing host due to sweeping");
              }
              removedHosts.push(h);
            }  else {
              if (this.hostsdb[h]) {
                //this.hostsdb[h]._mark = false;
              }
            }
          }
          for (let h in removedHosts) {
            delete this.hostsdb[removedHosts[h]];
          }
          log.debug("hostmanager:removing:hosts", removedHosts);
          this.hosts.all.sort(function (a, b) {
            return Number(b.o.lastActiveTimestamp) - Number(a.o.lastActiveTimestamp);
          })
          this.getHostsActive = null;
          if (this.type === "server") {
            spoofer.validateV6Spoofs(allIPv6Addrs);
            spoofer.validateV4Spoofs(allIPv4Addrs);
          }
          log.info("hostmanager:gethosts:done Devices: ",Object.keys(this.hostsdb).length," ipv6 addresses ",allIPv6Addrs.length );
          callback(err, this.hosts.all);
        });
      });
    });
  }

  appendACL(name, data) {
    if (this.policy.acl == null) {
      this.policy.acl = [data];
    } else {
      let acls = this.policy.acl;
      let found = false;
      if (acls) {
        for (let i in acls) {
          let acl = acls[i];
          log.debug("comparing ", acl, data);
          if (acl.src == data.src && acl.dst == data.dst && acl.sport == data.sport && acl.dport == data.dport) {
            if (acl.state == data.state) {
              log.debug("System:setPolicy:Nochange", name, data);
              return;
            } else {
              acl.state = data.state;
              found = true;
              log.debug("System:setPolicy:Changed", name, data);
            }
          }
        }
      }
      if (found == false) {
        acls.push(data);
      }
      this.policy.acl = acls;
    }
  }

  setPolicy(name, data, callback) {

    let savePolicyWrapper = (name, data, callback) => {
      this.savePolicy((err, data) => {
        if (err == null) {
          let obj = {};
          obj[name] = data;
          if (this.subscriber) {
            this.subscriber.publish("DiscoveryEvent", "SystemPolicy:Changed", "0", obj);
          }
          if (callback) {
            callback(null, obj);
          }
        } else {
          if (callback) {
            callback(null, null);
          }
        }
      });
    }

    this.loadPolicy((err, __data) => {
      if (name == "acl") {
        // when adding acl, enrich acl policy with source IP => MAC address mapping.
        // so that iptables can block with MAC Address, which is more accurate
        //
        // will always associate a mac with the
        let localIP = null;
        if (sysManager.isLocalIP(data.src)) {
          localIP = data.src;
        }
        if (sysManager.isLocalIP(data.dst)) {
          localIP = data.dst;
        }

        if(localIP) {
          this.getHost(localIP, (err, host) => {
            if(!err) {
              data.mac = host.o.mac; // may add more attributes in the future
            }
            this.appendACL(name, data);
            savePolicyWrapper(name, data, callback);
          });
        } else {
          this.appendACL(name, data);
          savePolicyWrapper(name, data, callback);
        }

      } else {
        if (this.policy[name] != null && this.policy[name] == data) {
          if (callback) {
            callback(null, null);
          }
          log.debug("System:setPolicy:Nochange", name, data);
          return;
        }
        this.policy[name] = data;
        log.debug("System:setPolicy:Changed", name, data);

        savePolicyWrapper(name, data, callback);
      }

    });
  }

  spoof(state) {
    return async(() => {
      log.debug("System:Spoof:", state, this.spoofing);
      let gateway = sysManager.monitoringInterface().gateway;
      if (state == false) {
        // flush all ip addresses
        log.info("Flushing all ip addresses from monitoredKeys since monitoring is switched off")
        return spooferManager.emptySpoofSet()
      } else {
        // do nothing if state is true
      }
    })()
  }

  async vpnClient(policy) {
    const state = policy.state;
    if (state === true) {
      switch (policy.type) {
        case "openvpn":
          const options = {profileId: defaultOvpnProfileId};
          if (policy.openvpn) {
            options.profileId = policy.openvpn.profileId || defaultOvpnProfileId;
          }
          try {
            await ovpnClient.setup(options);
            const result = await ovpnClient.start();
            if (!result) {
              log.error("Failed to start vpn client");
              return false;
            }
            let refreshRoutes = (async() => {
              const remoteIP = await ovpnClient.getRemoteIP();
              const intf = await ovpnClient.getInterfaceName();
              await vpnClientEnforcer.enforceVPNClientRoutes(remoteIP, intf);
            });
            await refreshRoutes();
            this.vpnClientRoutesTask = setInterval(() => {
              refreshRoutes();
            }, 300000); // refresh routes once every 5 minutes, in case of remote IP or interface name change due to auto reconnection
            return true;
          } catch (err) {
            log.error("Failed to start vpn client, ", err);
            return false;
          }
        default:
          log.error("Unsupported vpn client type: " + policy.type);
          return false;
      }
    } else {
      switch (policy.type) {
        case "openvpn":
          try {
            const options = {profileId: defaultOvpnProfileId};
            if (policy.openvpn) {
              options.profileId = policy.openvpn.profileId || defaultOvpnProfileId;
            }
            await ovpnClient.setup(options);
            await ovpnClient.stop();
            await vpnClientEnforcer.flushVPNClientRoutes();
            if (this.vpnClientRoutesTask) {
              clearInterval(this.vpnClientRoutesTask);
              this.vpnClientRoutesTask = null;
            }
            return true;
          } catch (err) {
            log.error("Failed to stop vpn client, ", err);  
            return false;
          }
        default:
          log.error("Unsupported vpn client type: " + policy.type);
          return false;
      }
    }
  }

  policyToString() {
    if (this.policy == null || Object.keys(this.policy).length == 0) {
      return "No policy defined";
    } else {
      let msg = "";
      for (let k in this.policy) {
        msg += k + " : " + this.policy[k] + "\n";
      }
      return msg;
    }
  }

  savePolicy(callback) {
    let key = "policy:system";
    let d = {};
    for (let k in this.policy) {
      const policyValue = this.policy[k];
      if(policyValue !== undefined) {
        d[k] = JSON.stringify(policyValue)
      }
    }
    rclient.hmset(key, d, (err, data) => {
      if (err != null) {
        log.error("Host:Policy:Save:Error", key, err);
      }
      if (callback)
        callback(err, null);
    });

  }

  loadPolicyAsync() {
    return new Promise((resolve, reject) => {
      this.loadPolicy((err, data) => {
        if(err) {
          reject(err) 
        } else {
          resolve(data)
        }
      });
    });
  }

  loadPolicy(callback) {
    let key = "policy:system"
    rclient.hgetall(key, (err, data) => {
      if (err != null) {
        log.error("System:Policy:Load:Error", key, err);
        if (callback) {
          callback(err, null);
        }
      } else {
        if (data) {
          this.policy = {};
          for (let k in data) {
            try {
              this.policy[k] = JSON.parse(data[k]);
            } catch (err) {
              log.error(`Failed to parse policy ${k} with value ${data[k]}`, err)
            }                       
          }
          if (callback)
            callback(null, data);
        } else {
          this.policy = {};
          if (callback)
            callback(null, null);
        }
      }
    });
  }

  execPolicy() {
    this.loadPolicy((err, data) => {
      log.debug("SystemPolicy:Loaded", JSON.stringify(this.policy));
      if (this.type == "server") {
        let PolicyManager = require('./PolicyManager.js');
        let policyManager = new PolicyManager('info');

        policyManager.execute(this, "0.0.0.0", this.policy, (err) => {
          dnsManager.queryAcl(this.policy.acl,(err,acls,ipchanged)=> {
            policyManager.executeAcl(this, "0.0.0.0", acls, (err, changed) => {
              if (ipchanged || (changed == true && err == null)) {
                this.savePolicy(null);
              }
              for (let i in this.hosts.all) {
                this.hosts.all[i].applyPolicy();
              }
            });
          });
        });
      }
    });
  }

  loadIgnoredIP(callback) {
    let key = "policy:ignore"
    rclient.hgetall(key, (err, data) => {
      if (err != null) {
        log.error("Ignored:Policy:Load:Error", key, err);
        if (callback) {
          callback(err, null);
        }
      } else {
        if (data) {
          let ignored= {};
          for (let k in data) {
            ignored[k] = JSON.parse(data[k]);
          }
          if (callback)
            callback(null, ignored);
        } else {
          if (callback)
            callback(null, null);
        }
      }
    });
  }

  unignoreIP(ip,callback) {
    let key = "policy:ignore";
    rclient.hdel(key,ip,callback);
    log.info("Unignore:",ip);
  }

  ignoreIP(ip,reason,callback) {
    let now = Math.ceil(Date.now() / 1000);
    let key = "policy:ignore";
    let obj = {
      ip: ip,
      ts: now,
      reason: reason
    };
    let objkey ={};
    objkey[ip]=JSON.stringify(obj);
    rclient.hmset(key,objkey,(err,data)=> {
      if (err!=null) {
        callback(err,null);
      } else {
        callback(null,null);
      }
    });
  }

  isIgnoredIP(ip,callback) {
    if (ip == null || ip == undefined) {
      callback(null,null);
      return;
    }
    if (ip.includes("encipher.io") || ip.includes("firewalla.com")) {
      callback(null,"predefined");
      return;
    }
    let key = "policy:ignore";
    rclient.hget(key,ip,(err,data)=> {
      callback(err,data);
    });
  }

  isIgnoredIPs(ips,callback) {
    let ignored = false;
    _async.each(ips, (ip, cb) => {
      this.isIgnoredIP(ip,(err,data)=>{
        if (err==null&& data!=null) {
          ignored = true;
        }
        cb();
      });
    } , (err) => {
      log.debug("HostManager:isIgnoredIPs:",ips,ignored);
      callback(null,ignored );
    });
  }

  // return a list of mac addresses that's active in last xx days
  getActiveMACs() {
    return hostTool.filterOldDevices(this.hosts.all.map(host => host.o).filter(host => host != null))
  }

  getActiveHumanDevices() {
    const HUMAN_TRESHOLD = 0.05

    this.hosts.all.filter((host) => {
      if(h.o && h.o.mac) {
        const dtype = h.o.dtype
        try {
          const dtypeObject = JSON.parse(dtype)
          const human = dtypeObject.human
          return human > HUMAN_TRESHOLD
        } catch(err) {
          return false
        }
      } else {
        return false
      }
    })   
    return this.hosts.all.map(h => h.o.mac).filter(mac => mac != null)
  }

  getActiveHostsFromSpoofList(limit) {
    return async(() => {
      let activeHosts = []

      let monitoredIP4s = await (rclient.smembersAsync("monitored_hosts"))

      for(let i in monitoredIP4s) {
        let ip4 = monitoredIP4s[i]
        let host = this.getHostFast(ip4)
        if(host && host.o.lastActiveTimestamp > limit) {
          activeHosts.push(host)
        }
      }

      let monitoredIP6s = await (rclient.smembersAsync("monitored_hosts6"))

      for(let i in monitoredIP6s) {
        let ip6 = monitoredIP6s[i]
        let host = this.getHostFast6(ip6)
        if(host && host.o.lastActiveTimestamp > limit) {
          activeHosts.push(host)
        }
      }

      // unique
      activeHosts = activeHosts.filter((elem, pos) => {
        return activeHosts.indexOf(elem) === pos
      })

      return activeHosts

    })()
  }

  cleanHostOperationHistory() {
    // reset oper history for each device
    if(this.hosts && this.hosts.all) {
      for(let i in this.hosts.all) {
        let h = this.hosts.all[i]
        if(h.oper) {
          delete h.oper
        }
      }
    }
  }


}<|MERGE_RESOLUTION|>--- conflicted
+++ resolved
@@ -1384,34 +1384,10 @@
       // ONLY register for these events if hostmanager type IS server
       if(this.type === "server") {
 
-<<<<<<< HEAD
-          log.info("Subscribing Scan:Done event...")
-            this.subscriber.subscribe("DiscoveryEvent", "Scan:Done", null, (channel, type, ip, obj) => {
-                log.info("New Host May be added rescan");
-                this.getHosts((err, result) => {
-                    if (this.callbacks[type]) {
-                        this.callbacks[type](channel, type, ip, obj);
-                    }
-                });
-            });
-            this.subscriber.subscribe("DiscoveryEvent", "SystemPolicy:Changed", null, (channel, type, ip, obj) => {
-                if (this.type != "server") {
-                    return;
-                };
-
-                this.safeExecPolicy()
-                
-                /*
-=======
         log.info("Subscribing Scan:Done event...")
         this.subscriber.subscribe("DiscoveryEvent", "Scan:Done", null, (channel, type, ip, obj) => {
           log.info("New Host May be added rescan");
           this.getHosts((err, result) => {
-            if (this.type === 'server') {
-              for (let i in result) {
-                //result[i].spoof(true);
-              }
-            }
             if (this.callbacks[type]) {
               this.callbacks[type](channel, type, ip, obj);
             }
@@ -1425,7 +1401,6 @@
           this.safeExecPolicy()
 
           /*
->>>>>>> 2c44e7e6
                 this.loadPolicy((err,data)=> {
                     log.debug("SystemPolicy:Changed",JSON.stringify(this.policy));
                     policyManager.execute(this,"0.0.0.0",this.policy,null);
