/*    Copyright 2016-2023 Firewalla Inc.
 *
 *    This program is free software: you can redistribute it and/or  modify
 *    it under the terms of the GNU Affero General Public License, version 3,
 *    as published by the Free Software Foundation.
 *
 *    This program is distributed in the hope that it will be useful,
 *    but WITHOUT ANY WARRANTY; without even the implied warranty of
 *    MERCHANTABILITY or FITNESS FOR A PARTICULAR PURPOSE.  See the
 *    GNU Affero General Public License for more details.
 *
 *    You should have received a copy of the GNU Affero General Public License
 *    along with this program.  If not, see <http://www.gnu.org/licenses/>.
 */
'use strict';
const log = require('./logger.js')(__filename);

const rclient = require('../util/redis_manager.js').getRedisClient()
const MessageBus = require('./MessageBus.js');
const messageBus = new MessageBus('info')

const exec = require('child-process-promise').exec

const ipset = require('./Ipset.js');
const _ = require('lodash');

const timeSeries = require('../util/TimeSeries.js').getTimeSeries()
const util = require('util');
const getHitsAsync = util.promisify(timeSeries.getHits).bind(timeSeries)

const { delay } = require('../util/util')

const platformLoader = require('../platform/PlatformLoader.js');
const platform = platformLoader.getPlatform();

const spoofer = require('./Spoofer')
const sysManager = require('./SysManager.js');
const DNSManager = require('./DNSManager.js');
const dnsManager = new DNSManager('error');
const FlowAggrTool = require('./FlowAggrTool');
const flowAggrTool = new FlowAggrTool();

const FireRouter = require('./FireRouter.js');

const Host = require('./Host.js');

const FRPManager = require('../extension/frp/FRPManager.js')
const fm = new FRPManager()
const frp = fm.getSupportFRP()

const sem = require('../sensor/SensorEventManager.js').getInstance();
const sensorLoader = require('../sensor/SensorLoader.js');

const AlarmManager2 = require('../alarm/AlarmManager2.js');
const alarmManager2 = new AlarmManager2();

const PolicyManager2 = require('../alarm/PolicyManager2.js');
const policyManager2 = new PolicyManager2();

const ExceptionManager = require('../alarm/ExceptionManager.js');
const exceptionManager = new ExceptionManager();

const sm = require('./SpooferManager.js')

const modeManager = require('./ModeManager.js');
const Mode = require('./Mode.js');

const f = require('./Firewalla.js');

const license = require('../util/license.js')

const fConfig = require('./config.js').getConfig();

const fc = require('./config.js')

const asyncNative = require('../util/asyncNative.js');

const HostTool = require('../net2/HostTool.js')
const hostTool = new HostTool()

const tokenManager = require('../util/FWTokenManager.js');

const flowTool = require('./FlowTool.js');

const VPNClient = require('../extension/vpnclient/VPNClient.js');
const vpnClientEnforcer = require('../extension/vpnclient/VPNClientEnforcer.js');

const DNSTool = require('../net2/DNSTool.js')
const dnsTool = new DNSTool()

const NetworkProfileManager = require('./NetworkProfileManager.js');
const TagManager = require('./TagManager.js');
const IdentityManager = require('./IdentityManager.js');
const VirtWanGroupManager = require('./VirtWanGroupManager.js');

const CategoryUpdater = require('../control/CategoryUpdater.js');
const categoryUpdater = new CategoryUpdater();

const Dnsmasq = require('../extension/dnsmasq/dnsmasq.js');
const dnsmasq = new Dnsmasq();

const fs = require('fs');

const SysInfo = require('../extension/sysinfo/SysInfo.js');

const INACTIVE_TIME_SPAN = 60 * 60 * 24 * 7;
const RAPID_INACTIVE_TIME_SPAN = 60 * 60 * 6;
const NETWORK_METRIC_PREFIX = "metric:throughput:stat";

let instance = null;
const sclient = require('../util/redis_manager.js').getSubscriptionClient();
const Message = require('../net2/Message.js');
const moment = require('moment-timezone/moment-timezone.js');
moment.tz.load(require('../vendor_lib/moment-tz-data.json'));

const eventApi = require('../event/EventApi.js');
const Metrics = require('../extension/metrics/metrics.js');
const Constants = require('./Constants.js');
const { Rule, wrapIptables } = require('./Iptables.js');
const QoS = require('../control/QoS.js');
const Monitorable = require('./Monitorable.js')
const AsyncLock = require('../vendor_lib/async-lock');
const TimeUsageTool = require('../flow/TimeUsageTool.js');
const NetworkProfile = require('./NetworkProfile.js');
const lock = new AsyncLock();

module.exports = class HostManager extends Monitorable {
  constructor() {
    if (!instance) {
      super({})
      this.hosts = {}; // all, active, dead, alarm
      this.hostsdb = {};
      this.hosts.all = [];
      this.spoofing = true;

      // make sure cached host is created/deleted in all processes
      messageBus.subscribe("DiscoveryEvent", "Device:Create", null, (channel, type, mac, obj) => {
        this.createHost(obj).catch(err => {
          log.error('Error creating host', err, obj)
        })
      })
      messageBus.subscribe("DiscoveryEvent", "Device:Delete", null, async (channel, type, mac, obj) => {
        let host = this.getHostFastByMAC(mac)
        log.info('Removing host cache', mac)
        if (!host)
          host = await this.getHostAsync(mac, true); // do not create env for host as it will be destroyed soon
        if (!host) {
          log.warn(`Cannot find host with MAC address: ${mac}`);
          return;
        }

        delete this.hostsdb[`host:ip4:${host.o.ipv4Addr}`]
        log.info('Removing host cache', host.o.ipv4Addr)
        if (Array.isArray(host.ipv6Addr)) {
          host.ipv6Addr.forEach(ip6 => {
            log.info('Removing host cache', ip6)
            delete this.hostsdb[`host:ip6:${ip6}`]
          })
        }
        delete this.hostsdb[`host:mac:${mac}`]

        this.hosts.all = this.hosts.all.filter(host => host.o.mac != mac)
        await host.destroy().catch((err) => {
          log.error(`Failed to destroy device ${mac}`, err.message);
        });
      })

      sclient.subscribe(Message.MSG_SYS_TIMEZONE_RELOADED);

      // ONLY register for these events in FireMain process
      if(f.isMain()) {
        sem.once('IPTABLES_READY', async () => {
          try {
            await this.getHostsAsync()
            this.scheduleApplyPolicy()
          } catch(err) {
            log.error('Failed to initalize system', err)
          }

          sem.on(Message.MSG_SYS_NETWORK_INFO_RELOADED, async () => {
            // global qos config will be applied to default WAN, need to re-apply in case of network change
            if (this.policy && _.has(this.policy, "qos"))
              await this.qos(this.policy.qos);
          })

          setInterval(() => this.validateSpoofs(), 5 * 60 * 1000)
        })

        // beware that MSG_SYS_NETWORK_INFO_RELOADED will trigger scan from sensors and thus generate Scan:Done event
        // getHosts will be invoked here to reflect updated hosts information
        log.info("Subscribing Scan:Done event...")
        messageBus.subscribe("DiscoveryEvent", "Scan:Done", null, (channel, type, ip, obj) => {
          if (!sysManager.isIptablesReady()) {
            log.warn(channel, type, "Iptables is not ready yet, skipping...");
            return;
          }
          log.info("New Host May be added rescan");
          this.getHosts((err, result) => {
            if (result && _.isArray(result)) {
              for (const host of result) {
                host.updateHostsFile().catch((err) => {
                  log.error(`Failed to update hosts file for ${host.o.mac}`, err.messsage);
                });
              }
            }
          });
        });

        this.keepalive();
        setInterval(()=>{
          this.keepalive();
        },1000*60*5);
      }

      instance = this;
    }
    return instance;
  }

  async save() { /* do nothing */ }

  async keepalive() {
    const mode = await modeManager.mode();
    // keepalive ping devices' IPv6 addresses to keep bitbridge6 working properly, no need to do this in other modes
    if (mode !== Mode.MODE_AUTO_SPOOF)
      return;
    log.info("HostManager:Keepalive");
    for (let i in this.hostsdb) {
      if (i.startsWith("host:mac")) {
        let _h = this.hostsdb[i];
        _h.keepalive();
      }
    }
  }

  validateSpoofs() {
    const allIPv6Addrs = [];
    const allIPv4Addrs = [];
    for (let h in this.hostsdb) {
      let hostbymac = this.hostsdb[h];
      if (hostbymac && h.startsWith("host:mac")) {
        if (Array.isArray(hostbymac.ipv6Addr) && !hostbymac.ipv6Addr.some(ip => sysManager.isMyIP6(ip))) {
          allIPv6Addrs.push(... hostbymac.ipv6Addr);
        }
        if (hostbymac.o.ipv4Addr && !sysManager.isMyIP(hostbymac.o.ipv4Addr)) {
          allIPv4Addrs.push(hostbymac.o.ipv4Addr);
        }
      }
    }
    spoofer.validateV6Spoofs(allIPv6Addrs);
    spoofer.validateV4Spoofs(allIPv4Addrs);
  }

  async basicDataForInit(json, options) {
    let networkinfo = sysManager.getDefaultWanInterface();
    if(networkinfo.gateway === null) {
      delete networkinfo.gateway;
    }

    json.network = _.omit(networkinfo, ["subnetAddress4", "subnetAddress6"]);

    sysManager.updateInfo();

    if(f.isDocker() &&
      ! options.simulator &&
      fConfig.docker &&
      fConfig.docker.hostIP
    ) {
      // if it is running inside docker, and app is not from simulator
      // use docker host as the network ip
      json.network.ip_address = fConfig.docker.hostIP;
    }

    json.cpuid = platform.getBoardSerial();
    json.uptime = process.uptime();

    if(sysManager.language) {
      json.language = sysManager.language;
    } else {
      json.language = 'en'
    }

    json.releaseType = f.getReleaseType()
    if (platform.isFireRouterManaged())
      json.firmwareReleaseType = await FireRouter.getReleaseType();

    if(sysManager.timezone) {
      json.timezone = sysManager.timezone;
    }

    json.features = { // do not change these settings, it will impact how app works
      archiveAlarm: true,
      alarmMoreItems: true,
      ignoreAlarm: true,
      reportAlarm: true
    }

    json.runtimeFeatures = fc.getFeatures()
    json.runtimeDynamicFeatures = fc.getDynamicFeatures()

    if(f.isDocker()) {
      json.docker = true;
    }

    let branch = f.getBranch()
    if(branch === "master") {
      json.isBeta = true
    } else {
      json.isBeta = false
    }

    json.updateTime = Date.now();
    if (f.isApi()) {
      const SSH = require('../extension/ssh/ssh.js');
      const ssh = new SSH();
      const obj = await ssh.loadPassword();
      json.ssh = obj && obj.password;
      json.sshTs = obj && obj.timestamp;
    }
    if (sysManager.sysinfo.oper && sysManager.sysinfo.oper.LastScan) {
      json.lastscan = sysManager.sysinfo.oper.LastScan;
    }
    json.systemDebug = sysManager.isSystemDebugOn();
    json.version = sysManager.config.version;
    json.longVersion = f.getLongVersion(json.version);
    json.lastCommitDate = f.getLastCommitDate()
    json.device = "Firewalla (beta)"
    json.publicIp = sysManager.publicIp;
    json.publicIp6s = sysManager.publicIp6s;
    json.ddns = sysManager.ddns;
    if (sysManager.sysinfo && sysManager.sysinfo[sysManager.config.monitoringInterface2])
      json.secondaryNetwork = sysManager.sysinfo && sysManager.sysinfo[sysManager.config.monitoringInterface2];
    json.remoteSupport = frp.started;
    json.model = platform.getName();
    json.variant = await platform.getVariant();
    json.branch = f.getBranch();
    if(frp.started && f.isApi()) {
      json.remoteSupportStartTime = frp.startTime;
      json.remoteSupportEndTime = frp.endTime;
      json.remoteSupportConnID = frp.port + ""
      json.remoteSupportPassword = json.ssh
    }
    json.license = sysManager.license;
    if(!json.license) {
      json.license = license.getLicense()
    }
    json.ept = sysManager.ept;
    if (sysManager.publicIp) {
      json.publicIp = sysManager.publicIp;
    }
    if (sysManager.publicIps) {
      json.publicIps = sysManager.publicIps;
    }
    if (sysManager.upgradeEvent) {
      json.upgradeEvent = sysManager.upgradeEvent;
    }
    const sysInfo = SysInfo.getSysInfo();
    json.no_auto_upgrade = await SysInfo.getAutoUpgrade();
    json.distCodename = sysInfo.distCodename;
    json.osUptime = sysInfo.osUptime;
    json.fanSpeed = await platform.getFanSpeed();
    const cpuUsageRecords = await rclient.zrangebyscoreAsync(Constants.REDIS_KEY_CPU_USAGE, Date.now() / 1000 - 60, Date.now() / 1000).map(r => JSON.parse(r));
    json.sysMetrics = {
      memUsage: sysInfo.realMem,
      totalMem: sysInfo.totalMem,
      load1: sysInfo.load1,
      load5: sysInfo.load5,
      load15: sysInfo.load15,
      diskInfo: sysInfo.diskInfo,
      cpuUsage1: cpuUsageRecords
    }
  }

  async hostsInfoForInit(json) {
    let _hosts = [];
    for (let i in this.hosts.all) {
      _hosts.push(this.hosts.all[i].toJson());
    }
    json.hosts = _hosts;
<<<<<<< HEAD
    if (platform.isFireRouterManaged())
      await this.enrichSTAInfo(_hosts);
    await this.enrichWeakPasswordScanResult(_hosts);
  }

  async enrichSTAInfo(hosts) {
    const staStatus = await FireRouter.getSTAStatus().catch((err) => {
      log.error(`Failed to get STA status from firerouter`, err.message);
      return null;
    });
    if (_.isObject(staStatus)) {
      for (const host of hosts) {
        const mac = host.mac;
        if (mac && staStatus[mac])
          host.staInfo = staStatus[mac];
      }
    }
  }

  async assetsInfoForInit(json) {
    if (platform.isFireRouterManaged()) {
      const assetsStatus = await FireRouter.getAssetsStatus().catch((err) => {
        log.error(`Failed to get assets status from firerouter`, err.message);
        return null;
      });
      if (assetsStatus) {
        json.assets = {};
        for (const key of Object.keys(assetsStatus)) {
          json.assets[key] = assetsStatus[key];
        }
      }
    }
  }

  async enrichWeakPasswordScanResult(hosts) {
    await Promise.all(hosts.map(async host => {
      const mac = host.mac;
      if (mac) {
        const key = `weak_password_scan:${mac}`;
        const result = await rclient.getAsync(key).then((data) => JSON.parse(data)).catch((err) => null);
        if (result)
          host.weakPasswordScanResult = result;
      }
    }));
=======
    await Promise.all(_hosts.map(async host => {
      await this.enrichWeakPasswordScanResult(host, "mac");
    }));
  }

  async enrichWeakPasswordScanResult(host, uidKey) {
    const uid = host[uidKey];
    if (uid) {
      const key = `weak_password_scan:${uid}`;
      const result = await rclient.getAsync(key).then((data) => JSON.parse(data)).catch((err) => null);
      if (result)
        host.weakPasswordScanResult = result;
    }
>>>>>>> 928898a9
  }

  async getStats(statSettings, target, metrics) {
    const subKey = target && target != '0.0.0.0' ? ':' + target : '';
    const { granularities, hits} = statSettings;
    const stats = {}
    const metricArray = metrics || [ 'upload', 'download', 'conn', 'ipB', 'dns', 'dnsB' ]
    for (const metric of metricArray) {
      stats[metric] = await getHitsAsync(metric + subKey, granularities, hits)
    }
    return this.generateStats(stats);
  }

  async newLast24StatsForInit(json, target) {
    json.newLast24 = await this.getStats({granularities: '1hour', hits: 24}, target);
  }

  async last12MonthsStatsForInit(json, target) {
    json.last12Months = await this.getStats({granularities: '1month', hits: 12}, target);
  }

  async monthlyDataUsageForInit(json) {
    const dataPlan = await this.getDataUsagePlan({});
    const globalDate = dataPlan && dataPlan.date || 1;
    json.monthlyDataUsage = _.pick(await this.monthlyDataStats(null, globalDate), [
      'totalDownload', 'totalUpload', 'monthlyBeginTs', 'monthlyEndTs'
    ])
    const monthlyDataUsageOnWans = {};
    const wanConfs = dataPlan && dataPlan.wanConfs || {};
    const wanIntfs = sysManager.getWanInterfaces();
    for (const wanIntf of wanIntfs) {
      const date = wanConfs[wanIntf.uuid] && wanConfs[wanIntf.uuid].date || globalDate;
      monthlyDataUsageOnWans[wanIntf.uuid] = _.pick(await this.monthlyDataStats(`wan:${wanIntf.uuid}`, date), 
        ["totalDownload", "totalUpload", "monthlyBeginTs", "monthlyEndTs"]
      );
    }
    json.monthlyDataUsageOnWans = monthlyDataUsageOnWans;
  }

  async monthlyDataStats(mac, date) {
    if (!date) {
      const dataPlan = await this.getDataUsagePlan({});
      date = dataPlan ? dataPlan.date : 1
    }
    const timezone = sysManager.getTimezone();
    const now = timezone ? moment().tz(timezone) : moment();
    let nextOccurrence = (now.get("date") >= date ? moment(now).add(1, "months") : moment(now)).endOf("month").startOf("day");
    while (nextOccurrence.get("date") !== date) {
      if (nextOccurrence.get("date") >= date)
        nextOccurrence.subtract(nextOccurrence.get("date") - date, "days");
      else
        nextOccurrence.add(1, "months").endOf("month").startOf("day");
    }
    let diffMonths = 0;
    while (moment(nextOccurrence).subtract(diffMonths, "months").unix() > now.unix())
      diffMonths++;
      
    const monthlyBeginMoment = moment(nextOccurrence).subtract(diffMonths, "months"); // begin moment of this cycle

    const monthlyBeginTs = monthlyBeginMoment.unix();
    const monthlyEndMoment = moment(monthlyBeginMoment).add(1, "months").endOf("month").startOf("day");
    if (monthlyEndMoment.get("date") > date)
      monthlyEndMoment.subtract(monthlyEndMoment.get("date") - date, "days");
    const monthlyEndTs = monthlyEndMoment.unix();
    const days = Math.floor((now.unix() - monthlyBeginTs) / 86400) + 1;

    const downloadKey = `download${mac ? ':' + mac : ''}`;
    const uploadKey = `upload${mac ? ':' + mac : ''}`;
    const download = await getHitsAsync(downloadKey, '1day', days) || [];
    const upload = await getHitsAsync(uploadKey, '1day', days) || [];
    return Object.assign({
      monthlyBeginTs,
      monthlyEndTs
    }, this.generateStats({ download, upload }))
  }

  utcOffsetBetweenTimezone(tz) {
    if (!tz) return 0;
    const offset1 = moment().utcOffset() * 60 * 1000;
    const offset2 = moment().tz(tz).utcOffset() * 60 * 1000;
    const offset = offset2 - offset1;
    return offset;
  }

  async last60MinStatsForInit(json, target) {
    const subKey = target && target != '0.0.0.0' ? ':' + target : ''

    const stats = {}
    const metrics = [ 'upload', 'download', 'conn', 'ipB', 'dns', 'dnsB' ]
    for (const metric of metrics) {
      const s = await getHitsAsync(metric + subKey, "1minute", 61)
      if (s[s.length - 1] && s[s.length - 1][1] == 0) {
        s.pop()
      } else {
        s.shift()
      }
      stats[metric] = s
    }
    json.last60 = this.generateStats(stats)
  }

  async last30daysStatsForInit(json, target) {
    json.last30 = await this.getStats({granularities: '1day', hits: 30}, target);
  }

  async policyDataForInit(json) {
    log.debug("Loading polices");
    json.policy = await this.loadPolicyAsync()
  }

  async extensionDataForInit(json) {
    log.debug("Loading ExtentsionPolicy");
    let extdata = {};

    const portforwardConfig = await this.getPortforwardConfig();
    if (portforwardConfig)
      extdata['portforward'] = portforwardConfig;

    const fpp = await sensorLoader.initSingleSensor('FamilyProtectPlugin');
    const familyConfig = await fpp.getFamilyConfig()
    if (familyConfig) extdata.family = familyConfig

    const ruleStatsPlugin = await sensorLoader.initSingleSensor('RuleStatsPlugin');
    const initTs = await ruleStatsPlugin.getFeatureFirstEnabledTimestamp();
    extdata.ruleStats = { "initTs": initTs };

    json.extension = extdata;
  }

  async dohConfigDataForInit(json) {
    const dc = require('../extension/dnscrypt/dnscrypt.js');
    const selectedServers = await dc.getServers();
    const customizedServers = await dc.getCustomizedServers();
    const allServers = await dc.getAllServerNames();
    json.dohConfig = {selectedServers, allServers, customizedServers};
  }

  async unboundConfigDataForInit(json) {
    const unbound = require('../extension/unbound/unbound.js');
    const config = await unbound.getUserConfig();
    json.unboundConfig = config;
  }

  async safeSearchConfigDataForInit(json) {
    const config = await rclient.getAsync("ext.safeSearch.config").then((result) => JSON.parse(result)).catch(err => null);
    json.safeSearchConfig = config;
  }

  async getPortforwardConfig() {
    return rclient.getAsync("extension.portforward.config").then((data) => {
      if (data) {
        const config = JSON.parse(data);
        return config;
      } else
        return null;
    }).catch((err) => null);
  }

  async newAlarmDataForInit(json) {
    json.activeAlarmCount = await alarmManager2.getActiveAlarmCount();
    json.newAlarms = await alarmManager2.loadActiveAlarmsAsync();
  }

  async archivedAlarmNumberForInit(json) {
    log.debug("Reading total number of archived alarms");
    const count = await alarmManager2.numberOfArchivedAlarms();
    json.archivedAlarmCount = count;
    return json;
  }

  async externalScanDataForInit(json) {
    const scanResult = {};
    const result = await rclient.hgetallAsync(Constants.REDIS_KEY_EXT_SCAN_RESULT) || {};
    const wans = sysManager.getWanInterfaces();
    for (const wan of wans) {
      if (_.has(result, wan.uuid)) {
        try {
          scanResult[wan.uuid] = JSON.parse(result[wan.uuid]);
        } catch (err) {
          log.error(`Failed to parse external scan result on ${wan.uuid}`, err.message);
        }
      }
    }
    json.extScan = scanResult;
  }

  natDataForInit(json) {
    log.debug("Reading nat data");

    return new Promise((resolve, reject) => {
      rclient.hgetall("sys:scan:nat", (err, data) => {
        if(err) {
          reject(err);
          return;
        }

        if (data) {
          json.scan = {};
          for (let d in data) {
            json.scan[d] = JSON.parse(data[d]);
            if(typeof json.scan[d].description === 'object') {
              json.scan[d].description = ""
            }
          }
        }

        resolve(json);
      });
    });
  }

  async legacyHostsStats(json) {
    log.debug("Reading host legacy stats");

    // keeps total download/upload only for sorting on app
    await Promise.all([
      asyncNative.eachLimit(this.hosts.all, 30, async host => {
        const stats = await this.getStats({granularities: '1hour', hits: 24}, host.o.mac, ['upload', 'download']);
        host.flowsummary = {
          inbytes: stats.totalDownload,
          outbytes: stats.totalUpload
        }
      }),
      this.loadHostsPolicyRules(),
    ])
    await this.hostsInfoForInit(json);
    return json;
  }

  async dhcpRangeForInit(network, json) {
    const key = network + "DhcpRange";
    let dhcpRange = await dnsTool.getDefaultDhcpRange(network);
    const data = await this.loadPolicyAsync()
    if (data && data.dnsmasq) {
      const dnsmasqConfig = data.dnsmasq;
      if (dnsmasqConfig[network + "DhcpRange"]) {
        dhcpRange = dnsmasqConfig[network + "DhcpRange"];
      }
    }
    if (dhcpRange)
      json[key] = dhcpRange;
  }

  async dhcpPoolUsageForInit(json) {
    const stats = await dnsmasq.getDhcpPoolUsage();
    json.dhcpPoolUsage = stats;
  }

  async modeForInit(json) {
    log.debug("Reading mode");
    const mode = await modeManager.mode();
    json.mode = mode;
  }

  async ruleGroupsForInit(json) {
    const rgs = policyManager2.getAllRuleGroupMetaData();
    json.ruleGroups = rgs;
  }

  async virtWanGroupsForInit(json) {
    const vwgs = await VirtWanGroupManager.toJson();
    json.virtWanGroups = vwgs;
  }

  async internetSpeedtestResultsForInit(json, limit = 50) {
    const end = Date.now() / 1000;
    const begin = Date.now() / 1000 - 86400 * 30;
    const results = (await rclient.zrevrangebyscoreAsync("internet_speedtest_results", end, begin) || []).map(e => {
      try {
        const r = JSON.parse(e);
        r.manual = r.manual || false;
        return r;
      } catch (err) {
        return null;
      }
    }).filter(e => e !== null && e.success).slice(0, limit); // return at most 50 recent results from recent to earlier
    json.internetSpeedtestResults = results;
  }

  async listLatestAllStateEvents(json) {
    try {
      log.debug("Listing latest all state events");
      const latestAllStateEvents = await eventApi.listLatestStateEventsAll(true);
      if (latestAllStateEvents) json.latestAllStateEvents = latestAllStateEvents;
    } catch (err) {
      log.error("failed to get latest all state events:",err);
    }
  }

  async listLatestErrorStateEvents(json) {
    try {
      log.debug("Listing latest error state events");
      const latestErrorStateEvents = await eventApi.listLatestStateEventsError(true);
      if (latestErrorStateEvents) json.latestStateEventsError = latestErrorStateEvents;
    } catch (err) {
      log.error("failed to get latest error state events:",err);
    }
  }

  async getLatestConnStates(json) {
    if (platform.isFireRouterManaged()) {
      try {
        const status = await FireRouter.getWanConnectivity(false);
        json.wanTestResult = status;
      } catch(err) {
        log.error("Got error when get wan connectivity, err:", err);
      }
    }
  }

  async networkMonitorEventsForInit(json) {
    const end = Date.now(); // key of events is time in milliseconds
    const begin = end - 86400 * 1000; // last 24 hours
    const events = await eventApi.listEvents(begin, end, 0, -1, false, true, [
      {event_type: "state", sub_type: "overall_wan_state"},
      {event_type: "action", sub_type: "ping_RTT"},
      {event_type: "action", sub_type: "dns_RTT"},
      {event_type: "action", sub_type: "http_RTT"},
      {event_type: "action", sub_type: "ping_lossrate"},
      {event_type: "action", sub_type: "dns_lossrate"},
      {event_type: "action", sub_type: "http_lossrate"},
      {event_type: "action", sub_type: "system_reboot"}
    ]);
    // get the last state event before 24 hours ago
    const previousStateEvents = await eventApi.listEvents("-inf", begin, 0, 1, true, true, [
      {event_type: "state", sub_type: "overall_wan_state"}
    ]);
    const networkMonitorEvents = (_.isArray(previousStateEvents) && previousStateEvents.slice(0, 1) || []).concat(_.isArray(events) && events.slice(-250) || []);
    json.networkMonitorEvents = networkMonitorEvents;
  }

  // what is blocked
  policyRulesForInit(json) {
    log.debug("Reading policy rules");
    return new Promise((resolve, reject) => {
      policyManager2.loadActivePolicies({includingDisabled: 1}, (err, rules) => {
        if(err) {
          reject(err);
          return;
        } else {
          // filters out rules with inactive devices
          const screentimeRules = rules.filter(rule=> rule.action == 'screentime');

          rules = rules.filter(rule => {
            if (rule.action == 'screentime') return false;
            if (_.isEmpty(rule.scope)) return true;
            return rule.scope.some(mac =>
              this.hosts.all.some(host => host.o.mac == mac)
            )
          })

          let alarmIDs = rules.map((p) => p.aid);

          alarmManager2.idsToAlarms(alarmIDs, (err, alarms) => {
            if(err) {
              log.error("Failed to get alarms by ids:", err);
              reject(err);
              return;
            }

            for(let i = 0; i < rules.length; i ++) {
              if(rules[i] && alarms[i]) {
                rules[i].alarmMessage = alarms[i].localizedInfo();
                rules[i].alarmTimestamp = alarms[i].timestamp;
              }
            }

            rules.sort((x,y) => {
              if(y.timestamp < x.timestamp) {
                return -1
              } else {
                return 1
              }
            })

            json.policyRules = rules;
            json.screentimeRules = screentimeRules;
            resolve();
          });
        }
      });
    });
  }

  // whats is allowed
  exceptionRulesForInit(json) {
    log.debug("Reading exception rules");
    return new Promise((resolve, reject) => {
      exceptionManager.loadExceptions((err, rules) => {
        if(err) {
          reject(err);
        } else {

          /*
          rules = rules.filter((r) => {
            return r.type != "ALARM_NEW_DEVICE" // allow new device is default
          })
          */

          // filters out rules with inactive devices
          rules = rules.filter(rule => {
            if(!rule) {
              return false;
            }

            const mac = rule["p.device.mac"];

            if (!mac) return true;

            return this.hosts.all.some(host => host.o.mac === mac) || IdentityManager.getIdentityByGUID(mac);
          })

          let alarmIDs = rules.map((p) => p.aid);

          alarmManager2.idsToAlarms(alarmIDs, (err, alarms) => {
            if(err) {
              log.error("Failed to get alarms by ids:", err);
              reject(err);
              return;
            }

            for(let i = 0; i < rules.length; i ++) {
              if(rules[i] && alarms[i]) {
                rules[i].alarmMessage = alarms[i].localizedInfo();
                rules[i].alarmTimestamp = alarms[i].timestamp;
              }
            }

            rules.sort((x,y) => {
              if(y.timestamp < x.timestamp) {
                return -1
              } else {
                return 1
              }
            })

            json.exceptionRules = rules
            resolve();
          });
        }
      });
    });
  }

  async loadHostsPolicyRules() {
    log.debug("Reading individual host policy rules");
    await asyncNative.eachLimit(this.hosts.all, 10, host => host.loadPolicyAsync())
  }

  async loadDDNSForInit(json) {
    log.debug("Reading DDNS");

    let ddnsString = await rclient.hgetAsync("sys:network:info", "ddns");
    if(ddnsString) {
      try {
        let ddns = JSON.parse(ddnsString);
        json.ddns = ddns;
      } catch(err) {
        log.error("Failed to parse ddns string:", ddnsString);
      }
    }
    const ddnsToken = await rclient.hgetAsync("sys:network:info", "ddnsToken");
    if (ddnsToken) {
      try {
        json.ddnsToken = JSON.parse(ddnsToken);
      } catch (err) {
        log.error(`Failed to parse ddns token`);
      }
    }
      
  }

  async getCloudURL(json) {
    const url = await rclient.getAsync("sys:bone:url");
    if(json && json.ept && json.ept.url && json.ept.url !== url)  {
      json.ept.url = url;
    }
  }

  async systemdRestartMetrics(json) {
    const result = await rclient.hgetallAsync("stats:systemd:restart");
    json.serviceStartFrequency = result;
  }

  async boxMetrics(json) {
    const result = await Metrics.getMetrics();
    json.boxMetrics = result;
  }

  async getSysInfo(json) {
    const result = await sysManager.getSysInfoAsync();
    json.sysInfo = result;
  }

  /*
   * data here may be used to recover Firewalla configuration
   */
  async getCheckInAsync() {
    let json = {};
    let requiredPromises = [
      this.getHostsAsync(),
      this.policyDataForInit(json),
      this.extensionDataForInit(json),
      this.modeForInit(json),
      this.policyRulesForInit(json),
      this.exceptionRulesForInit(json),
      this.natDataForInit(json),
      this.getCloudURL(json),
      this.networkConfig(json, true),
      this.networkProfilesForInit(json),
      this.networkMetrics(json),
      this.getCpuUsage(json),
      this.listLatestAllStateEvents(json),
      this.listLatestErrorStateEvents(json),
      this.internetSpeedtestResultsForInit(json, 5),
      this.systemdRestartMetrics(json),
      this.boxMetrics(json),
      this.getSysInfo(json),
      this.assetsInfoForInit(json)
    ]

    await this.basicDataForInit(json, {});

    await Promise.all(requiredPromises);

    json.hostCount = this.hosts.all.length;

    let firstBinding = await rclient.getAsync("firstBinding")
    if(firstBinding) {
      json.firstBinding = firstBinding
    }

    json.bootingComplete = await f.isBootingComplete()

    // Delete anything that may be private
    if (json.ssh) delete json.ssh
    if (json.remoteSupportConnID) delete json.remoteSupportConnID;
    if (json.remoteSupportPassword) delete json.remoteSupportPassword;
    if (json.policy && json.policy.wireguard && json.policy.wireguard.privateKey) delete json.policy.wireguard.privateKey;

    return json;
  }

  async vpnClientProfilesForInit(json) {
    await VPNClient.getVPNProfilesForInit(json);
  }

  async jwtTokenForInit(json) {
    const token = await tokenManager.getToken();
    if(token) {
      json.jwt = token;
    }
  }

  async groupNameForInit(json) {
    const groupName = await f.getBoxName();
    if(groupName) {
      json.groupName = groupName;
    }
  }

  async asyncBasicDataForInit(json) {
    const speed = await platform.getNetworkSpeed();
    const nicStates = await platform.getNicStates();
    if (platform.isFireRouterManaged()) {
      for (const intf in nicStates) {
        const channel = _.get(FireRouter.getInterfaceViaName(intf), 'state.channel')
        if (channel) nicStates[intf].channel = channel
      }
    }
    json.nicSpeed = speed;
    json.nicStates = nicStates;
    const versionUpdate = await sysManager.getVersionUpdate();
    if (versionUpdate)
      json.versionUpdate = versionUpdate;
    const customizedCategories = await categoryUpdater.getCustomizedCategories();
    json.customizedCategories = customizedCategories;
  }

  async getGuessedRouters(json) {
    try {
      const routersString = await rclient.getAsync("guessed_router");
      if(routersString) {
        const routers = JSON.parse(routersString);
        if(!_.isEmpty(routers)) {
          json.guessedRouters = routers;
        }
      }
    } catch (err) {
      log.error("Failed to get guessed routers:", err);
    }
  }

  async getGuardian(json) {
    const data = await rclient.getAsync("ext.guardian.business");
    if(!data) {
      return;
    }

    try {
      const result = JSON.parse(data);
      if(result) {
        json.guardianBiz = result;
      }
    } catch(err) {
      log.error(`Failed to parse data, err: ${err}`);
      return;
    }
  }

  async getGuardians(json) {
    const Guardian = require('../sensor/Guardian.js');
    const result = []
    let aliases = await rclient.zrangeAsync("guardian:alias:list", 0, -1);
    aliases = _.uniq((aliases || []).concat("default"));
    await Promise.all(aliases.map(async alias => {
      const guardian = new Guardian(alias);
      const guardianInfo = await guardian.getGuardianInfo();
      result.push(guardianInfo);
    }))
    json.guardians = result;
  }

  async getDataUsagePlan(json) {
    const enable = fc.isFeatureOn('data_plan');
    const data = await rclient.getAsync('sys:data:plan');
    if(!data || !enable) {
      return;
    }

    try {
      const result = JSON.parse(data);
      if(result) {
        json.dataUsagePlan = result;
      }
      return result;
    } catch(err) {
      log.error(`Failed to parse sys:data:plan, err: ${err}`);
      return;
    }
  }

  async encipherMembersForInit(json) {
    let members = await rclient.smembersAsync("sys:ept:members")
    if(members && members.length > 0) {
      const mm = members.map((m) => {
        try {
          return JSON.parse(m)
        } catch(err) {
          return null
        }
      }).filter((x) => x != null)

      if(mm && mm.length > 0) {
        const names = await rclient.hgetallAsync("sys:ept:memberNames")
        const lastVisits = await rclient.hgetallAsync("sys:ept:member:lastvisit")

        if(names) {
          mm.forEach((m) => {
            m.dName = m.eid && names[m.eid]
          })
        }

        if(lastVisits) {
          mm.forEach((m) => {
            m.lastVisit = m.eid && lastVisits[m.eid]
          })
        }

        json.eMembers = mm
      }
    }
  }

  async networkConfig(json, filterSensitive = false) {
    if (!platform.isFireRouterManaged())
      return;
    const config = await FireRouter.getConfig(true);
    if (filterSensitive) {
      if (config && config.interface && config.interface.pppoe) {
        for (const key in config.interface.pppoe) {
          const temp = _.omit(config.interface.pppoe[key], ['password', 'username']);
          config.interface.pppoe[key] = temp;
        }
      }
      if (config && config.interface && config.interface.wireguard) {
        for (const key in config.interface.wireguard) {
          const temp = _.omit(config.interface.wireguard[key], ['privateKey']);
          config.interface.wireguard[key] = temp;
        }
      }
      if (config && config.hostapd) {
        for (const key of Object.keys(config.hostapd)) {
          if (config.hostapd[key].params) {
            const temp = _.omit(config.hostapd[key].params, ['ssid', 'wpa_passphrase']);
            config.hostapd[key].params = temp;
          }
        }
      }
      if (config && config.interface && config.interface.wlan) {
        for (const key of Object.keys(config.interface.wlan)) {
          const temp = _.omit(config.interface.wlan[key], ['wpaSupplicant']);
          config.interface.wlan[key] = temp;
        }
      }
    }
    json.networkConfig = config;
  }

  async tagsForInit(json, timeUsageApps) {
    await TagManager.refreshTags();
    const tags = await TagManager.toJson();
    const timezone = sysManager.getTimezone();
    const supportedApps = await TimeUsageTool.getSupportedApps();
    if (!timeUsageApps)
      timeUsageApps = supportedApps;
    else
      timeUsageApps = _.intersection(timeUsageApps, supportedApps);
    for (const uid of Object.keys(tags)) {
      const tag = tags[uid];
      const type = tag.type || Constants.TAG_TYPE_GROUP;
      const initDataKey = _.get(Constants.TAG_TYPE_MAP, [type, "initDataKey"]);
      const needAppTimeInInitData = _.get(Constants.TAG_TYPE_MAP, [type, "needAppTimeInInitData"], false);
      if (initDataKey) {
        if (!json[initDataKey])
          json[initDataKey] = {};
        json[initDataKey][uid] = Object.assign({}, tag);
        if (needAppTimeInInitData) {
          // today's app time usage on this tag
          const begin = (timezone ? moment().tz(timezone) : moment()).startOf("day").unix();
          const end = begin + 86400;
          const {appTimeUsage, appTimeUsageTotal} = await TimeUsageTool.getAppTimeUsageStats(`tag:${uid}`, null, timeUsageApps, begin, end, "hour", false);

          json[initDataKey][uid].appTimeUsageToday = appTimeUsage;
          json[initDataKey][uid].appTimeUsageTotalToday = appTimeUsageTotal;
        }
      }
    }
  }

  async btMacForInit(json) {
    json.btMac = await rclient.getAsync("sys:bt:mac");
  }

  async networkProfilesForInit(json) {
    await NetworkProfileManager.refreshNetworkProfiles(true);
    json.networkProfiles = await NetworkProfileManager.toJson();
  }

  async getVPNInterfaces() {
      let intfs;
      try {
          const result = await exec("ls -l /sys/class/net | awk '/vpn_|tun_/ {print $9}'")
          intfs = result.stdout.split("\n").filter(line => line.length > 0);
      } catch (err) {
          log.error("failed to get VPN interfaces: ",err);
          intfs = [];
      }
      return intfs;
  }

  async networkMetrics(json) {
    try {
      const config = await FireRouter.getConfig();
      const ethxs =  Object.keys(config.interface.phy);
      const vpns = await this.getVPNInterfaces();
      const ifs = [ ...ethxs, ...vpns ];
      let nm = {};
      await Promise.all(ifs.map( async (ifx) => {
          nm[ifx] = nm[ifx] || {};
          nm[ifx]['rx'] = await rclient.hgetallAsync(`${NETWORK_METRIC_PREFIX}:${ifx}:rx`);
          nm[ifx]['tx'] = await rclient.hgetallAsync(`${NETWORK_METRIC_PREFIX}:${ifx}:tx`);
      }));
      json.networkMetrics = nm;
    } catch (err) {
      log.error("failed to get network metrics from redis: ", err);
      json.networkMetrics = {};
    }
  }

  async getCpuUsage(json) {
    let result = {};
    try{
      const psOutput = await exec("ps -e -o %cpu=,cmd= | awk '$2~/Fire[AM]/ {print $0}'");
      psOutput.stdout.match(/[^\n]+/g).forEach( line => {
        const columns = line.match(/[^ ]+/g);
        result[columns[1]] = columns[0];
      })
    } catch(err) {
      log.error("failed to get CPU usage with ps: ", err);
    }
    json.cpuUsage = result;
  }

  async identitiesForInit(json) {
    await IdentityManager.generateInitData(json);
    log.debug('identities finished')
  }

  async getWlanInfo(json) {
    const wlan = {}

    wlan.channels = await FireRouter.getWlanChannels().catch((err) => {
      log.error("Got error when getting wlans channels:", err);
      return {};
    })

    json.wlan = wlan
    return wlan
  }

  async toJson(options = {}) {
    const json = {};

    await this.getHostsAsync(options)
    // _totalHosts and _totalPrivateMacHosts will be updated in getHostsAsync
    json.totalHosts = this._totalHosts;
    json.totalPrivateMacHosts = this._totalPrivateMacHosts;

    let requiredPromises = [
      this.newLast24StatsForInit(json),
      this.last60MinStatsForInit(json),
      this.extensionDataForInit(json),
      this.dohConfigDataForInit(json),
      this.unboundConfigDataForInit(json),
      this.safeSearchConfigDataForInit(json),
      this.last30daysStatsForInit(json),
      this.last12MonthsStatsForInit(json),
      this.policyDataForInit(json),
      this.legacyHostsStats(json),
      this.modeForInit(json),
      this.policyRulesForInit(json),
      this.exceptionRulesForInit(json),
      this.newAlarmDataForInit(json),
      this.archivedAlarmNumberForInit(json),
      this.natDataForInit(json),
      this.externalScanDataForInit(json),
      this.encipherMembersForInit(json),
      this.jwtTokenForInit(json),
      this.groupNameForInit(json),
      this.asyncBasicDataForInit(json),
      this.getGuessedRouters(json),
      this.getGuardian(json),
      this.getGuardians(json),
      this.getDataUsagePlan(json),
      this.monthlyDataUsageForInit(json),
      this.networkConfig(json),
      this.networkProfilesForInit(json),
      this.networkMetrics(json),
      this.identitiesForInit(json),
      this.tagsForInit(json, options.timeUsageApps),
      this.btMacForInit(json),
      this.loadStats(json),
      this.vpnClientProfilesForInit(json),
      this.ruleGroupsForInit(json),
      this.virtWanGroupsForInit(json),
      this.getLatestConnStates(json),
      this.listLatestAllStateEvents(json),
      this.listLatestErrorStateEvents(json),
      this.loadDDNSForInit(json),
      this.basicDataForInit(json, options),
      this.internetSpeedtestResultsForInit(json),
      this.networkMonitorEventsForInit(json),
      this.dhcpPoolUsageForInit(json),
      this.assetsInfoForInit(json)
    ];
    // 2021.11.17 not gonna be used in the near future, disabled
    // const platformSpecificStats = platform.getStatsSpecs();
    // json.stats = {};
    // for (const statSettings of platformSpecificStats) {
    //   requiredPromises.push(this.getStats(statSettings)
    //     .then(s => json.stats[statSettings.stat] = s)
    //   )
    // }
    await Promise.all(requiredPromises.map(p => p.catch(log.error)))

    log.debug("Promise array finished")

    json.userConfig = await fc.getUserConfig()

    json.profiles = {}
    const profileConfig = fc.getConfig().profiles || {}
    for (const category in profileConfig) {
      if (category == 'default') continue
      const currentDefault = profileConfig.default && profileConfig.default[category]
      const cloudDefault = _.get(await fc.getCloudConfig(), ['profiles', 'default', category], currentDefault)
      json.profiles[category] = {
        default: currentDefault || 'default',
        list: Object.keys(profileConfig[category]).filter(p => p != 'default'),
        subTypes: Object.keys(profileConfig[category][cloudDefault])
      }
      if (category == 'alarm') {
        json.profiles.alarm.defaultLargeUpload2TxMin = _.get(
          fc.getConfig().profiles.alarm, [currentDefault, 'large_upload_2', 'txMin'],
          fc.getConfig().profiles.alarm.default.large_upload_2.txMin
        )
      }
    }

    // mode should already be set in json
    if (json.mode === "dhcp") {
      if (platform.isOverlayNetworkAvailable()) {
        await this.dhcpRangeForInit("alternative", json);
        await this.dhcpRangeForInit("secondary", json);
      }
      json.dhcpServerStatus = await rclient.getAsync("sys:scan:dhcpserver");
    }

    json.nameInNotif = await rclient.hgetAsync("sys:config", "includeNameInNotification")
    const fnlFlag = await rclient.hgetAsync("sys:config", "forceNotificationLocalization");
    if(fnlFlag === "1") {
      json.forceNotifLocal = true;
    } else {
      json.forceNotifLocal = false;
    }

    // for any pi doesn't have firstBinding key, they are old versions
    let firstBinding = await rclient.getAsync("firstBinding")
    if(firstBinding) {
      json.firstBinding = firstBinding
    }

    json.bootingComplete = await f.isBootingComplete()

    try {
      await exec("sudo systemctl is-active firekick")
      json.isBindingOpen = 1;
    } catch(err) {
      json.isBindingOpen = 0;
    }

    const suffix = await rclient.getAsync(Constants.REDIS_KEY_LOCAL_DOMAIN_SUFFIX);
    json.localDomainSuffix = suffix ? suffix : 'lan';
    const noForward = await rclient.getAsync(Constants.REDIS_KEY_LOCAL_DOMAIN_NO_FORWARD);
    json.localDomainNoForward = noForward && JSON.parse(noForward) || false;
    json.cpuProfile = await this.getCpuProfile();
    return json
  }

  getHostsFast() {
    return this.hosts.all;
  }

  getHostFastByMAC(mac) {
    if (mac == null) {
      return null;
    }

    return this.hostsdb[`host:mac:${mac.toUpperCase()}`];
  }

  getHostFast(ip) {
    if (ip == null) {
      return null;
    }

    return this.hostsdb["host:ip4:"+ip];
  }

  getHostFast6(ip6) {
    if(ip6) {
      return this.hostsdb[`host:ip6:${ip6}`]
    }

    return null
  }

  getHost(target, callback) {
    callback = callback || function() {}

    this.getHostAsync(target)
      .then(res => callback(null, res))
      .catch(err => {
        callback(err);
      })
  }

  async getHostAsync(target, noEnvCreation = false) {
    let host, o;
    if (hostTool.isMacAddress(target)) {
      host = this.hostsdb[`host:mac:${target}`];
      o = await hostTool.getMACEntry(target)
    } else {
      o = await dnsManager.resolveLocalHostAsync(target)
      host = this.hostsdb[`host:ip4:${o.ipv4Addr}`];
    }
    if (host && o) {
      await host.update(o);
      return host;
    }

    if (o == null) return null;

    host = new Host(o, noEnvCreation);

    this.hostsdb[`host:mac:${o.mac}`] = host
    this.hosts.all.push(host);

    this.syncV6DB(host)

    return host
  }

  async createHost(o) {
    let host = await this.getHostAsync(o.mac)
    if (host) {
      log.info('createHost: already exist', o.mac)
      await host.update(o)
      await host.save()
      return
    }

    host = new Host(o)
    await host.save()

    this.hostsdb[`host:mac:${o.mac}`] = host
    this.hosts.all.push(host);

    this.syncV6DB(host)
  }

  syncV6DB(host) {
    if (!host || !host.ipv6Addr || !Array.isArray(host.ipv6Addr)) return

    for (const ip6 of host.ipv6Addr) {
      this.hostsdb[`host:ip6:${ip6}`] = host
    }
  }

  // take hosts list, get mac address, look up mac table, and see if
  // ipv6 or ipv4 addresses needed updating
  async syncHost(host, ipv6AddrOld) {
    if (host.o.mac == null) {
      log.error("HostManager:Sync:Error:MacNull", host.o.mac, host.o.ipv4Addr, host.o);
      throw new Error("No mac")
    }

    let ipv6array = ipv6AddrOld ? JSON.parse(ipv6AddrOld) : [];
    if (host.ipv6Addr == null) {
      host.ipv6Addr = [];
    }

    let needsave = false;

    // if updated ipv6 array is not same as the old ipv6 array, need to save the new ipv6 array to redis host:mac:
    // the number of addresses in new array is usually fewer than the old since Host.cleanV6() cleans up the expired addresses
    if (!_.isArray(ipv6array) || ipv6array.some(a => !host.ipv6Addr.includes(a)) || host.ipv6Addr.some(a => !ipv6array.includes(a)))
      needsave = true;

    if (needsave == true) {
      await host.save()
    }
  }

  getHosts(callback) {
    callback = callback || function(){}

    util.callbackify(this.getHostsAsync).bind(this)(callback)
  }

  // this only returns ture for host that has individual policies, we don't need to worry about
  // tag policies until dhcpIgnore on tag is considered as standalone policy (other than working
  // together with interface policy)
  async _hasDHCPReservation(h) {
    try {
      // if the ip allocation on an old (stale) device is changed in fireapi, firemain will not execute ipAllocation function on the host object, which sets intfIp in host:mac
      // therefore, need to check policy:mac to determine if the device has reserved IP instead of host:mac
      const policy = await hostTool.loadDevicePolicyByMAC(h.mac);
      if (policy.dhcpIgnore) return true
      if (policy.ipAllocation) {
        const ipAllocation = JSON.parse(policy.ipAllocation);
        if (platform.isFireRouterManaged()) {
          if (ipAllocation.allocations && Object.keys(ipAllocation.allocations).some(uuid => ipAllocation.allocations[uuid].type === "static" && sysManager.getInterfaceViaUUID(uuid)))
            return true;
        } else {
          if (ipAllocation.type === "static")
            return true;
        }
      }
    } catch (err) { }
    return false;
  }

  // super resource-heavy function, be careful when calling this
  async getHostsAsync(options = {}) {
    log.verbose("getHosts: started");
    const forceReload = options.forceReload || false;
    const includeInactiveHosts = options.includeInactiveHosts || false;
    const includePinnedHosts = options.includePinnedHosts || false;
    const includePrivateMac = options.hasOwnProperty("includePrivateMac") ? options.includePrivateMac : true;

    const hosts = await lock.acquire("LOCK_GET_HOSTS", async () => {
      // Only allow requests be executed in a frenquency lower than 1 per minute
      const getHostsActiveExpire = Math.floor(new Date() / 1000) - 60 // 1 min
      if (!forceReload && this.getHostsLast && this.getHostsLast > getHostsActiveExpire && _.isEqual(this.getHostsLastOptions, options)) {
        log.verbose("getHosts: too frequent, returning cache");
        if(this.hosts.all && this.hosts.all.length > 0){
          return this.hosts.all
        }
      }
  
      this.getHostsActive = true
      this.getHostsLast = Math.floor(new Date() / 1000);
      this.getHostsLastOptions = options;
      // end of mutx check
      const portforwardConfig = await this.getPortforwardConfig();
  
      for (let h in this.hostsdb) {
        if (this.hostsdb[h]) {
          this.hostsdb[h]._mark = false;
        }
      }
      const keys = await rclient.keysAsync("host:mac:*");
      this._totalHosts = keys.length;
      let multiarray = [];
      for (let i in keys) {
        multiarray.push(['hgetall', keys[i]]);
      }
      const inactiveTS = Date.now()/1000 - INACTIVE_TIME_SPAN; // one week ago
      const rapidInactiveTS = Date.now() / 1000 - RAPID_INACTIVE_TIME_SPAN;
      const replies = await rclient.multi(multiarray).execAsync();
      this._totalPrivateMacHosts = replies.filter(o => _.isObject(o) && o.mac && hostTool.isPrivateMacAddress(o.mac)).length;
      await asyncNative.eachLimit(replies, 20, async (o) => {
        if (!o || !o.mac) {
          // defensive programming
          return;
        }
        if (!hostTool.isMacAddress(o.mac)) {
          log.error(`Invalid MAC address: ${o.mac}`);
          return;
        }
        const ipv6AddrOld = o.ipv6Addr
        if (o.ipv4) {
          o.ipv4Addr = o.ipv4;
        }
        const pinned = o.pinned;
        const hasDHCPReservation = await this._hasDHCPReservation(o);
        const hasPortforward = portforwardConfig && _.isArray(portforwardConfig.maps) && portforwardConfig.maps.some(p => p.toMac === o.mac);
        const hasNonLocalIP = o.ipv4Addr && !sysManager.isLocalIP(o.ipv4Addr);
        const isPrivateMac = o.mac && hostTool.isPrivateMacAddress(o.mac);
        // device might be created during migration with only found ts but no active ts
        const activeTS = o.lastActiveTimestamp || o.firstFoundTimestamp
        const active = (activeTS - o.firstFoundTimestamp > 600 ? activeTS && activeTS >= inactiveTS : activeTS && activeTS >= rapidInactiveTS); // expire transient devices in a short time
        const inUse = (activeTS && activeTS >= inactiveTS) || hasDHCPReservation || hasPortforward || pinned || false;
        // always return devices that has DHCP reservation or port forwards
        const valid = (!isPrivateMac || includePrivateMac) && (active || includeInactiveHosts)
          || hasDHCPReservation
          || hasPortforward
          || (pinned && includePinnedHosts)
        if (!valid)
          return;
        if (hasNonLocalIP) {
          // do not show non-local IP to prevent confusion
          o.ipv4Addr = undefined;
          o.ipv4 = undefined;
        }
  
        //log.info("Processing GetHosts ",o);
        let hostbymac = this.hostsdb["host:mac:" + o.mac];
        let hostbyip = o.ipv4Addr ? this.hostsdb["host:ip4:" + o.ipv4Addr] : null;
  
        if (hostbymac == null) {
          hostbymac = new Host(o);
          this.hosts.all.push(hostbymac);
          this.hostsdb['host:mac:' + o.mac] = hostbymac;
        } else {
          if (o.ipv4 != hostbymac.o.ipv4) {
            // the physical host get a new ipv4 address
            // remove host:ip4 entry from this.hostsdb only if the entry belongs to this mac
            if (hostbyip && hostbyip.o.mac === o.mac)
              this.hostsdb['host:ip4:' + hostbymac.o.ipv4] = null;
          }
  
          try {
            const ipv6Addr = o.ipv6Addr && JSON.parse(o.ipv6Addr) || []
            if (hostbymac.ipv6Addr && Array.isArray(hostbymac.ipv6Addr)) {
              // verify if old ipv6 addresses in 'hostbymac' still exists in new record in 'o'
              for (const oldIpv6 of hostbymac.ipv6Addr) {
                if (!ipv6Addr.includes(oldIpv6)) {
                  // the physical host dropped old ipv6 address
                  this.hostsdb['host:ip6:' + oldIpv6] = null;
                }
              }
            }
          } catch(err) {
            log.error('Failed to check v6 address of', o.mac, err)
          }
  
          await hostbymac.update(o);
          await hostbymac.identifyDevice(false);
        }
  
        // do not update host:ip4 entries in this.hostsdb since it may be previously occupied by other host
        // it will be updated later by checking if there is double mapping
        // this.hostsdb['host:ip4:' + o.ipv4Addr] = hostbymac;
        // ipv6 address conflict hardly happens, so update here is relatively safe
        this.syncV6DB(hostbymac)
  
        hostbymac.stale = !inUse;
        hostbymac._mark = true;
        if (hostbyip) {
          hostbyip._mark = true;
        }
        // two mac have the same IP,  pick the latest, until the otherone update itself
        if (hostbyip != null && hostbyip.o.mac != hostbymac.o.mac) {
          if ((hostbymac.o.lastActiveTimestamp || 0) > (hostbyip.o.lastActiveTimestamp || 0)) {
            log.verbose(`${hostbymac.o.mac} is more up-to-date than ${hostbyip.o.mac}`);
            this.hostsdb['host:ip4:' + o.ipv4Addr] = hostbymac;
          } else {
            log.verbose(`${hostbyip.o.mac} is more up-to-date than ${hostbymac.o.mac}`);
            this.hostsdb['host:ip4:' + o.ipv4Addr] = hostbyip;
          }
        } else {
          // update host:ip4 entries in this.hostsdb here if it is a new IPv4 address or belongs to the same device
          if (o.ipv4Addr)
            this.hostsdb['host:ip4:' + o.ipv4Addr] = hostbymac;
        }
        await hostbymac.cleanV6()
        if (f.isMain()) {
          await this.syncHost(hostbymac, ipv6AddrOld)
        }
      })
  
      // NOTE: all hosts dropped are still kept in Host.instances
      this.hostsdb = _.pickBy(this.hostsdb, {_mark: true})
      this.hosts.all = _.filter(this.hosts.all, {_mark: true})
      this.hosts.all = _.uniqBy(this.hosts.all, _.property("o.mac")); // in case multiple Host objects with same MAC addresses are added to the array due to race conditions
  
      // for (const key in this.hostsdb) {
      //   if (!this.hostsdb[key]._mark) {
      //     this.hostsdb[key].destory()
      //     delete this.hostsdb[key]
      //   }
      // }
      // // all hosts dropped should have been destroyed, but just in case
      // const groupsByMark = _.groupBy(this.hosts.all, '_mark')
      // for (const host of groupsByMark.false || []) { host.destroy() }
      // this.hosts.all = groupsByMark.true || []
  
      this.hosts.all.sort(function (a, b) {
        return (b.o.lastActiveTimestamp || 0) - (a.o.lastActiveTimestamp || 0);
      })
  
      log.info("getHosts: done, Devices: ", this.hosts.all.length);
  
      return this.hosts.all;
    }).catch((err) => {
      log.error(`Error occurred in getHostsAsync`, err.message);
      return this.hosts.all;
    });
    return hosts;
  }

  getUniqueId() { return '0.0.0.0' }

  static getClassName() { return 'System' }

  _getPolicyKey() { return 'policy:system' }

  static defaultPolicy() {
    return Object.assign(super.defaultPolicy(), {qos: {state: false}})
  }

  async setPolicyAsync(name, policy) {
    if (!this.policy) await this.loadPolicyAsync();
    if (name == 'dnsmasq' || name == 'vpn') {
      policy = Object.assign({}, this.policy[name], policy)
    }

    await super.setPolicyAsync(name, policy)
  }

  async ipAllocation(policy) {
    await dnsmasq.writeAllocationOption(null, policy)
  }

  isMonitoring() {
    return this.spoofing;
  }

  async qos(policy, wanUUID) {
    if (wanUUID) { // per-wan config
      let upload = true;
      let download = true;
      await NetworkProfile.ensureCreateEnforcementEnv(wanUUID);
      const oifSet = NetworkProfile.getOifIpsetName(wanUUID);
      if (_.isObject(policy)) {
        if (_.has(policy, "upload"))
          upload = policy.upload;
        if (_.has(policy, "download"))
          download = policy.download;
      }
      // add fallback connmark rule for upload/download traffic
      let mark = 0x0;
      if (upload)
        mark |= 0x800000;
      if (download)
        mark |= 0x10000;
      let rule4 = new Rule("mangle").chn("FW_QOS_GLOBAL_FALLBACK")
        .mdl("set", `--match-set ${ipset.CONSTANTS.IPSET_MONITORED_NET} src,src`)
        .mdl("set", `! --match-set ${ipset.CONSTANTS.IPSET_MONITORED_NET} dst,dst`)
        .mdl("set", `--match-set ${oifSet} dst,dst`)
        .jmp(`CONNMARK --set-xmark 0x${(mark & QoS.QOS_UPLOAD_MASK).toString(16)}/0x${QoS.QOS_UPLOAD_MASK.toString(16)}`)
        .comment(`global-qos`);
      let rule6 = rule4.clone().fam(6);
      await exec(rule4.toCmd('-A')).catch((err) => {
        log.error(`Failed to toggle global upload ipv4 qos`, err.message);
      });
      await exec(rule6.toCmd('-A')).catch((err) => {
        log.error(`Failed to toggle global upload ipv6 qos`, err.message);
      });

      rule4 = new Rule("mangle").chn("FW_QOS_GLOBAL_FALLBACK")
        .mdl("set", `! --match-set ${ipset.CONSTANTS.IPSET_MONITORED_NET} src,src`)
        .mdl("set", `--match-set ${oifSet} src,src`)
        .mdl("set", `--match-set ${ipset.CONSTANTS.IPSET_MONITORED_NET} dst,dst`)
        .jmp(`CONNMARK --set-xmark 0x${(mark & QoS.QOS_DOWNLOAD_MASK).toString(16)}/0x${QoS.QOS_DOWNLOAD_MASK.toString(16)}`)
        .comment(`global-qos`);
      rule6 = rule4.clone().fam(6);
      await exec(rule4.toCmd('-A')).catch((err) => {
        log.error(`Failed to toggle global ipv4 qos`, err.message);
      });
      await exec(rule6.toCmd('-A')).catch((err) => {
        log.error(`Failed to toggle global ipv6 qos`, err.message);
      });
    } else { // global config
      let state = false;
      let qdisc = "fq_codel";
      switch (typeof policy) {
        case "boolean":
          state = policy;
          break;
        case "object":
          state = _.has(policy, "state") ? policy.state : true;
          break;
        default:
          return;
      }
      await exec(wrapIptables(`sudo iptables -w -t mangle -F FW_QOS_GLOBAL_FALLBACK`)).catch((err) => { });
      await exec(wrapIptables(`sudo ip6tables -w -t mangle -F FW_QOS_GLOBAL_FALLBACK`)).catch((err) => { });
      const wanConfs = _.isObject(policy) && policy.wanConfs || {};
      const wanType = sysManager.getWanType();
      const primaryWanIntf = sysManager.getPrimaryWanInterface();
      const primaryWanUUID = primaryWanIntf && primaryWanIntf.uuid;
      if (platform.isFireRouterManaged()) {
        for (const wanIntf of sysManager.getWanInterfaces()) {
          const uuid = wanIntf.uuid;
          if (_.has(wanConfs, uuid))
            await this.qos(wanConfs[uuid], uuid);
          else {
            // use global config as a fallback for primary WAN or all wans in load balance mode
            if (uuid === primaryWanUUID || wanType === Constants.WAN_TYPE_LB)
              await this.qos(policy, uuid)
          }
        }
      }
      await platform.switchQoS(state, qdisc);
    } 
  }

  async acl(state) {
    if (state == false) {
      await exec(`sudo ipset add -! ${ipset.CONSTANTS.IPSET_ACL_OFF} ${ipset.CONSTANTS.IPSET_MATCH_ALL_SET4}`).catch((err) => {
        log.error(`Failed to add ${ipset.CONSTANTS.IPSET_MATCH_ALL_SET4} to ${ipset.CONSTANTS.IPSET_ACL_OFF}`, err.message);
      });
      await exec(`sudo ipset add -! ${ipset.CONSTANTS.IPSET_ACL_OFF} ${ipset.CONSTANTS.IPSET_MATCH_ALL_SET6}`).catch((err) => {
        log.error(`Failed to add ${ipset.CONSTANTS.IPSET_MATCH_ALL_SET6} to ${ipset.CONSTANTS.IPSET_ACL_OFF}`, err.message);
      });
    } else {
      await exec(`sudo ipset del -! ${ipset.CONSTANTS.IPSET_ACL_OFF} ${ipset.CONSTANTS.IPSET_MATCH_ALL_SET4}`).catch((err) => {
        log.error(`Failed to remove ${ipset.CONSTANTS.IPSET_MATCH_ALL_SET4} from ${ipset.CONSTANTS.IPSET_ACL_OFF}`, err.message);
      });
      await exec(`sudo ipset del -! ${ipset.CONSTANTS.IPSET_ACL_OFF} ${ipset.CONSTANTS.IPSET_MATCH_ALL_SET6}`).catch((err) => {
        log.error(`Failed to remove ${ipset.CONSTANTS.IPSET_MATCH_ALL_SET6} from ${ipset.CONSTANTS.IPSET_ACL_OFF}`, err.message);
      });
    }
  }

  async aclTimer(policy = {}) {
    if (this._aclTimer)
      clearTimeout(this._aclTimer);
    if (policy.hasOwnProperty("state") && !isNaN(policy.time) && policy.time) {
      const nextState = policy.state;
      if (Number(policy.time) > Date.now() / 1000) {
        this._aclTimer = setTimeout(() => {
          log.info(`Set acl to ${nextState} in acl timer`);
          this.setPolicy("acl", nextState);
          this.setPolicy("aclTimer", {});
        }, policy.time * 1000 - Date.now());
      } else {
        // old timer is already expired when the function is invoked, maybe caused by system reboot
        if (!this.policy || !this.policy.acl || this.policy.acl != nextState) {
          log.info(`Set acl to ${nextState} immediately in acl timer`);
          this.setPolicy("acl", nextState);
        }
        this.setPolicy("aclTimer", {});
      }
    }
  }

  async spoof(state) {
    this.spoofing = state;
    if (state == false) {
      // create dev flag file if it does not exist, and restart bitbridge
      // bitbridge binary will be replaced with mock file if this flag file exists
      try {
        await fs.promises.access(`${f.getFirewallaHome()}/bin/dev`, fs.constants.F_OK)
      } catch(err) {
        await exec(`touch ${f.getFirewallaHome()}/bin/dev`)
        sm.scheduleReload();
      }
    } else {
      const redisSpoofOff = await rclient.getAsync('sys:bone:spoofOff');
      if (redisSpoofOff) {
        return;
      }
      // remove dev flag file if it exists and restart bitbridge
      try {
        await fs.promises.access(`${f.getFirewallaHome()}/bin/dev`, fs.constants.F_OK)
        await exec(`rm ${f.getFirewallaHome()}/bin/dev`)
        sm.scheduleReload();
      } catch(err) {}
    }
  }

  async enhancedSpoof(state) {
    await modeManager.toggleCompatibleSpoof(state);
  }

  async shield(policy) {

  }

  async getVpnActiveDeviceCount(profileId) {
    let activeHosts = this.getActiveHosts();
    let iCount = 0;
    for (const host of activeHosts) {
      const ip4 = host.o.ipv4Addr;
      if (!ip4)
        continue;
      // first check if device is in a LAN, otherwise VPN client will not take effect at all
      const iface = sysManager.getInterfaceViaIP(ip4);
      if (!iface || !iface.name || !iface.uuid)
        continue;
      let isInLAN = false;
      if (iface.type === "lan")
        isInLAN = true;
      if (platform.isOverlayNetworkAvailable()) {
        // on red/blue/navy, if overlay and primary network are in the same subnet, getInterfaceViaIP will return primary network, which is LAN
        if (sysManager.inMySubnets4(ip4, `${iface.name}:0`))
          isInLAN = true;
      }
      if (!isInLAN)
        continue;
      // check device level vpn client settings
      let pid = await host.getVpnClientProfileId();
      if (pid) {
        if (pid === profileId)
          iCount += 1;
        continue;
      }
      // check group level vpn client settings
      let tags = [];
      for (const type of Object.keys(Constants.TAG_TYPE_MAP)) {
        const uids = await host.getTags(type) || [];
        tags.push(...uids);
      }
      tags = _.uniq(tags);
      let tagMatched = false;
      for (const uid of tags) {
        const tag = TagManager.getTagByUid(uid);
        if (tag) {
          pid = await tag.getVpnClientProfileId();
          if (pid) {
            if (pid === profileId)
              iCount += 1;
            tagMatched = true;
            break;
          }
        }
      }
      if (tagMatched)
        continue;
      // check network level vpn client settings
      const uuid = iface.uuid;
      const networkProfile = uuid && NetworkProfileManager.getNetworkProfile(uuid);
      if (networkProfile) {
        pid = await networkProfile.getVpnClientProfileId();
        if (pid) {
          if (pid === profileId)
            iCount += 1;
          continue;
        }
      }
    }
    return iCount;
  }

  async _isStrictVPN(policy) {
    const type = policy.type;
    const state = policy.state;
    const profileId = policy[type] && policy[type].profileId;
    if (!profileId) {
      state && log.error("VPNClient profileId is not specified", policy);
      return false;
    }
    const c = VPNClient.getClass(type);
    if (!c) {
      log.error(`Unsupported VPN client type: ${type}`);
      return false;
    }
    const exists = await c.profileExists(profileId);
    if (!exists) {
      log.error(`VPN client ${profileId} does not exist`);
      return false;
    }

    const vpnClient = new c({ profileId });
    const settings = await vpnClient.loadSettings();
    return settings.strictVPN;
  }

  /// return a list of profile id
  async getAllActiveStrictVPNClients(policy) {
    const list = [];
    const multiClients = policy.multiClients;
    if (_.isArray(multiClients)) {
      for (const client of multiClients) {
        const state = client.state;
        if (state) {
          const result = await this._isStrictVPN(client);
          if (result) {
            const type = client.type;
            const profileId = client[type] && client[type].profileId;
            list.push(profileId);
          }
        }
      }
    }   

    return list;
  }

  async vpnClient(policy) {
    /*
      multiple vpn clients config
      {
        "multiClients": [
          {
            "type": "wireguard",
            "state": true,
            "wireguard": {
              "profileId": "xxxxx"
            }
          },
          {
            "type": "openvpn",
            "state": true,
            "openvpn": {
              "profileId": "yyyyy"
            }
          }
        ]
      }
    */
    const multiClients = policy.multiClients;
    if (_.isArray(multiClients)) {
      const updatedClients = [];
      for (const client of multiClients) {
        const result = await this.vpnClient(client);
        updatedClients.push(Object.assign({}, client, result));
      }

      // only send for multicilents
      sem.sendEventToFireMain({
        type: Message.MSG_OSI_GLOBAL_VPN_CLIENT_POLICY_DONE,
        message: ""
      });
      return {multiClients: updatedClients};
    } else {
      const type = policy.type;
      const state = policy.state;
      const profileId = policy[type] && policy[type].profileId;
      if (!profileId) {
        state && log.error("VPNClient profileId is not specified", policy);
        return { state: false };
      }
      let settings = policy[type] && policy[type].settings || {};
      const c = VPNClient.getClass(type);
      if (!c) {
        log.error(`Unsupported VPN client type: ${type}`);
        return { state: false };
      }
      const exists = await c.profileExists(profileId);
      if (!exists) {
        log.error(`VPN client ${profileId} does not exist`);
        return { state: false }
      }
      const vpnClient = new c({ profileId });
      if (Object.keys(settings).length > 0)
        await vpnClient.saveSettings(settings);
      settings = await vpnClient.loadSettings(); // settings is merged with default settings
      const rtId = await vpnClientEnforcer.getRtId(vpnClient.getInterfaceName());
      if (!rtId) {
        log.error(`Routing table id is not found for ${profileId}`);
        return { state: false };
      }
      if (state === true) {
        let setupResult = true;
        await vpnClient.setup().catch((err) => {
          // do not return false here since following start() operation should fail
          log.error(`Failed to setup ${type} client for ${profileId}`, err);
          setupResult = false;
        });
        if (!setupResult)
          return { state: false };
        await vpnClient.start();
      } else {
        // proceed to stop anyway even if setup is failed
        await vpnClient.setup().catch((err) => {
          log.error(`Failed to setup ${type} client for ${profileId}`, err);
        });
        await vpnClient.stop();
      }

      // do not change anything by default
      return {};
    }
  }

  async tags() { /* not supported */ }

  policyToString() {
    if (this.policy == null || Object.keys(this.policy).length == 0) {
      return "No policy defined";
    } else {
      let msg = "";
      for (let k in this.policy) {
        msg += k + " : " + this.policy[k] + "\n";
      }
      return msg;
    }
  }

  getPolicyFast() {
    return this.policy;
  }

  getActiveHosts() {
    const activeTimestampThreshold = Date.now() / 1000 - 7 * 86400;
    return this.hosts.all.filter(host => host.o && host.o.lastActiveTimestamp > activeTimestampThreshold)
  }

  // return a list of mac addresses that's active in last xx days
  getActiveMACs() {
    return this.getActiveHosts().map(host => host.o.mac);
  }

  // return: Array<{intf: string, macs: Array<string>}>
  getActiveIntfs() {
    let intfMap = {};
    this.getActiveHosts().filter(host => host && host.o.intf)
      .forEach(host => {
        host = host.o
        if (intfMap[host.intf]) {
          intfMap[host.intf].push(host.mac);
        } else {
          intfMap[host.intf] = [host.mac];
        }
      });

    if (platform.isFireRouterManaged()) {
      const guids = IdentityManager.getAllIdentitiesGUID();
      for (const guid of guids) {
        const identity = IdentityManager.getIdentityByGUID(guid);
        const nicUUID = identity.getNicUUID();
        if (nicUUID) {
          if (intfMap[nicUUID]) {
            intfMap[nicUUID].push(guid);
          } else {
            intfMap[nicUUID] = [guid];
          }
        }
      }
    }

    return _.map(intfMap, (macs, intf) => {
      return {intf, macs: _.uniq(macs)};
    });
  }

  // need active host?
  getIntfMacs(intf) {
    let macs = this.hosts.all.filter(host => host && host.o.intf && (host.o.intf == intf)).map(host => host.o.mac);
    return _.uniq(macs);
  }

  // return: Array<{tag: number, macs: Array<string>}>
  async getActiveTags() {
    let tagMap = {};
    await this.loadHostsPolicyRules()
    this.getActiveHosts().filter(host => host && host.policy && !_.isEmpty(Object.keys(Constants.TAG_TYPE_MAP).flatMap(type => host.policy[Constants.TAG_TYPE_MAP[type].policyKey])))
      .forEach(host => {
        const tags = Object.keys(Constants.TAG_TYPE_MAP).flatMap(type => host.policy[Constants.TAG_TYPE_MAP[type].policyKey]);
        for (const tag of tags) {
          if (tagMap[tag]) {
            tagMap[tag].push(host.o.mac);
          } else {
            tagMap[tag] = [host.o.mac];
          }
        }
      });
    IdentityManager.getAllIdentitiesFlat().filter(identity => identity.policy && !_.isEmpty(Object.keys(Constants.TAG_TYPE_MAP).flatMap(type => identity.policy[Constants.TAG_TYPE_MAP[type].policyKey])))
      .forEach(identity => {
        const tags = Object.keys(Constants.TAG_TYPE_MAP).flatMap(type => identity.policy[Constants.TAG_TYPE_MAP[type].policyKey])
        for (const tag of tags) {
          if (tagMap[tag])
            tagMap[tag].push(identity.getGUID());
          else
            tagMap[tag] = [identity.getGUID()];
        }
      });

    return _.map(tagMap, (macs, tag) => {
      return {tag, macs: _.uniq(macs)};
    });
  }

  // need active host?
  async getTagMacs(tag) {
    await this.loadHostsPolicyRules()
    tag = tag.toString();
    const macs = this.hosts.all.filter(host => {
      return host.o && host.policy && Object.keys(Constants.TAG_TYPE_MAP).flatMap(type => host.policy[Constants.TAG_TYPE_MAP[type].policyKey] || []).map(String).includes(tag.toString())
    }).map(host => host.o.mac);
    const guids = IdentityManager.getAllIdentitiesFlat().filter(identity => identity.policy && Object.keys(Constants.TAG_TYPE_MAP).flatMap(type => identity.policy[Constants.TAG_TYPE_MAP[type].policyKey] || []).map(String).includes(tag.toString())).map(identity => identity.getGUID());
    return _.uniq(macs.concat(guids));
  }

  getActiveHumanDevices() {
    const HUMAN_TRESHOLD = 0.05

    this.hosts.all.filter((h) => {
      if(h.o && h.o.mac) {
        const dtype = h.o.dtype
        try {
          const dtypeObject = JSON.parse(dtype)
          const human = dtypeObject.human
          return human > HUMAN_TRESHOLD
        } catch(err) {
          return false
        }
      } else {
        return false
      }
    })
    return this.hosts.all.map(h => h.o.mac).filter(mac => mac != null)
  }

  async getActiveHostsFromSpoofList(limit) {
    let activeHosts = []

    let monitoredIP4s = await rclient.smembersAsync("monitored_hosts")

    for(let i in monitoredIP4s) {
      let ip4 = monitoredIP4s[i]
      let host = this.getHostFast(ip4)
      if(host && host.o.lastActiveTimestamp > limit) {
        activeHosts.push(host)
      }
    }

    let monitoredIP6s = await rclient.smembersAsync("monitored_hosts6")

    for(let i in monitoredIP6s) {
      let ip6 = monitoredIP6s[i]
      let host = this.getHostFast6(ip6)
      if(host && host.o.lastActiveTimestamp > limit) {
        activeHosts.push(host)
      }
    }

    // unique
    activeHosts = activeHosts.filter((elem, pos) => {
      return activeHosts.indexOf(elem) === pos
    })

    return activeHosts
  }

  cleanHostOperationHistory() {
    // reset oper history for each device
    if(this.hosts && this.hosts.all) {
      for(let i in this.hosts.all) {
        let h = this.hosts.all[i]
        if(h.oper) {
          h.oper = {};
        }
      }
    }
  }

  generateStats(stats) {
    const result = {}
    for (const metric in stats) {
      result[metric] = stats[metric]
      result['total' + metric[0].toUpperCase() + metric.slice(1) ] = _.sumBy(stats[metric], 1)
    }
    return result
  }

  async loadStats(json={}, target='', count=50) {
    target = target == '0.0.0.0' ? '' : target;
    const systemFlows = {};

    const keys = ['upload', 'download', 'ipB', 'dnsB'];

    for (const key of keys) {
      const lastSumKey = target ? `lastsumflow:${target}:${key}` : `lastsumflow:${key}`;
      const realSumKey = await rclient.getAsync(lastSumKey);
      if (!realSumKey) {
        continue;
      }

      const elements = target ? realSumKey.replace(`${target}:`,'').split(":") : realSumKey.split(":");
      if (elements.length !== 4) {
        continue;
      }

      const begin = elements[2];
      const end = elements[3];

      const traffic = await flowAggrTool.getTopSumFlowByKeyAndDestination(realSumKey, key, count);

      const enriched = (await flowTool.enrichWithIntel(traffic)).sort((a, b) => {
        return b.count - a.count;
      });

      systemFlows[key] = {
        begin,
        end,
        flows: enriched
      }
    }

    const actitivityKeys = ['app', 'category'];

    for (const key of actitivityKeys) {

      const lastSumKey = target ? `lastsumflow:${target}:${key}` : `lastsumflow:${key}`;
      const realSumKey = await rclient.getAsync(lastSumKey);
      if (!realSumKey) {
        continue;
      }

      const elements = target ? realSumKey.replace(`${target}:`,'').split(":") : realSumKey.split(":");
      if (elements.length !== 4) {
        continue;
      }

      const begin = elements[2];
      const end = elements[3];

      const traffic = await flowAggrTool.getXYActivitySumFlowByKey(realSumKey, key, count);

      traffic.sort((a, b) => {
        return b.count - a.count;
      });

      systemFlows[key] = {
        begin,
        end,
        activities: traffic
      }
    }

    json.systemFlows = systemFlows;
    return systemFlows;
  }
  async getCpuProfile() {
    try {
      const name = await rclient.getAsync('platform:profile:active');
      const content = name ? await rclient.hgetAsync('platform:profile', name) : null;
      if (name && content) {
        return {
          name: name,
          content: content
        }
      }
    } catch (e) {
      log.warn('getCpuProfile error', e)
    }
  }
}<|MERGE_RESOLUTION|>--- conflicted
+++ resolved
@@ -377,7 +377,6 @@
       _hosts.push(this.hosts.all[i].toJson());
     }
     json.hosts = _hosts;
-<<<<<<< HEAD
     if (platform.isFireRouterManaged())
       await this.enrichSTAInfo(_hosts);
     await this.enrichWeakPasswordScanResult(_hosts);
@@ -414,16 +413,6 @@
 
   async enrichWeakPasswordScanResult(hosts) {
     await Promise.all(hosts.map(async host => {
-      const mac = host.mac;
-      if (mac) {
-        const key = `weak_password_scan:${mac}`;
-        const result = await rclient.getAsync(key).then((data) => JSON.parse(data)).catch((err) => null);
-        if (result)
-          host.weakPasswordScanResult = result;
-      }
-    }));
-=======
-    await Promise.all(_hosts.map(async host => {
       await this.enrichWeakPasswordScanResult(host, "mac");
     }));
   }
@@ -436,7 +425,6 @@
       if (result)
         host.weakPasswordScanResult = result;
     }
->>>>>>> 928898a9
   }
 
   async getStats(statSettings, target, metrics) {
