<<<<<<< HEAD
/*    Copyright 2016 Firewalla LLC
 *
 *    This program is free software: you can redistribute it and/or  modify
 *    it under the terms of the GNU Affero General Public License, version 3,
 *    as published by the Free Software Foundation.
 *
 *    This program is distributed in the hope that it will be useful,
 *    but WITHOUT ANY WARRANTY; without even the implied warranty of
 *    MERCHANTABILITY or FITNESS FOR A PARTICULAR PURPOSE.  See the
 *    GNU Affero General Public License for more details.
 *
 *    You should have received a copy of the GNU Affero General Public License
 *    along with this program.  If not, see <http://www.gnu.org/licenses/>.
 */
'use strict';
let log = require('./logger.js')(__filename);

var iptool = require('ip');
var os = require('os');
var network = require('network');
var instances = {};

var redis = require("redis");
var rclient = redis.createClient();
var sclient = redis.createClient();
sclient.setMaxListeners(0);

const exec = require('child-process-promise').exec

let Promise = require('bluebird');
Promise.promisifyAll(redis.RedisClient.prototype);

const timeSeries = require('../util/TimeSeries.js').getTimeSeries()
const getHitsAsync = Promise.promisify(timeSeries.getHits).bind(timeSeries)

var Spoofer = require('./Spoofer.js');
var spoofer = null;
var SysManager = require('./SysManager.js');
var sysManager = new SysManager('info');
var DNSManager = require('./DNSManager.js');
var dnsManager = new DNSManager('error');
var FlowManager = require('./FlowManager.js');
var flowManager = new FlowManager('debug');
var IntelManager = require('./IntelManager.js');
var intelManager = new IntelManager('debug');


const FRPManager = require('../extension/frp/FRPManager.js')
const fm = new FRPManager()
const frp = fm.getSupportFRP()

var PolicyManager = require('./PolicyManager.js');
var policyManager = new PolicyManager('info');

let AlarmManager2 = require('../alarm/AlarmManager2.js');
let alarmManager2 = new AlarmManager2();

let PolicyManager2 = require('../alarm/PolicyManager2.js');
let policyManager2 = new PolicyManager2();

let ExceptionManager = require('../alarm/ExceptionManager.js');
let exceptionManager = new ExceptionManager();

let spooferManager = require('./SpooferManager.js')

let modeManager = require('./ModeManager.js');

let async = require('asyncawait/async');
let await = require('asyncawait/await');

let f = require('./Firewalla.js');

const getPreferredBName = require('../util/util.js').getPreferredBName

const license = require('../util/license.js')

var alarmManager = null;

var uuid = require('uuid');
var bone = require("../lib/Bone.js");

var utils = require('../lib/utils.js');

let fConfig = require('./config.js').getConfig();

const fc = require('./config.js')

rclient.on("error", function (err) {
    log.info("Redis(alarm) Error " + err);
});
sclient.on("error", function (err) {
    log.info("Redis(alarm) Error " + err);
});

var _async = require('async');

var MobileDetect = require('mobile-detect');

var flowUtil = require('../net2/FlowUtil.js');

let AppTool = require('./AppTool');
let appTool = new AppTool();

var linux = require('../util/linux.js');

/* alarms:
    alarmtype:  intel/newhost/scan/log
    severityscore: out of 100
    alarmseverity: major minor
*/


class Host {
    constructor(obj,mgr, callback) {
        this.callbacks = {};
        this.o = obj;
        this.mgr = mgr;
        if (this.o.ipv4) {
            this.o.ipv4Addr = this.o.ipv4;
        }

      this._mark = false;
      this.parse();

      let c = require('./MessageBus.js');
      this.subscriber = new c('debug');

        if(this.mgr.type === 'server') {
          this.spoofing = false;
          sclient.on("message", (channel, message) => {
            this.processNotifications(channel, message);
          });

          if (obj != null) {
            this.subscribe(this.o.ipv4Addr, "Notice:Detected");
            this.subscribe(this.o.ipv4Addr, "Intel:Detected");
            this.subscribe(this.o.ipv4Addr, "HostPolicy:Changed");
          }
          this.spoofing = false;

          /*
           if (this.o.ipv6Addr) {
           this.o.ipv6Addr = JSON.parse(this.o.ipv6Addr);
           }
           */
          this.predictHostNameUsingUserAgent();

          this.loadPolicy(callback);
        }
    }

    update(obj) {
        this.o = obj;
        if (this.o.ipv4) {
            this.o.ipv4Addr = this.o.ipv4;
        }

        if(this.mgr.type === 'server') {
          if (obj != null) {
            this.subscribe(this.o.ipv4Addr, "Notice:Detected");
            this.subscribe(this.o.ipv4Addr, "Intel:Detected");
            this.subscribe(this.o.ipv4Addr, "HostPolicy:Changed");
          }
          this.predictHostNameUsingUserAgent();
          this.loadPolicy(null);
        }

        this.parse();
    }

/* example of ipv6Host
1) "mac"
2) "B8:53:AC:5F:99:51"
3) "firstFoundTimestamp"
4) "1511599097.786"
5) "lastActiveTimestamp"
6) "1511846844.798"

*/

    keepalive() {
        for (let i in this.ipv6Addr) {
            log.debug("keep alive ", this.mac,this.ipv6Addr[i]);
            linux.ping6(null,this.ipv6Addr[i]);
        }
        setTimeout(()=>{
            this.cleanV6();
        },1000*10);
    }

    cleanV6() {
        return async(()=> {
            if (this.ipv6Addr == null) {
                return;
            }

            let ts = (new Date())/1000;
            let lastActive = 0;
            let _ipv6Hosts = {};
            this._ipv6Hosts = {};

            for (let i in this.ipv6Addr) {
                let ip6 = this.ipv6Addr[i];
                let ip6Host = await(rclient.hgetallAsync("host:ip6:"+ip6));
                log.debug("HostManager:CleanV6:looking up v6",ip6,ip6Host)
                if (ip6Host != null) {
                    _ipv6Hosts[ip6] = ip6Host;
                    if (ip6Host.lastActiveTimestamp > lastActive) {
                        lastActive = ip6Host.lastActiveTimestamp;
                    }
                }
            }

            this.ipv6Addr = [];
            for (let ip6 in _ipv6Hosts) {
                let ip6Host = _ipv6Hosts[ip6];
                if (ip6Host.lastActiveTimestamp < lastActive - 60*30 || ip6Host.lastActiveTimestamp < ts-60*40) {
                    log.info("Host:"+this.mac+","+ts+","+ip6Host.lastActiveTimestamp+","+lastActive+" Remove Old Address "+ip6,JSON.stringify(ip6Host));
                } else {
                    this._ipv6Hosts[ip6] = ip6Host;
                    this.ipv6Addr.push(ip6);
                }
            }

            if (this.o.lastActiveTimestamp < lastActive) {
                this.o.lastActiveTimestamp = lastActive;
            }

            //await(this.saveAsync());
            log.debug("HostManager:CleanV6:", this.o.mac, JSON.stringify(this.ipv6Addr));
        })();
    }

    predictHostNameUsingUserAgent() {
        if (this.hasBeenGivenName() == false) {
            rclient.smembers("host:user_agent_m:" + this.o.mac, (err, results) => {
                if (results != null && results.length > 0) {
                    let familydb = {};
                    let osdb = {};
                    let mobile = false;
                    let md_osdb = {};
                    let md_name = {};

                    for (let i in results) {
                        let r = JSON.parse(results[i]);
                        if (r.ua) {
                            let md = new MobileDetect(r.ua);
                            if (md == null) {
                                log.info("MD Null");
                                continue;
                            }
                            let name = null;
                            if (md.mobile()) {
                                mobile = true;
                                name = md.mobile();
                            }
                            let os = md.os();
                            if (os != null) {
                                if (md_osdb[os]) {
                                    md_osdb[os] += 1;
                                } else {
                                    md_osdb[os] = 1;
                                }
                            }
                            if (name != null) {
                                if (md_name[name]) {
                                    md_name[name] += 1;
                                } else {
                                    md_name[name] = 1;
                                }
                            }
                        }

                        /*
                        if (r!=null) {
                            if (r.family.indexOf("Other")==-1) {
                                if (familydb[r.family]) {
                                   familydb[r.family] += 1;
                                } else {
                                   familydb[r.family] = 1;
                                }
                                bestFamily = r.family;
                            } else if (r.os.indexOf("Other")==-1) {
                                bestOS = r.os;
                            }
                            break;
                        }
                        */
                    }
                    log.debug("Sorting", JSON.stringify(md_name), JSON.stringify(md_osdb))
                    let bestOS = null;
                    let bestName = null;
                    let osarray = [];
                    let namearray = [];
                    for (let i in md_osdb) {
                        osarray.push({
                            name: i,
                            rank: md_osdb[i]
                        });
                    }
                    for (let i in md_name) {
                        namearray.push({
                            name: i,
                            rank: md_name[i]
                        });
                    }
                    osarray.sort(function (a, b) {
                        return Number(b.rank) - Number(a.rank);
                    })
                    namearray.sort(function (a, b) {
                        return Number(b.rank) - Number(a.rank);
                    })
                    if (namearray.length > 0) {
                        this.o.ua_name = namearray[0].name;
                        this.predictedName = "(?)" + this.o.ua_name;

                        if (osarray.length > 0) {
                            this.o.ua_os_name = osarray[0].name;
                            this.predictedName += "/" + this.o.ua_os_name;
                        }
                        this.o.pname = this.predictedName;
                        log.debug(">>>>>>>>>>>> ", this.predictedName, JSON.stringify(this.o.ua_os_name));
                    }
                    if (mobile == true) {
                        this.o.deviceClass = "mobile";
                        this.save("deviceClass", null);
                    }
                    if (this.o.ua_os_name) {
                        this.save("ua_os_name", null);
                    }
                    if (this.o.ua_name) {
                        this.save("ua_name", null);
                    }
                    if (this.o.pname) {
                        this.save("pname", null);
                    }
                    //this.save("ua_name",null);

                    /*
                    if (bestFamily!=null) {
                        this.hostname = "(?)"+bestFamily;
                    } else if (bestOS!=null) {
                        this.hostname = "(?)"+bestOS;
                    }
                    log.info(this.o.name,this.hostname);
                    if (this.hostname!=null && this.o.name!=this.hostname) {
                        //this.o.name = this.hostname;
                        this.save("name",null);
                    }
                   */
                }
            });

            /*
                        rclient.smembers("host:user_agent:"+this.o.ipv4Addr,(err,results)=> {
                            if (results!=null && results.length>0) {
                                let bestFamily = null;
                                let bestOS = null;
                                for (let i in results) {
                                    let r = JSON.parse(results[i]);
                                    if (r!=null) {
                                        if (r.family.indexOf("Other")==-1) {
                                            bestFamily = r.family;
                                        } else if (r.os.indexOf("Other")==-1) {
                                            bestOS = r.os;
                                        }
                                        break;
                                    }
                                }
                                if (bestFamily!=null) {
                                    this.hostname = "(?)"+bestFamily;
                                } else if (bestOS!=null) {
                                    this.hostname = "(?)"+bestOS;
                                }
                                log.info(this.o.name,this.hostname);
                                if (this.hostname!=null && this.o.name!=this.hostname) {
                                    //this.o.name = this.hostname;
                                    this.save("name",null);
                                }
                            }
                        });
            */

        }
    }

    hasBeenGivenName() {
        if (this.o.name == null) {
            return false;
        }
        if (this.o.name == this.o.ipv4Addr || this.o.name.indexOf("(?)") != -1 || this.o.name == "undefined") {
            return false;
        }
        return true;
    }

    saveAsync(tuple) {
        return new Promise((resolve, reject) => {
            this.save(tuple,(err, data) => {
                if(err) {
                    reject(err);
                } else {
                    resolve(data);
                }
            });
        });
    }

    save(tuple, callback) {
        if (tuple == null) {
            this.redisfy();
            rclient.hmset("host:mac:" + this.o.mac, this.o, (err) => {
                if (callback) {
                    callback(err);
                }
            });
        } else {
            this.redisfy();
            log.debug("Saving ", this.o.ipv4Addr, tuple, this.o[tuple]);
            let obj = {};
            obj[tuple] = this.o[tuple];
            rclient.hmset("host:mac:" + this.o.mac, obj, (err) => {
                if (callback) {
                    callback(err);
                }
            });
        }
    }

    setAdmin(tuple, value) {
        if (this.admin == null) {
            this.admin = {};
        }
        this.admin[tuple] = value;
        this.redisfy();

        rclient.hmset("host:mac:" + this.o.mac, {
            'admin': this.o.admin
        });
    }

    getAdmin(tuple) {
        if (this.admin == null) {
            return null;
        }
        return this.admin[tuple];
    }

    parse() {
        if (this.o.ipv6Addr) {
            this.ipv6Addr = JSON.parse(this.o.ipv6Addr);
        } else {}
        if (this.o.admin) {
            this.admin = JSON.parse(this.o.admin);
        } else {}
        if (this.o.dtype) {
            this.dtype = JSON.parse(this.o.dtype);
        }
        if (this.o.activities) {
            this.activities= JSON.parse(this.o.activities);
        }
    }

    redisfy() {
        if (this.ipv6Addr) {
            this.o.ipv6Addr = JSON.stringify(this.ipv6Addr);
        }
        if (this.admin) {
            this.o.admin = JSON.stringify(this.admin);
        }
        if (this.dtype) {
            this.o.dtype = JSON.stringify(this.dtype);
        }
        if (this.activities) {
            this.o.activities= JSON.stringify(this.activities);
        }
    }

    touch(date) {
        if (date != null || date <= this.o.lastActiveTimestamp) {
            return;
        }
        if (date == null) {
            date = Date.now() / 1000;
        }
        this.o.lastActiveTimestamp = date;
        rclient.hmset("host:mac:" + this.o.mac, {
            'lastActiveTimestamp': this.o.lastActiveTimestamp
        });
    }

  getAllIPs() {
    let list = [];
    list.push(this.o.ipv4Addr);
    if (this.ipv6Addr && this.ipv6Addr.length > 0) {
      for (let j in this['ipv6Addr']) {
        list.push(this['ipv6Addr'][j]);
      }
    }
    return list;
  }


    spoof(state) {
        log.debug("Spoofing ", this.o.ipv4Addr, this.ipv6Addr, this.o.mac, state, this.spoofing);
        if (this.o.ipv4Addr == null) {
            log.info("Host:Spoof:NoIP", this.o);
            return;
        }
        log.debug("Host:Spoof:", state, this.spoofing);
        let gateway = sysManager.monitoringInterface().gateway;
        let gateway6 = sysManager.monitoringInterface().gateway6;

      if(fConfig.newSpoof) {
        // new spoof supports spoofing on same device for mutliple times,
        // so no need to check if it is already spoofing or not
        if (this.o.ipv4Addr == gateway || this.o.mac == null || this.o.ipv4Addr == sysManager.myIp()) {
          return;
        }
        if (this.o.mac == "00:00:00:00:00:00" || this.o.mac.indexOf("00:00:00:00:00:00")>-1) {
          return;
        }
        if (this.o.mac == "FF:FF:FF:FF:FF:FF" || this.o.mac.indexOf("FF:FF:FF:FF:FF:FF")>-1) {
          return;
        }
        if(state === true) {
          spoofer.newSpoof(this.o.ipv4Addr)
            .then(() => {
            log.debug("Started spoofing", this.o.ipv4Addr);
            this.spoofing = true;
            }).catch((err) => {
            log.error("Failed to spoof", this.o.ipv4Addr);
          })
        } else {
          spoofer.newUnspoof(this.o.ipv4Addr)
            .then(() => {
              log.debug("Stopped spoofing", this.o.ipv4Addr);
              this.spoofing = false;
            }).catch((err) => {
            log.error("Failed to unspoof", this.o.ipv4Addr);
          })
        }

        /* put a safety on the spoof */
        log.debug("Spoof For IPv6",this.o.mac, JSON.stringify(this.ipv6Addr),JSON.stringify(this.o.ipv6Addr),{});
        let myIp6 = sysManager.myIp6();
        if (this.ipv6Addr && this.ipv6Addr.length>0) {
            for (let i in this.ipv6Addr) {
                if (this.ipv6Addr[i] == gateway6) {
                    continue;
                }
                if (myIp6 && myIp6.indexOf(this.ipv6Addr[i])>-1) {
                    continue;
                }
                if (state == true) {
                    spoofer.newSpoof6(this.ipv6Addr[i]).then(()=>{
                         log.debug("Starting v6 spoofing", this.ipv6Addr[i]);
                    }).catch((err)=>{
                         log.error("Failed to spoof", this.ipv6Addr);
                    })
                    if (i>20) {
                         log.error("Failed to Spoof, over ",i, " of ", this.ipv6Addr,{});
                         break;
                    }
                    // prototype
                 //   log.debug("Host:Spoof:True", this.o.ipv4Addr, gateway,this.ipv6Addr,gateway6);
                 //   spoofer.spoof(null, null, this.o.mac, this.ipv6Addr,gateway6);
                 //   this.spoofing = true;
                } else {
                    spoofer.newUnspoof6(this.ipv6Addr[i]).then(()=>{
                         log.debug("Starting v6 unspoofing", this.ipv6Addr[i]);
                    }).catch((err)=>{
                         log.error("Failed to [v6] unspoof", this.ipv6Addr);
                    })
                //    log.debug("Host:Spoof:False", this.o.ipv4Addr, gateway, this.ipv6Addr,gateway6);
                //    spoofer.unspoof(null, null, this.o.mac,this.ipv6Addr, gateway6);
                //    this.spoofing = false;
                }
           }
        }
      } else {
/*
        if (state === true && this.spoofing === false) {
          log.info("Host:Spoof:True", this.o.ipv4Addr, gateway,this.ipv6Addr,gateway6);
          spoofer.spoof(this.o.ipv4Addr, gateway, this.o.mac, this.ipv6Addr,gateway6);
          this.spoofing = true;
        } else if (state === false && this.spoofing === true) {
          log.info("Host:Spoof:False", this.o.ipv4Addr, gateway, this.ipv6Addr,gateway6);
          spoofer.unspoof(this.o.ipv4Addr, gateway, this.o.mac,this.ipv6Addr, gateway6);
          this.spoofing = false;
        }
*/
      }
    }

    // Notice
    processNotifications(channel, message) {
        log.debug("RX Notifcaitons", channel, message);
        if (channel.toLowerCase().indexOf("notice") >= 0) {
            if (this.callbacks.notice != null) {
                this.callbacks.notice(this, channel, message);
            }
        }
    }

    /*
    {"ts":1466353908.736661,"uid":"CYnvWc3enJjQC9w5y2","id.orig_h":"192.168.2.153","id.orig_p":58515,"id.resp_h":"98.124.243.43","id.resp_p":80,"seen.indicator":"streamhd24.com","seen
    .indicator_type":"Intel::DOMAIN","seen.where":"HTTP::IN_HOST_HEADER","seen.node":"bro","sources":["from http://spam404bl.com/spam404scamlist.txt via intel.criticalstack.com"]}
    */
    subscribe(ip, e) {
        this.subscriber.subscribe("DiscoveryEvent", e, ip, (channel, type, ip, obj) => {
            log.debug("Host:Subscriber", channel, type, ip, obj);
            if (type == "Notice:Detected") {
                if (this.callbacks[e]) {
                    this.callbacks[e](channel, ip, type, obj);
                }
            } else if (type == "Intel:Detected") {
                // no need to handle intel here.                
            } else if (type == "HostPolicy:Changed" && this.type == "server") {
                this.applyPolicy((err)=>{
                });
                log.info("HostPolicy:Changed", channel, ip, type, obj);
   /*
                this.loadPolicy((err, data) => {
                    log.debug("HostPolicy:Changed", JSON.stringify(this.policy));
                    policyManager.execute(this, this.o.ipv4Addr, this.policy, (err) => {
                        dnsManager.queryAcl(this.policy.acl,(err,acls)=> {
                            policyManager.executeAcl(this, this.o.ipv4Addr, acls, (err, changed) => {
                                if (err == null && changed == true) {
                                    this.savePolicy(null);
                                }
                            });
                        });
                    });
                });
*/
            }
        });
    }

    applyPolicy(callback) {
        this.loadPolicy((err, data) => {
            log.debug("HostPolicy:Changed", JSON.stringify(this.policy));
            let policy = JSON.parse(JSON.stringify(this.policy));
            // check for global
            if (this.mgr.policy.monitor != null && this.mgr.policy.monitor == false) {
                policy.monitor = false;
            }
            policyManager.execute(this, this.o.ipv4Addr, policy, (err) => {
                dnsManager.queryAcl(this.policy.acl,(err,acls)=> {
                    policyManager.executeAcl(this, this.o.ipv4Addr, acls, (err, changed) => {
                        if (err == null && changed == true) {
                            this.savePolicy(callback);
                        } else {
                            if (callback) {
                               callback(null,null);
                            }
                        }
                    });
                });
            });
        });
    }

    // type:
    //  { 'human': 0-100
    //    'type': 'Phone','desktop','server','thing'
    //    'subtype: 'ipad', 'iphone', 'nest'
    //
    calculateDType(callback) {
        rclient.smembers("host:user_agent:" + this.o.ipv4Addr, (err, results) => {
            if (results != null) {
                let human = results.length / 100.0;
                this.dtype = {
                    'human': human
                };
                this.save();
                if (callback) {
                    callback(null, this.dtype);
                }
            } else {
                if (callback) {
                    callback(err, null);
                }
            }
            this.syncToMac(null);
        });
    }

    /*
    {
       deviceClass: mobile, thing, computer, other, unknown
       human: score
    }
    */
    /* produce following
     *
     * .o._identifyExpiration : time stamp
     * .o._devicePhoto: "http of photo"
     * .o._devicePolicy: <future>
     * .o._deviceType:
     * .o._deviceClass:
     *
     * this is for device identification only.
     */

    packageTopNeighbors(count, callback) {
        let nkey = "neighbor:"+this.o.mac;
        rclient.hgetall(nkey,(err,neighbors)=> {
            if (neighbors) {
                let neighborArray = [];
                for (let i in neighbors) {
                     let obj = JSON.parse(neighbors[i]);
                     obj['ip']=i;
                     neighborArray.push(obj);
                     count--;
                }
                neighborArray.sort(function (a, b) {
                    return Number(b.count) - Number(a.count);
                })
                callback(err, neighborArray.slice(0,count));
            } else {
                callback(err, null);
            }
        });

    }

//'17.249.9.246': '{"neighbor":"17.249.9.246","cts":1481259330.564,"ts":1482050353.467,"count":348,"rb":1816075,"ob":1307870,"du":10285.943863000004,"name":"api-glb-sjc.smoot.apple.com"}


    hashNeighbors(neighbors) {
        let _neighbors = JSON.parse(JSON.stringify(neighbors));
        let debug =  sysManager.isSystemDebugOn() || !f.isProduction();
        for (let i in _neighbors) {
            let neighbor = _neighbors[i];
            neighbor._neighbor = flowUtil.hashIp(neighbor.neighbor);
            neighbor._name = flowUtil.hashIp(neighbor.name);
            if (debug == false) {
                delete neighbor.neighbor;
                delete neighbor.name;
                delete neighbor.ip;
            }
        }

        return _neighbors;
    }

    identifyDevice(force, callback) {
        if (this.mgr.type != "server") {
            if (callback)
                callback(null, null);
            return;
        }
        if (force==false  && this.o._identifyExpiration != null && this.o._identifyExpiration > Date.now() / 1000) {
            log.debug("HOST:IDENTIFY too early", this.o._identifyExpiration);
            if (callback)
                callback(null, null);
            return;
        }
        log.info("HOST:IDENTIFY",this.o.mac);
        // need to have if condition, not sending too much info if the device is ...
        // this may be used initially _identifyExpiration

        let obj = {
            deviceClass: 'unknown',
            human: this.dtype,
            vendor: this.o.macVendor,
            ou: this.o.mac.slice(0,13),
            uuid: flowUtil.hashMac(this.o.mac),
            _ipv4: flowUtil.hashIp(this.o.ipv4),
            ipv4: this.o.ipv4,
            firstFoundTimestamp: this.o.firstFoundTimestamp,
            lastActiveTimestamp: this.o.lastActiveTimestamp,
            bonjourName: this.o.bonjourName,
            dhcpName: this.o.dhcpName,
            ssdpName: this.o.ssdpName,
            bname: this.o.bname,
            pname: this.o.pname,
            ua_name : this.o.ua_name,
            ua_os_name : this.o.ua_os_name,
            name : this.name()
        };
        if (this.o.deviceClass == "mobile") {
            obj.deviceClass = "mobile";
        }
        try {
            this.packageTopNeighbors(60,(err,neighbors)=>{
                if (neighbors) {
                    obj.neighbors = this.hashNeighbors(neighbors);
                }
                rclient.smembers("host:user_agent:" + this.o.ipv4Addr, (err, results) => {
                    if (results != null) {
                        obj.agents = results;
                        bone.device("identify", obj, (err, data) => {
                            if (data != null) {
                                log.debug("HOST:IDENTIFY:RESULT", this.name(), data);

                                // pretty much set everything from cloud to local
                                for (let field in data) {
                                    let value = data[field]
                                    if(value.constructor.name === 'Array' ||
                                      value.constructor.name === 'Object') {
                                      this.o[field] = JSON.stringify(value) 
                                    } else {
                                      this.o[field] = value
                                    }
                                }

                                if (data._vendor!=null && this.o.macVendor == null) {
                                    this.o.macVendor = data._vendor;
                                }
                                if (data._name!=null) {
                                    this.o.pname = data._name;
                                }
                                if (data._deviceType) {
                                    this.o._deviceType = data._deviceType
                                }
                                this.save();
                            }
                        });
                    } else {
                        if (callback) {
                            callback(err, obj);
                        }
                    }
                });
            });
        } catch (e) {
            log.error("HOST:IDENTIFY:ERROR", obj, e);
            if (callback) {
                 callback(e, null);
            }
        }
        return obj;
    }

    // sync properties to mac address, macs will not change ip's will
    //
    syncToMac(callback) {
        //TODO
        /*
                if (this.o.mac) {
                    let mackey = "host:mac:"+this.o.mac.toUpperCase();
                        rclient.hgetall(key, (err,data)=> {
                            if ( err == null) {
                                if (data!=null) {
                                    data.ipv4 = host.ipv4Addr;
                                    data.lastActiveTimestamp = Date.now()/1000;
                                    if (host.macVendor) {
                                        data.macVendor = host.macVendor;
                                    }
                               } else {
                                   data = {};
                                   data.ipv4 = host.ipv4Addr;
                                   data.lastActiveTimestamp = Date.now()/1000;
                                   data.firstFoundTimestamp = data.lastActiveTimestamp;
                                   if (host.macVendor) {
                                        data.macVendor = host.macVendor;
                                   }
                               }
                               rclient.hmset(key,data, (err,result)=> {
                         });

                }
        */

    }


    listen(tell) {}

    stopListen() {}

    clean() {
        this.callbacks = {};
    }

    on(event, callback) {
        this.callbacks[event] = callback;
    }

    name() {
        return getPreferredBName(this.o)
    }


    toShortString() {
        let name = this.name();
        if (name == null) {
            name = "unknown";
        }
        let ip = this.o.ipv4Addr;

        let now = Date.now() / 1000;
        return ip + "\t" + name + " (" + Math.ceil((now - this.o.lastActiveTimestamp) / 60) + "m)" + " " + this.o.mac;
    }

  getPreferredBName() {

    // TODO: preferred name needs to be improved in the future
    if(this.o.dhcpName) {
      return this.o.dhcpName
    }
    
    if(this.o.bonjourName) {
      return this.o.bonjourName
    }


    return this.o.bname
  }

  getNameCandidates() {
    let names = []

    if(this.o.dhcpName) {
      names.push(this.o.dhcpName)
    }

    if(this.o.nmapName) {
      names.push(this.o.nmapName)
    }

    if(this.o.bonjourName) {
      names.push(this.o.bonjourName)
    }

    if(this.o.ssdpName) {
      names.push(this.o.ssdpName)    
    }

    if(this.o.bname) {
      names.push(this.o.bname)
    }

    return names.filter((value, index, self) => self.indexOf(value) === index)
  }

    toJson() {
        let json = {
          dtype: this.dtype,
          ip: this.o.ipv4Addr,
          ipv6: this.ipv6Addr,
          mac: this.o.mac,
          lastActive: this.o.lastActiveTimestamp,
          firstFound: this.firstFoundTimestamp,
          macVendor: this.o.macVendor,
          recentActivity: this.o.recentActivity,
          manualSpoof: this.o.manualSpoof,
          dhcpName: this.o.dhcpName,
          bonjourName: this.o.bonjourName,
          nmapName: this.o.nmapName,
          ssdpName: this.o.ssdpName
        }

        if (this.o.ipv4Addr == null) {
            json.ip = this.o.ipv4;
        }

      let preferredBName = this.getPreferredBName()

        if (preferredBName) {
          json.bname = preferredBName
        }

        json.names = this.getNameCandidates()

        if (this.activities) {
            json.activities= this.activities;
        }

        if (this.o.name) {
            json.name = this.o.name;
        }

        if (this.o._deviceType) {
            json._deviceType = this.o._deviceType
        }

        if (this.o._deviceType_p) {
          json._deviceType_p = this.o._deviceType_p
        }

        if (this.o._deviceType_top3) {
          try {
            json._deviceType_top3 = JSON.parse(this.o._deviceType_top3)
          } catch(err) {
            log.error("Failed to parse device type top 3 info:", err, {})
          }          
        }
        
      if(this.o.modelName) {
        json.modelName = this.o.modelName
      }

      if(this.o.manufacturer) {
        json.manufacturer = this.o.manufacturer
      }

        if (this.hostname) {
            json._hostname = this.hostname
        }
        if (this.policy) {
            json.policy = this.policy;
        }
        if (this.flowsummary) {
            json.flowsummary = this.flowsummary;
        }

       // json.macVendor = this.name();

        return json;
    }

    summarizeSoftware(ip, from, to, callback) {
        rclient.zrevrangebyscore(["software:ip:" + ip, to, from], (err, result) => {
            let softwaresdb = {};
            if (err == null) {
                log.debug("SUMMARIZE SOFTWARE: ", ip, from, to, result.length);
                for (let i in result) {
                    let o = JSON.parse(result[i]);
                    let obj = softwaresdb[o.name];
                    if (obj == null) {
                        softwaresdb[o.name] = o;
                        o.lastActiveTimestamp = Number(o.ts);
                        o.count = 1;
                    } else {
                        if (obj.lastActiveTimestamp < Number(o.ts)) {
                            obj.lastActiveTimestamp = Number(o.ts);
                        }
                        obj.count += 1;
                    }
                }

                let softwares = [];
                for (let i in softwaresdb) {
                    softwares.push(softwaresdb[i]);
                }
                softwares.sort(function (a, b) {
                    return Number(b.count) - Number(a.count);
                })
                let softwaresrecent = softwares.slice(0);
                softwaresrecent.sort(function (a, b) {
                    return Number(b.lastActiveTimestamp) - Number(a.lastActiveTimestamp);
                })
                callback(null, softwares, softwaresrecent);
            } else {
                log.error("Unable to search software");
                callback(err, null, null);
            }

        });
    }

    summarizeHttpFlows(ip, from, to, callback) {
        rclient.zrevrangebyscore(["flow:http:in:" + ip, to, from, "LIMIT", 0, 1000], (err, results) => {
            if (err == null && results.length > 0) {
                for (let i in results) {
                    let flow
                }
            } else {
                log.error("Unable to search software");
                callback(err, null, null);
            }
        });
    }

    //This is an older function replaced by redisclean
    redisCleanRange(hours) {
        let now = Date.now() / 1000;
        rclient.zremrangebyrank("flow:conn:in:" + this.o.ipv4Addr, "-inf", now - hours * 60 * 60, (err) => {});
        rclient.zremrangebyrank("flow:conn:out:" + this.o.ipv4Addr, "-inf", now - hours * 60 * 60, (err) => {});
        rclient.zremrangebyrank("flow:http:out:" + this.o.ipv4Addr, "-inf", now - hours * 60 * 60, (err) => {});
        rclient.zremrangebyrank("flow:http:in:" + this.o.ipv4Addr, "-inf", now - hours * 60 * 60, (err) => {});
    }

    getHostAsync(ip) {
      return new Promise((resolve, reject) => {
        this.getHost(ip, (err, host) => {
          if(err) {
            reject(err);
          } else {
            resolve(host);
          }
        })
      })
    }

    getHost(ip, callback) {
        let key = "host:ip4:" + ip;
        log.debug("Discovery:FindHostWithIP", key, ip);
        let start = "-inf";
        let end = "+inf";
        let now = Date.now() / 1000;
        this.summarygap = Number(24);
        if (this.summarygap != null) {
            start = now - this.summarygap * 60 * 60;
            end = now;
        }
        rclient.hgetall(key, (err, data) => {
            if (err == null && data != null) {
                this.o = data;

                if(this.mgr.type === 'server') {
                  this.subscribe(ip, "Notice:Detected");
                  this.subscribe(ip, "Intel:Detected");
                }

                this.summarizeSoftware(ip, start, end, (err, sortedbycount, sortedbyrecent) => {
                    //      rclient.zrevrangebyscore(["software:ip:"+ip,'+inf','-inf'], (err,result)=> {
                    this.softwareByCount = sortedbycount;
                    this.softwareByRecent = sortedbyrecent;
                    rclient.zrevrangebyscore(["notice:" + ip, end, start], (err, result) => {
                        this.notice = result
                        rclient.zrevrangebyscore(["flow:http:in:" + ip, end, start, "LIMIT", 0, 10], (err, result) => {
                            this.http = result;
                            flowManager.summarizeConnections([ip], "in", end, start, "rxdata", 1, true,false, (err, result) => {
                                this.conn = result;
                                callback(null, this);
                            });
                        });
                    });
                });
            } else {
                log.error("Discovery:FindHostWithIP:Error", key, err);
                callback(err, null);
            }
        });
    }

    redisclean() {
      // deprecated, do nothing
    }

    // policy:mac:xxxxx
    setPolicy(name, data, callback) {
        if (name == "acl") {
            if (this.policy.acl == null) {
                this.policy.acl = [data];
            } else {
                let acls = JSON.parse(this.policy.acl);
                let found = false;
                if (acls) {
                    for (let i in acls) {
                        let acl = acls[i];
                        if (acl.src == data.src && acl.dst == data.dst) {
                            if (acl.add == data.add) {
                                callback(null, null);
                                log.debug("Host:setPolicy:Nochange", this.o.ipv4Addr, name, data);
                                return;
                            } else {
                                acl.add = data.add;
                                found = true;
                                log.debug("Host:setPolicy:Changed", this.o.ipv4Addr, name, data);
                            }
                        }
                    }
                }
                if (found == false) {
                    acls.push(data);
                }
                this.policy.acl = acls;
            }
        } else {
            if (this.policy[name] != null && this.policy[name] == data) {
                callback(null, null);
                log.debug("Host:setPolicy:Nochange", this.o.ipv4Addr, name, data);
                return;
            }
            this.policy[name] = data;
            log.debug("Host:setPolicy:Changed", this.o.ipv4Addr, name, data);
        }
        this.savePolicy((err, data) => {
            if (err == null) {
                let obj = {};
                obj[name] = data;
                if (this.subscriber) {
                    this.subscriber.publish("DiscoveryEvent", "HostPolicy:Changed", this.o.ipv4Addr, obj);
                }
                if (callback) {
                    callback(null, obj);
                }
            } else {
                if (callback) {
                    callback(null, null);
                }

            }
        });

    }


    policyToString() {
        if (this.policy == null || Object.keys(this.policy).length == 0) {
            return "No policy defined";
        } else {
            let msg = "";
            for (let k in this.policy) {
                msg += k + " : " + this.policy[k] + "\n";
            }
            return msg;
        }
    }

    savePolicy(callback) {
        let key = "policy:mac:" + this.o.mac;
        let d = {};
        for (let k in this.policy) {
            d[k] = JSON.stringify(this.policy[k]);
        }
        rclient.hmset(key, d, (err, data) => {
            if (err != null) {
                log.error("Host:Policy:Save:Error", key, err, {});
            }
            if (callback)
                callback(err, null);
        });

    }

    loadPolicy(callback) {
        let key = "policy:mac:" + this.o.mac;

        rclient.hgetall(key, (err, data) => {
            log.debug("Host:Policy:Load:Debug", key, data);
            if (err != null) {
                log.error("Host:Policy:Load:Error", key, err, {});
                if (callback) {
                    callback(err, null);
                }
            } else {
                if (data) {
                    this.policy = {};
                    for (let k in data) {
                        this.policy[k] = JSON.parse(data[k]);
                    }
                    if (callback)
                        callback(null, data);
                } else {
                    this.policy = {};
                    if (callback)
                        callback(null, null);
                }
            }
        });
    }

    isFlowAllowed(flow) {
        if (this.policy && this.policy.blockin == true) {
            return false;
        }
        return true;
    }
}


module.exports = class {
    // type is 'server' or 'client'
    constructor(name, type, loglevel) {
      loglevel = loglevel || 'info';

      if (instances[name] == null) {

        this.instanceName = name;
        this.hosts = {}; // all, active, dead, alarm
        this.hostsdb = {};
        this.hosts.all = [];
        this.callbacks = {};
        this.type = type;
        this.policy = {};
        sysManager.update((err) => {
          if (err == null) {
            log.info("System Manager Updated");
            if(!f.isDocker()) {
              spoofer = new Spoofer(sysManager.config.monitoringInterface, {}, false, true);
            } else {
              // for docker
              spoofer = {
                isSecondaryInterfaceIP: () => {},
                newSpoof: () => new Promise(resolve => resolve()),
                newUnspoof: () => new Promise(resolve => resolve()),
                newSpoof6: () => new Promise(resolve => resolve()),
                newUnspoof6: () => new Promise(resolve => resolve()),
                spoof: () => {},
                spoofMac6: () => {},
                clean: () => {},
                clean7: () => {},
                clean6byIp: () => {},
                clean6: () => {},
                validateV6Spoofs: () => {},
                validateV4Spoofs: () => {},
              };
            }
          }
        });

        let c = require('./MessageBus.js');
        this.subscriber = new c(loglevel);

        // ONLY register for these events if hostmanager type IS server
        if(this.type === "server") {

          log.info("Subscribing Scan:Done event...")
            this.subscriber.subscribe("DiscoveryEvent", "Scan:Done", null, (channel, type, ip, obj) => {
                log.info("New Host May be added rescan");
                this.getHosts((err, result) => {
                    if (this.type === 'server') {
                        for (let i in result) {
                            //result[i].spoof(true);
                        }
                    }
                    if (this.callbacks[type]) {
                        this.callbacks[type](channel, type, ip, obj);
                    }
                });
            });
            this.subscriber.subscribe("DiscoveryEvent", "SystemPolicy:Changed", null, (channel, type, ip, obj) => {
                if (this.type != "server") {
                    return;
                };

                this.execPolicy();
                /*
                this.loadPolicy((err,data)=> {
                    log.debug("SystemPolicy:Changed",JSON.stringify(this.policy));
                    policyManager.execute(this,"0.0.0.0",this.policy,null);
                });
                */
                log.info("SystemPolicy:Changed", channel, ip, type, obj);
            });

            this.keepalive();
            setInterval(()=>{
                this.keepalive();
            },1000*60*5);
        }

            instances[name] = this;
        }
        return instances[name];
    }


    keepalive() {
        log.info("HostManager:Keepalive");
        for (let i in this.hostsdb) {
            if (i.startsWith("host:mac")) {
                let _h = this.hostsdb[i];
                _h.keepalive();
            }
        }
    }

    on(event, callback) {
        this.callbacks[event] = callback;
    }

    /*
        getHost4(ip,callback) {
            let key = "host:ip4:"+ip;
            log.debug("Discovery:FindHostWithIP",key,ip);
            rclient.hgetall(key, (err,data)=> {
                if (data == null || err!=null) {
                    callback(err, null);
                } else {
                    let host = new Host(data);
                    callback(null,host);
                }
            });
        }

    */

  basicDataForInit(json, options) {
    let networkinfo = sysManager.sysinfo[sysManager.config.monitoringInterface];
    json.network = networkinfo;

    sysManager.updateInfo();

    if(f.isDocker() &&
      ! options.simulator &&
        fConfig.docker &&
        fConfig.docker.hostIP
    ) {
      // if it is running inside docker, and app is not from simulator
      // use docker host as the network ip
      json.network.ip_address = fConfig.docker.hostIP;
    }

    json.cpuid = utils.getCpuId();
    json.uptime = process.uptime()

    if(sysManager.language) {
      json.language = sysManager.language;
    } else {
      json.language = 'en'
    }

    json.releaseType = f.getReleaseType()

    if(sysManager.timezone) {
      json.timezone = sysManager.timezone;
    }

    json.features = {
      archiveAlarm: true,
      alarmMoreItems: true,
      ignoreAlarm: true,
      reportAlarm: true
    }

    json.runtimeFeatures = fc.getFeatures()

    if(f.isDocker()) {
      json.docker = true;
    }

    let branch = f.getBranch()
    if(branch === "master") {
      json.isBeta = true
    } else {
      json.isBeta = false
    }

    json.cpuid = utils.getCpuId()
    json.updateTime = Date.now();
    if (sysManager.sshPassword) {
      json.ssh = sysManager.sshPassword;
    }
    if (sysManager.sysinfo.oper && sysManager.sysinfo.oper.LastScan) {
      json.lastscan = sysManager.sysinfo.oper.LastScan;
    }
    json.systemDebug = sysManager.isSystemDebugOn();
    json.version = sysManager.config.version;
    json.longVersion = f.getVersion();
    json.device = "Firewalla (beta)"
    json.publicIp = sysManager.publicIp;
    json.ddns = sysManager.ddns;
    json.secondaryNetwork = sysManager.sysinfo && sysManager.sysinfo[sysManager.config.monitoringInterface2];
    json.remoteSupport = frp.started;
    if(frp.started) {
      json.remoteSupportConnID = frp.port + ""
      json.remoteSupportPassword = json.ssh
    }
    json.license = sysManager.license;
    if(!json.license) {
        json.license = license.getLicense()
    }
    json.ept = sysManager.ept;
    if (sysManager.publicIp) {
      json.publicIp = sysManager.publicIp;
    }
    if (sysManager.upgradeEvent) {
      json.upgradeEvent = sysManager.upgradeEvent;
    }
  }


  hostsInfoForInit(json) {
    let _hosts = [];
    for (let i in this.hosts.all) {
      _hosts.push(this.hosts.all[i].toJson());
    }
    json.hosts = _hosts;
  }

  last24StatsForInit(json) {
    let download = flowManager.getLast24HoursDownloadsStats();
    let upload = flowManager.getLast24HoursUploadsStats();

    return Promise.join(download, upload, (d, u) => {
      json.last24 = { upload: u, download: d, now: Math.round(new Date() / 1000)};
      return new Promise((resolve) => resolve(json));
    });
  }

  last60MinStatsForInit(json) {
      return async(() => {
        let downloadStats = await (getHitsAsync("download", "1minute", 61))
        if(downloadStats[downloadStats.length - 1] && downloadStats[downloadStats.length - 1][1] == 0) {
            downloadStats = downloadStats.slice(0, 60)
        } else {
            downloadStats = downloadStats.slice(1)
        }
        let uploadStats = await (getHitsAsync("upload", "1minute", 61))
        if(uploadStats[uploadStats.length - 1] &&  uploadStats[uploadStats.length - 1][1] == 0) {
            uploadStats = uploadStats.slice(0, 60)
        } else {
            uploadStats = uploadStats.slice(1)
        }

        let totalDownload = 0
        downloadStats.forEach((s) => {
            totalDownload += s[1]
        })

        let totalUpload = 0
        uploadStats.forEach((s) => {
            totalUpload += s[1]
        })

        json.last60 = {
            upload: uploadStats,
            download: downloadStats,
            totalUpload: totalUpload,
            totalDownload: totalDownload
        }        
      })()
  }

  last30daysStatsForInit(json) {
    return async(() => {
        let downloadStats = await (getHitsAsync("download", "1day", 30))
        let uploadStats = await (getHitsAsync("upload", "1day", 30))
    
        let totalDownload = 0
        downloadStats.forEach((s) => {
            totalDownload += s[1]
        })

        let totalUpload = 0
        uploadStats.forEach((s) => {
            totalUpload += s[1]
        })

        json.last30 = {
            upload: uploadStats,
            download: downloadStats,
            totalUpload: totalUpload,
            totalDownload: totalDownload
        }        
      })()
  }

  policyDataForInit(json) {
    log.debug("Loading polices");

    return new Promise((resolve, reject) => {
      this.loadPolicy((err, data) => {
        if(err) {
          reject(err);
          return;
        }

        if (this.policy) {
          json.policy = this.policy;
        }
        resolve(json);
      });
    });
  }

  newAlarmDataForInit(json) {
    log.debug("Reading new alarms");

    return new Promise((resolve, reject) => {
      alarmManager2.loadActiveAlarms((err, list) => {
        if(err) {
          reject(err);
          return;
        }
        json.newAlarms = list;
        resolve(json);
      });
    });
  }

  natDataForInit(json) {
    log.debug("Reading nat data");

    return new Promise((resolve, reject) => {
      rclient.hgetall("sys:scan:nat", (err, data) => {
        if(err) {
          reject(err);
          return;
        }

        if (data) {
          json.scan = {};
          for (let d in data) {
            json.scan[d] = JSON.parse(data[d]);
            if(typeof json.scan[d].description === 'object') {
              json.scan[d].description = ""
            }
          }
        }

        resolve(json);
      });
    });
  }

  ignoredIPDataForInit(json) {
    log.debug("Reading ignored IP list");
    return new Promise((resolve, reject) => {
      this.loadIgnoredIP((err,ipdata)=>{
        if(err) {
          reject(err);
          return;
        }
        json.ignoredIP = ipdata;
        resolve(json);
      });
    });
  }

  boneDataForInit(json) {
    log.debug("Bone for Init");
    return new Promise((resolve, reject) => {
      f.getBoneInfo((err,boneinfo)=>{
        if(err) {
          reject(err);
          return;
        }
        json.boneinfo = boneinfo;
        resolve(json);
      });
    });
  }

  legacyStats(json) {
    log.debug("Reading legacy stats");
    return flowManager.getSystemStats()
      .then((flowsummary) => {
        json.flowsummary = flowsummary;
      });
  }

  legacyHostsStats(json) {
    log.debug("Reading host legacy stats");

    let promises = this.hosts.all.map((host) => flowManager.getStats2(host))
    return Promise.all(promises)
      .then(() => {
        return this.hostPolicyRulesForInit(json)
          .then(() => {
            this.hostsInfoForInit(json);
            return json;
          })
      });
  }

  modeForInit(json) {
    log.debug("Reading mode");
    return modeManager.mode()
      .then((mode) => {
        json.mode = mode;
      });
  }

  // what is blocked
  policyRulesForInit(json) {
    log.debug("Reading policy rules");
    return new Promise((resolve, reject) => {
      policyManager2.loadActivePolicys((err, rules) => {
        if(err) {
          reject(err);
          return;
        } else {

          let alarmIDs = rules.map((p) => p.aid);

          alarmManager2.idsToAlarms(alarmIDs, (err, alarms) => {
            if(err) {
              log.error("Failed to get alarms by ids:", err, {});
              reject(err);
              return;
            }

            for(let i = 0; i < rules.length; i ++) {
              if(rules[i] && alarms[i]) {
                rules[i].alarmMessage = alarms[i].localizedInfo();
                rules[i].alarmTimestamp = alarms[i].timestamp;
              }
            }

            json.policyRules = rules;

            let blockedSites = 0
            let blockedDevices = 0
            let blockedDevicePorts = 0

            for (let i in rules) {
              switch (rules[i].type) {
              case "ip":
              case "domain":
              case "dns":
                blockedSites++
                break
              case "mac":
                blockedDevices ++
                break
              case "devicePort":
                blockedDevicePorts++
                break
              default:
                // do nothing
                break
              }
            }

            json.blockedSitesCount = blockedSites
            json.blockedDevicesCount = blockedDevices
            json.blockedDevicePortsCount = blockedDevicePorts

            resolve();
          });
        }
      });
    });
  }

  // whats is allowed
  exceptionRulesForInit(json) {
    log.debug("Reading exception rules");
    return new Promise((resolve, reject) => {
      exceptionManager.loadExceptions((err, rules) => {
        if(err) {
          reject(err);
        } else {

          rules = rules.filter((r) => {
            r.type != "ALARM_NEW_DEVICE" // allow new device is default
          })
          
          let alarmIDs = rules.map((p) => p.aid);

          alarmManager2.idsToAlarms(alarmIDs, (err, alarms) => {
            if(err) {
              log.error("Failed to get alarms by ids:", err, {});
              reject(err);
              return;
            }

            for(let i = 0; i < rules.length; i ++) {
              if(rules[i] && alarms[i]) {
                rules[i].alarmMessage = alarms[i].localizedInfo();
                rules[i].alarmTimestamp = alarms[i].timestamp;
              }
            }

            json.exceptionRules = rules
            json.exceptionCount = rules.length
            resolve();
          });
        }
      });
    });
  }

  hostPolicyRulesForInit(json) {
    log.debug("Reading individual host policy rules");

    return new Promise((resolve, reject) => {
      _async.eachLimit(this.hosts.all, 10, (host, cb) => {
        host.loadPolicy(cb)
      }, (err) => {
        if(err) {
          log.error("Failed to load individual host policy rules", err, {});
          reject(err);
        } else {
          resolve(json);
        }
      });
    })
  }

  loadDDNSForInit(json) {
    log.debug("Reading DDNS");

    return async(() => {
      let ddnsString = await (rclient.hgetAsync("sys:network:info", "ddns"));
      if(ddnsString) {
        try {
          let ddns = JSON.parse(ddnsString);
          json.ddns = ddns;
        } catch(err) {
          log.error("Failed to parse ddns string:", ddnsString);
        }
      }
    })();
  }

  migrateStats() {
    let ipList = [];
    for(let index in this.hosts.all) {
      ipList.push.apply(ipList, this.hosts.all[index].getAllIPs());
    }

    ipList.push("0.0.0.0"); // system one

    // total ip list to migrate
    return Promise.all(ipList.map((ip) => flowManager.migrateFromOldTableForHost(ip)));
  }

    /* 
     * data here may be used to recover Firewalla configuration 
     */
    getCheckInAsync() {
        return async(() => {
          let json = {};
          let requiredPromises = [
            this.policyDataForInit(json),
            this.modeForInit(json),
            this.policyRulesForInit(json),
            this.exceptionRulesForInit(json),
            this.natDataForInit(json),
            this.ignoredIPDataForInit(json),
          ]

          this.basicDataForInit(json, {});

          await (requiredPromises);

          let firstBinding = await (rclient.getAsync("firstBinding"))
          if(firstBinding) {
            json.firstBinding = firstBinding
          }

          json.bootingComplete = await (f.isBootingComplete())

          // Delete anything that may be private
          if (json.ssh) delete json.ssh

          return json;
        })();
    }

    toJson(includeHosts, options, callback) {

      if(typeof options === 'function') {
          callback = options;
          options = {}
      }

      let json = {};

      this.getHosts(() => {

        async(() => {

          let requiredPromises = [
            this.last24StatsForInit(json),
            this.last60MinStatsForInit(json),
            this.last30daysStatsForInit(json),
            this.policyDataForInit(json),
            this.legacyHostsStats(json),
            this.modeForInit(json),
            this.policyRulesForInit(json),
            this.exceptionRulesForInit(json),
            this.newAlarmDataForInit(json),
            this.natDataForInit(json),
            this.ignoredIPDataForInit(json),
            this.boneDataForInit(json)
          ]

          this.basicDataForInit(json, options);

          await (requiredPromises);

          await (this.loadDDNSForInit(json));

          json.nameInNotif = await (rclient.hgetAsync("sys:config", "includeNameInNotification"))

          // for any pi doesn't have firstBinding key, they are old versions
          let firstBinding = await (rclient.getAsync("firstBinding"))
          if(firstBinding) {
            json.firstBinding = firstBinding
          }

          json.bootingComplete = await (f.isBootingComplete())

          if(!appTool.isAppReadyToDiscardLegacyFlowInfo(options.appInfo)) {
            await (this.legacyStats(json));
          }

          try {
            await (exec("sudo systemctl is-active firekick"))
            json.isBindingOpen = 1;
          } catch(err) {
            json.isBindingOpen = 0;
          }

        })().then(() => {
          callback(null, json);
        }).catch((err) => {
          log.error("Caught error when preparing init data: " + err);
          log.error(err.stack);
          //          throw err;
          callback(err);
        });
      });
    }

    getHostFast(ip) {
        if (ip == null) {
           return null;
        }

        return this.hostsdb["host:ip4:"+ip];
    }

  getHostFast6(ip6) {
    if(ip6) {
      return this.hostsdb[`host:ip6:${ip6}`]
    }

    return null
  }

    getHostAsync(ip) {
      return new Promise((resolve, reject) => {
        this.getHost(ip, (err, host) => {
          if(err) {
            reject(err);
          } else {
            resolve(host);
          }
        })
      })
    }

    getHost(ip, callback) {
      callback = callback || function() {}

        dnsManager.resolveLocalHost(ip, (err, o) => {
            if (o == null) {
                callback(err, null);
                return;
            }
            let host = this.hostsdb["host:ip4:" + o.ipv4Addr];
            if (host) {
                host.update(o);
                callback(err, host);
                return;
            }
            if (err == null && o != null) {
                host = new Host(o,this);
                host.type = this.type;
                //this.hosts.all.push(host);
              this.hostsdb['host:ip4:' + o.ipv4Addr] = host;

              let ipv6Addrs = host.ipv6Addr
              if(ipv6Addrs && ipv6Addrs.constructor.name === 'Array') {
                for(let i in ipv6Addrs) {
                  let ip6 = ipv6Addrs[i]
                  let key = `host:ip6:${ip6}`
                  this.hostsdb[key] = host
                }
              }

                if (this.hostsdb['host:mac:' + o.mac]) {
                    // up date if needed
                }
                callback(null, host);
            } else {
                callback(err, null);
            }
        });
    }

    // take hosts list, get mac address, look up mac table, and see if
    // ipv6 or ipv4 addresses needed updating

    syncHost(host, save, callback) {
        if (host.o.mac == null) {
            log.error("HostManager:Sync:Error:MacNull", host.o.mac, host.o.ipv4Addr, host.o);
            callback("mac", null);
            return;
        }
        let mackey = "host:mac:" + host.o.mac;
        host.identifyDevice(false,null);
        host.calculateDType((err, data) => {
            rclient.hgetall(mackey, (err, data) => {
                if (data == null || err != null) {
                    callback(err, null);
                    return;
                }
                if (data.ipv6Addr == null) {
                    callback(null, null);
                    return;
                }

                let ipv6array = JSON.parse(data.ipv6Addr);
                if (host.ipv6Addr == null) {
                    host.ipv6Addr = [];
                }

                let needsave = false;

                //log.debug("=======>",host.o.ipv4Addr, host.ipv6Addr, ipv6array);
                for (let i in ipv6array) {
                    if (host.ipv6Addr.indexOf(ipv6array[i]) == -1) {
                        host.ipv6Addr.push(ipv6array[i]);
                        needsave = true;
                    }
                }

                sysManager.setNeighbor(host.o.ipv4Addr);

                for (let j in host.ipv6Addr) {
                    sysManager.setNeighbor(host.ipv6Addr[j]);
                }

                host.redisfy();
                if (needsave == true && save == true) {
                    rclient.hmset(mackey, {
                        ipv6Addr: host.o.ipv6Addr
                    }, (err, data) => {
                        callback(err);
                    });
                } else {
                    callback(null);
                }
            });
        });
    }


  getHostsAsync() {
    return new Promise((resolve,reject) => {
      this.getHosts((err, hosts) => {
        if(err) {
          reject(err)
        } else {
          resolve(hosts)
        }
      })
    })
  }

  // super resource-heavy function, be careful when calling this
    getHosts(callback,retry) {
        log.info("hostmanager:gethosts:started");
        // ready mark and sweep
        if (this.getHostsActive == true) {
            log.info("hostmanager:gethosts:mutx");
            let stack = new Error().stack
            let retrykey = retry;
            if (retry == null) {
                retrykey = Date.now();
            }
            log.info("hostmanager:gethosts:mutx:stack:",retrykey, stack )
            setTimeout(() => {
                this.getHosts(callback,retrykey);
            },3000);
            return;
        }
        if (retry == null) {
            // let stack = new Error().stack
            // log.info("hostmanager:gethosts:mutx:first:", stack )
        } else {
            let stack = new Error().stack
            log.info("hostmanager:gethosts:mutx:last:", retry,stack )
        }
      this.getHostsActive = true;
      if(this.type === "server") {
        this.execPolicy();
      }
        for (let h in this.hostsdb) {
            if (this.hostsdb[h]) {
                this.hostsdb[h]._mark = false;
            }
        }
        rclient.keys("host:mac:*", (err, keys) => {
            let multiarray = [];
            for (let i in keys) {
                multiarray.push(['hgetall', keys[i]]);
            }
            let since = Date.now()/1000-60*60*24*7; // one week
            rclient.multi(multiarray).exec((err, replies) => {
                _async.eachLimit(replies,2, (o, cb) => {
                    if (sysManager.isLocalIP(o.ipv4Addr) && o.lastActiveTimestamp>since) {
                        //log.info("Processing GetHosts ",o);
                        if (o.ipv4) {
                            o.ipv4Addr = o.ipv4;
                        }
                        if (o.ipv4Addr == null) {
                          log.info("hostmanager:gethosts:error:noipv4", o.uid, o.mac,{});
                            cb();
                            return;
                        }
                        let hostbymac = this.hostsdb["host:mac:" + o.mac];
                        let hostbyip = this.hostsdb["host:ip4:" + o.ipv4Addr];

                        if (hostbymac == null) {
                            hostbymac = new Host(o,this);
                            hostbymac.type = this.type;
                            this.hosts.all.push(hostbymac);
                            this.hostsdb['host:ip4:' + o.ipv4Addr] = hostbymac;
                          this.hostsdb['host:mac:' + o.mac] = hostbymac;

                          let ipv6Addrs = hostbymac.ipv6Addr
                          if(ipv6Addrs && ipv6Addrs.constructor.name === 'Array') {
                            for(let i in ipv6Addrs) {
                              let ip6 = ipv6Addrs[i]
                              let key = `host:ip6:${ip6}`
                              this.hostsdb[key] = hostbymac
                            }
                          }

                        } else {
                            if (o.ipv4!=hostbymac.o.ipv4) {
                                // the physical host get a new ipv4 address
                                //
                                this.hostsdb['host:ip4:' + hostbymac.o.ipv4] = null;
                            }
                          this.hostsdb['host:ip4:' + o.ipv4] = hostbymac;

                          let ipv6Addrs = hostbymac.ipv6Addr
                          if(ipv6Addrs && ipv6Addrs.constructor.name === 'Array') {
                            for(let i in ipv6Addrs) {
                              let ip6 = ipv6Addrs[i]
                              let key = `host:ip6:${ip6}`
                              this.hostsdb[key] = hostbymac
                            }
                          }

                          hostbymac.update(o);
                        }
                        hostbymac._mark = true;
                        if (hostbyip) {
                            hostbyip._mark = true;
                        }
                        // two mac have the same IP,  pick the latest, until the otherone update itself
                        if (hostbyip != null && hostbyip.o.mac != hostbymac.o.mac) {
                            log.info("HOSTMANAGER:DOUBLEMAPPING", hostbyip.o.mac, hostbymac.o.mac);
                            if (hostbymac.o.lastActiveTimestamp > hostbyip.o.lastActiveTimestamp) {
                                this.hostsdb['host:ip4:' + o.ipv4Addr] = hostbymac;
                            }
                        }
                        hostbymac.cleanV6().then(()=>{
                            this.syncHost(hostbymac, true, (err) => {
                                if (this.type == "server") {
                                    hostbymac.applyPolicy((err)=>{
                                        hostbymac._mark = true;
                                        cb();
                                    });
                                } else {
                                   hostbymac._mark = true;
                                   cb();
                                }
                            });
                        });
                       /*
                        hostbymac.loadPolicy((err, policy) => {
                            this.syncHost(hostbymac, true, (err) => {
                                if (this.type == "server") {
                                    policyManager.execute(hostbymac, hostbymac.o.ipv4Addr, hostbymac.policy, (err, data) => {
                                        dnsManager.queryAcl(hostbymac.policy.acl,(err,acls)=> {
                                            policyManager.executeAcl(hostbymac, hostbymac.o.ipv4Addr, acls, (err, changed) => {
                                                if (err == null && changed == true) {
                                                    hostbymac.savePolicy(null);
                                                }
                                            });
                                        });
                                    });
                                }
                                cb();
                            });
                        });
                       */
                    } else {
                        cb();
                    }
                }, (err) => {
                    let removedHosts = [];
/*
                    for (let h in this.hostsdb) {
                        let hostbymac = this.hostsdb[h];
                        if (hostbymac) {
                            log.info("BEFORE CLEANING CHECKING MARKING:", h,hostbymac.o.mac,hostbymac._mark);
                        }
                    }
*/
                    let allIPv6Addrs = [];
                    let allIPv4Addrs = [];

                    let myIp = sysManager.myIp();

                    for (let h in this.hostsdb) {
                        let hostbymac = this.hostsdb[h];
                        if (hostbymac && h.startsWith("host:mac")) {
                            if (hostbymac.ipv6Addr!=null && hostbymac.ipv6Addr.length>0) {
                                if (hostbymac.ipv4Addr != myIp) {   // local ipv6 do not count
                                    allIPv6Addrs = allIPv6Addrs.concat(hostbymac.ipv6Addr);
                                }
                            }
                            if (hostbymac.o.ipv4Addr!=null && hostbymac.o.ipv4Addr != myIp) {
                                allIPv4Addrs.push(hostbymac.o.ipv4Addr);
                            }
                        }
                        if (this.hostsdb[h] && this.hostsdb[h]._mark == false) {
                            let index = this.hosts.all.indexOf(this.hostsdb[h]);
                            if (index!=-1) {
                                this.hosts.all.splice(index,1);
                                log.info("Removing host due to sweeping");
                            }
                            removedHosts.push(h);
                        }  else {
                           if (this.hostsdb[h]) {
                               //this.hostsdb[h]._mark = false;
                           }
                        }
                    }
                    for (let h in removedHosts) {
                        delete this.hostsdb[removedHosts[h]];
                    }
                    log.debug("hostmanager:removing:hosts", removedHosts);
                    this.hosts.all.sort(function (a, b) {
                        return Number(b.o.lastActiveTimestamp) - Number(a.o.lastActiveTimestamp);
                    })
                    this.getHostsActive = false;
                    if (this.type === "server") {
                       spoofer.validateV6Spoofs(allIPv6Addrs);
                       spoofer.validateV4Spoofs(allIPv4Addrs);
                    }
                    log.info("hostmanager:gethosts:done Devices: ",Object.keys(this.hostsdb).length," ipv6 addresses ",allIPv6Addrs.length );
                    callback(err, this.hosts.all);
                });
            });
        });
    }

  appendACL(name, data) {
    if (this.policy.acl == null) {
      this.policy.acl = [data];
    } else {
      let acls = this.policy.acl;
      let found = false;
      if (acls) {
        for (let i in acls) {
          let acl = acls[i];
          log.debug("comparing ", acl, data);
          if (acl.src == data.src && acl.dst == data.dst && acl.sport == data.sport && acl.dport == data.dport) {
            if (acl.state == data.state) {
              log.debug("System:setPolicy:Nochange", name, data);
              return;
            } else {
              acl.state = data.state;
              found = true;
              log.debug("System:setPolicy:Changed", name, data);
            }
          }
        }
      }
      if (found == false) {
        acls.push(data);
      }
      this.policy.acl = acls;
    }
  }

  setPolicy(name, data, callback) {

    let savePolicyWrapper = (name, data, callback) => {
      this.savePolicy((err, data) => {
        if (err == null) {
          let obj = {};
          obj[name] = data;
          if (this.subscriber) {
              this.subscriber.publish("DiscoveryEvent", "SystemPolicy:Changed", "0", obj);
          }
          if (callback) {
            callback(null, obj);
          }
        } else {
          if (callback) {
            callback(null, null);
          }
        }
      });
    }

    this.loadPolicy((err, __data) => {
      if (name == "acl") {
        // when adding acl, enrich acl policy with source IP => MAC address mapping.
        // so that iptables can block with MAC Address, which is more accurate
        //
        // will always associate a mac with the
        let localIP = null;
        if (sysManager.isLocalIP(data.src)) {
            localIP = data.src;
        }
        if (sysManager.isLocalIP(data.dst)) {
            localIP = data.dst;
        }

        if(localIP) {
          this.getHost(localIP, (err, host) => {
            if(!err) {
              data.mac = host.o.mac; // may add more attributes in the future
            }
            this.appendACL(name, data);
            savePolicyWrapper(name, data, callback);
          });
        } else {
          this.appendACL(name, data);
          savePolicyWrapper(name, data, callback);
        }

      } else {
        if (this.policy[name] != null && this.policy[name] == data) {
          if (callback) {
            callback(null, null);
          }
          log.debug("System:setPolicy:Nochange", name, data);
          return;
        }
        this.policy[name] = data;
        log.debug("System:setPolicy:Changed", name, data);

        savePolicyWrapper(name, data, callback);
      }

    });
  }

  spoof(state) {
    return async(() => {
      log.debug("System:Spoof:", state, this.spoofing);
      let gateway = sysManager.monitoringInterface().gateway;
      if (state == false) {
        // flush all ip addresses
        log.info("Flushing all ip addresses from monitoredKeys since monitoring is switched off")
        return spooferManager.emptySpoofSet()
      } else {
        // do nothing if state is true
      }
    })()
  }

    policyToString() {
        if (this.policy == null || Object.keys(this.policy).length == 0) {
            return "No policy defined";
        } else {
            let msg = "";
            for (let k in this.policy) {
                msg += k + " : " + this.policy[k] + "\n";
            }
            return msg;
        }
    }

    savePolicy(callback) {
        let key = "policy:system";
        let d = {};
        for (let k in this.policy) {
            d[k] = JSON.stringify(this.policy[k]);
        }
        rclient.hmset(key, d, (err, data) => {
            if (err != null) {
                log.error("Host:Policy:Save:Error", key, err);
            }
            if (callback)
                callback(err, null);
        });

    }

    loadPolicy(callback) {
        let key = "policy:system"
        rclient.hgetall(key, (err, data) => {
            if (err != null) {
                log.error("System:Policy:Load:Error", key, err);
                if (callback) {
                    callback(err, null);
                }
            } else {
                if (data) {
                    this.policy = {};
                    for (let k in data) {
                        this.policy[k] = JSON.parse(data[k]);
                    }
                    if (callback)
                        callback(null, data);
                } else {
                    this.policy = {};
                    if (callback)
                        callback(null, null);
                }
            }
        });
    }

    execPolicy() {
        this.loadPolicy((err, data) => {
            log.debug("SystemPolicy:Loaded", JSON.stringify(this.policy));
            if (this.type == "server") {
                policyManager.execute(this, "0.0.0.0", this.policy, (err) => {
                    dnsManager.queryAcl(this.policy.acl,(err,acls,ipchanged)=> {
                        policyManager.executeAcl(this, "0.0.0.0", acls, (err, changed) => {
                            if (ipchanged || (changed == true && err == null)) {
                                this.savePolicy(null);
                            }
                            for (let i in this.hosts.all) {
                                this.hosts.all[i].applyPolicy();
                            }
                        });
                    });
                });
            }
        });
    }

    loadIgnoredIP(callback) {
        let key = "policy:ignore"
        rclient.hgetall(key, (err, data) => {
            if (err != null) {
                log.error("Ignored:Policy:Load:Error", key, err);
                if (callback) {
                    callback(err, null);
                }
            } else {
                if (data) {
                    let ignored= {};
                    for (let k in data) {
                        ignored[k] = JSON.parse(data[k]);
                    }
                    if (callback)
                        callback(null, ignored);
                } else {
                    if (callback)
                        callback(null, null);
                }
            }
        });
    }

    unignoreIP(ip,callback) {
        let key = "policy:ignore";
        rclient.hdel(key,ip,callback);
        log.info("Unignore:",ip);
    }

    ignoreIP(ip,reason,callback) {
        let now = Math.ceil(Date.now() / 1000);
        let key = "policy:ignore";
        let obj = {
           ip: ip,
           ts: now,
       reason: reason
        };
        let objkey ={};
        objkey[ip]=JSON.stringify(obj);
        rclient.hmset(key,objkey,(err,data)=> {
            if (err!=null) {
                callback(err,null);
            } else {
                callback(null,null);
            }
        });
    }

    isIgnoredIP(ip,callback) {
        if (ip == null || ip == undefined) {
            callback(null,null);
            return;
        }
        if (ip.includes("encipher.io") || ip.includes("firewalla.com")) {
            callback(null,"predefined");
            return;
        }
        let key = "policy:ignore";
        rclient.hget(key,ip,(err,data)=> {
            callback(err,data);
        });
    }

    isIgnoredIPs(ips,callback) {
        let ignored = false;
        _async.each(ips, (ip, cb) => {
            this.isIgnoredIP(ip,(err,data)=>{
                if (err==null&& data!=null) {
                    ignored = true;
                }
                cb();
            });
        } , (err) => {
            log.info("HostManager:isIgnoredIPs:",ips,ignored);
            callback(null,ignored );
        });
    }

  // return a list of mac addresses that's active in last xx days
  getActiveMACs() {
    return this.hosts.all.map(h => h.o.mac).filter(mac => mac != null);
  }

  getActiveHostsFromSpoofList(limit) {
    return async(() => {
      let activeHosts = []

      let monitoredIP4s = await (rclient.smembersAsync("monitored_hosts"))

      for(let i in monitoredIP4s) {
        let ip4 = monitoredIP4s[i]
        let host = this.getHostFast(ip4)
        if(host && host.o.lastActiveTimestamp > limit) {
          activeHosts.push(host)
        }
      }

      let monitoredIP6s = await (rclient.smembersAsync("monitored_hosts6"))

      for(let i in monitoredIP6s) {
        let ip6 = monitoredIP6s[i]
        let host = this.getHostFast6(ip6)
        if(host && host.o.lastActiveTimestamp > limit) {
          activeHosts.push(host)
        }
      }

      // unique
      activeHosts = activeHosts.filter((elem, pos) => {
        return activeHosts.indexOf(elem) === pos
      })

      return activeHosts

    })()
  }

  cleanHostOperationHistory() {
    // reset oper history for each device
    if(this.hosts && this.hosts.all) {
      for(let i in this.hosts.all) {
        let h = this.hosts.all[i]
        if(h.oper) {
           delete h.oper
        }
      }
    }
  }


}
=======
>>>>>>> ad8b3b5f
<|MERGE_RESOLUTION|>--- conflicted
+++ resolved
@@ -1,4 +1,3 @@
-<<<<<<< HEAD
 /*    Copyright 2016 Firewalla LLC
  *
  *    This program is free software: you can redistribute it and/or  modify
@@ -1723,9 +1722,9 @@
         } else {
 
           rules = rules.filter((r) => {
-            r.type != "ALARM_NEW_DEVICE" // allow new device is default
+            return r.type != "ALARM_NEW_DEVICE" // allow new device is default
           })
-          
+
           let alarmIDs = rules.map((p) => p.aid);
 
           alarmManager2.idsToAlarms(alarmIDs, (err, alarms) => {
@@ -2537,6 +2536,4 @@
   }
 
 
-}
-=======
->>>>>>> ad8b3b5f
+}