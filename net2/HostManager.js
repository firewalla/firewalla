--- conflicted
+++ resolved
@@ -1321,13 +1321,10 @@
       this.internetSpeedtestResultsForInit(json),
       this.networkMonitorEventsForInit(json),
       this.dhcpPoolUsageForInit(json),
-<<<<<<< HEAD
-      this.assetsInfoForInit(json)
-=======
+      this.assetsInfoForInit(json),
       this.getConfigForInit(json),
       this.miscForInit(),
       exec("sudo systemctl is-active firekick").then(() => json.isBindingOpen = 1).catch(() => json.isBindingOpen = 0),
->>>>>>> 5630b456
     ];
     // 2021.11.17 not gonna be used in the near future, disabled
     // const platformSpecificStats = platform.getStatsSpecs();
