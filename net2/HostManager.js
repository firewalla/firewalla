--- conflicted
+++ resolved
@@ -1237,14 +1237,6 @@
               // the physical host dropped old ipv6 address
               this.hostsdb['host:ip6:' + oldIpv6] = null;
             }
-<<<<<<< HEAD
-          }
-        }
-        if (o.ipv6Addr && Array.isArray(o.ipv6Addr)) {
-          for (const newIpv6 of o.ipv6Addr) {
-            this.hostsdb['host:ip6:' + newIpv6] = hostbymac;
-=======
->>>>>>> ab6641dc
           }
         }
         if (o.ipv6Addr && Array.isArray(o.ipv6Addr)) {
