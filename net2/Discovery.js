--- conflicted
+++ resolved
@@ -187,9 +187,6 @@
   }
 
   async discoverInterfacesAsync() {
-<<<<<<< HEAD
-    const list = sysManager.getMonitoringInterfaces();
-=======
     this.interfaces = {};
     let list = [];
     if (!platform.isFireRouterManaged())
@@ -199,7 +196,6 @@
       await firerouter.init();
       list = await firerouter.getSysNetworkInfo();
     }
->>>>>>> 61937f1c
     if (!list.length) {
       log.warn('No interface')
       return
