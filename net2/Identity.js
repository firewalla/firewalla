/*    Copyright 2021-2022 Firewalla Inc.
 *
 *    This program is free software: you can redistribute it and/or  modify
 *    it under the terms of the GNU Affero General Public License, version 3,
 *    as published by the Free Software Foundation.
 *
 *    This program is distributed in the hope that it will be useful,
 *    but WITHOUT ANY WARRANTY; without even the implied warranty of
 *    MERCHANTABILITY or FITNESS FOR A PARTICULAR PURPOSE.  See the
 *    GNU Affero General Public License for more details.
 *
 *    You should have received a copy of the GNU Affero General Public License
 *    along with this program.  If not, see <http://www.gnu.org/licenses/>.
 */

'use strict';

const log = require('./logger.js')(__filename);

const rclient = require('../util/redis_manager.js').getRedisClient();
const sysManager = require('./SysManager.js');
const f = require('./Firewalla.js');
const exec = require('child-process-promise').exec;
<<<<<<< HEAD
const { Address4, Address6 } = require('ip-address');

const { Rule } = require('./Iptables.js');
const Promise = require('bluebird');
=======
const { Rule } = require('./Iptables.js');
>>>>>>> 705f5b20
const DNSMASQ = require('../extension/dnsmasq/dnsmasq.js');
const dnsmasq = new DNSMASQ();
const ipset = require('./Ipset.js');
const VPNClient = require('../extension/vpnclient/VPNClient.js');
const routing = require('../extension/routing/routing.js');
const Monitorable = require('./Monitorable')

const _ = require('lodash');
const fs = require('fs');
const { Address4, Address6 } = require('ip-address');

const envCreatedMap = {};
const instances = {};

class Identity extends Monitorable {
  constructor(o) {
    super(o)
    const instanceKey = `${this.constructor.getNamespace()}:${this.getUniqueId()}`
    if (!instances[instanceKey]) {
      if (f.isMain()) {
        this.monitoring = false;
        const uid = this.getUniqueId();
        if (uid) {
          this.subscriber.subscribeOnce("DiscoveryEvent", "IdentityPolicy:Changed", uid, (channel, type, id, obj) => {
            log.info(`Identity policy is changed on ${uid}`, obj);
            this.scheduleApplyPolicy();
          })
        }
      }
      instances[instanceKey] = this;
    }
    return instances[instanceKey];
  }

  static metaFieldsJson = [ 'activities' ]

  getMetaKey() {
    return "identity:" + this.getGUID()
  }

  _getPolicyKey() {
    return `policy:${this.constructor.getNamespace()}:${this.getUniqueId()}`;
  }

<<<<<<< HEAD
  toJson() {
    const json = Object.assign({}, this.o, { policy: this._policy });
    return json;
  }

  async applyPolicy() {
    await this.loadPolicy();
    const policy = JSON.parse(JSON.stringify(this._policy));
    await pm.executeAsync(this, this.getUniqueId(), policy);
  }

  async loadPolicy() {
    const key = this._getPolicyKey();
    const policyData = await rclient.hgetallAsync(key);
    if (policyData) {
      this._policy = {};
      for (let k in policyData) {
        this._policy[k] = JSON.parse(policyData[k]);
      }
    } else {
      this._policy = {};
    }
    return this._policy;
  }

  async savePolicy() {
    const key = this._getPolicyKey();
    const policyObj = {};
    for (let k in this._policy) {
      policyObj[k] = JSON.stringify(this._policy[k]);
    }
    await rclient.hmsetAsync(key, policyObj).catch((err) => {
      log.error(`Failed to save policy to ${key}`, err);
    })
  }

=======
>>>>>>> 705f5b20
  async setPolicy(name, data) {
    this.policy[name] = data;
    await this.savePolicy();
    if (this.subscriber) {
      this.subscriber.publish("DiscoveryEvent", "IdentityPolicy:Changed", this.getUniqueId(), { name, data });
    }
  }

  static getEnforcementIPsetName(uid, af = 4) {
    return `c_${this.getNamespace()}_${uid.substring(0, 12)}_set` + (af === 4 ? "" : "6");
  }

  static getEnforcementDnsmasqGroupId(uid) {
    return `${this.getNamespace()}_${uid}`;
  }

  static getRedisSetName(uid) {
    return `${this.getNamespace()}:addresses:${uid}`
  }

  static getDnsmasqConfigDirectory(uid) {
    return `${f.getUserConfigFolder()}/dnsmasq`
  }

  static getDnsmasqConfigFilenamePrefix(uid) {
    return `${this.getNamespace()}_${uid}`;
  }

  static async ensureCreateEnforcementEnv(uid) {
    const content = `redis-src-address-group=%${this.getRedisSetName(uid)}@${this.getEnforcementDnsmasqGroupId(uid)}`;
    await fs.promises.writeFile(`${this.getDnsmasqConfigDirectory(uid)}/${this.getDnsmasqConfigFilenamePrefix(uid)}.conf`, content, { encoding: 'utf8' }).catch((err) => {
      log.error(`Failed to create dnsmasq config for identity ${uid}`, err.message);
    });
    dnsmasq.scheduleRestartDNSService();
    const instanceKey = `${this.getNamespace()}:${uid}`
    if (envCreatedMap[instanceKey])
      return;
    // create related ipsets
    await exec(`sudo ipset create -! ${this.getEnforcementIPsetName(uid)} hash:net`).catch((err) => {
      log.error(`Failed to create identity ipset ${this.getEnforcementIPsetName(uid)}`, err.message);
    });
    await exec(`sudo ipset create -! ${this.getEnforcementIPsetName(uid, 6)} hash:net family inet6`).catch((err) => {
      log.error(`Failed to create identity ipset ${this.getEnforcementIPsetName(uid, 6)}`, err.message);
    });
    envCreatedMap[instanceKey] = 1;
  }

  async createEnv() {
    await this.constructor.ensureCreateEnforcementEnv(this.getUniqueId());
  }

  async destroyEnv() {
    await exec(`sudo ipset flush -! ${this.constructor.getEnforcementIPsetName(this.getUniqueId())}`).catch((err) => {
      log.error(`Failed to flush identity ipset ${this.constructor.getEnforcementIPsetName(this.getUniqueId())}`, err.message);
    });
    await exec(`sudo ipset flush -! ${this.constructor.getEnforcementIPsetName(this.getUniqueId(), 6)}`).catch((err) => {
      log.error(`Failed to flush identity ipset ${this.constructor.getEnforcementIPsetName(this.getUniqueId(), 6)}`, err.message);
    });
    // delete related dnsmasq config files
    const uid = this.getUniqueId();
    await exec(`sudo rm -f ${this.constructor.getDnsmasqConfigDirectory(uid)}/${this.constructor.getDnsmasqConfigFilenamePrefix(uid)}.conf`).catch((err) => { });
    await exec(`sudo rm -f ${this.constructor.getDnsmasqConfigDirectory(uid)}/${this.constructor.getDnsmasqConfigFilenamePrefix(uid)}_*.conf`).catch((err) => { });
    dnsmasq.scheduleRestartDNSService();
  }

  async updateIPs(ips) {
    const redisKey = this.constructor.getRedisSetName(this.getUniqueId())
    if (this._ips && _.isEqual(ips.sort(), this._ips.sort())) {
      if (ips.length)
        await rclient.expireAsync(redisKey, 60 * 60 * 24 * 7)
      log.debug(`IP addresses of identity ${this.getUniqueId()} is not changed`, ips);
      return;
    }
    log.info(`IP addresses of identity ${this.getUniqueId()} is changed`, this._ips, ips);
    await exec(`sudo ipset flush ${this.constructor.getEnforcementIPsetName(this.getUniqueId())}`).catch((err) => {
      log.error(`Failed to flush ${this.constructor.getEnforcementIPsetName(this.getUniqueId())}`, err.message);
    });
    await exec(`sudo ipset flush ${this.constructor.getEnforcementIPsetName(this.getUniqueId(), 6)}`).catch((err) => {
      log.error(`Failed to flush ${this.constructor.getEnforcementIPsetName(this.getUniqueId(), 6)}`, err.message);
    });
    const cmds = [];
    for (const ip of ips) {
      if (new Address4(ip).isValid()) {
        cmds.push(`add ${this.constructor.getEnforcementIPsetName(this.getUniqueId())} ${ip}`);
      } else {
        if (new Address6(ip).isValid()) {
          cmds.push(`add ${this.constructor.getEnforcementIPsetName(this.getUniqueId(), 6)} ${ip}`);
        }
      }
    }
    await ipset.batchOp(cmds).catch((err) => {
      log.error(`Failed to populate ipset of identity ${this.getUniqueId()}`, err.message);
    });
    // update IP addresses in redis set
    // TODO: only supports IPv4 address here
    const currentIPs = await rclient.smembersAsync(redisKey);
    const removedIPs = currentIPs.filter(ip => !ips.includes(ip)) || [];
    const newIPs = ips.filter(ip => !currentIPs.includes(ip)).map(ip => (ip.endsWith('/32') || ip.endsWith('/128')) ? ip.split('/')[0] : ip); // TODO: support cidr match in dnsmasq
    if (removedIPs.length > 0)
      await rclient.sremAsync(redisKey, removedIPs);
    if (newIPs.length > 0)
      await rclient.saddAsync(redisKey, newIPs);
    if (ips.length)
      await rclient.expireAsync(redisKey, 60 * 60 * 24 * 7)
    this._ips = ips;
  }

  static isEnabled() {
    return true;
  }

  getUniqueId() {

  }

  getGUID() {
    return `${this.constructor.getNamespace()}:${this.getUniqueId()}`;
  }

  static getKeyOfUIDInAlarm() {

  }

  // return a string, length of which should not exceed 8
  static getNamespace() {

  }

  static getKeyOfInitData() {

  }

  static async getInitData() {
    const json = {};
    const identities = await this.getIdentities();
    for (const uid of Object.keys(identities)) {
      await identities[uid].loadPolicy();
      json[uid] = identities[uid].toJson();
    }
    return json;
  }

  // return an object, key is uid, value is an Idendity object
  static async getIdentities() {
    return {};
  }

  // return an object, key is IP address, value is uid
  static async getIPUniqueIdMappings() {
    return {};
  }

  // return an object, key is IP address, value is IP:port of the endpoint. This is usually applicable on tunnelled identity
  static async getIPEndpointMappings() {
    return {};
  }

  // getIdentities will be invoked if any of these events is triggered
  static getRefreshIdentitiesHookEvents() {
    return [];
  }

  // getIPUniqueIdMappings will be invoked if any of these events is triggered
  static getRefreshIPMappingsHookEvents() {
    return [];
  }

  getReadableName() {
    return this.getUniqueId();
  }

  getLocalizedNotificationKeySuffix() {
    return "";
  }

  getDeviceNameInNotificationContent(alarm) {
    return alarm["p.device.name"];
  }

  getNicName() {

  }

  getNicUUID() {
    const nic = this.getNicName();
    if (nic) {
      const intf = sysManager.getInterface(nic);
      return intf && intf.uuid;
    }
    return null;
  }

  async tags(tags) {
    // not supported yet
    return;
  }

  async spoof(state) {
    this.monitoring = state;
  }

  isMonitoring() {
    return this.monitoring;
  }

  async qos(state) {
    const identityIpsetName = this.constructor.getEnforcementIPsetName(this.getUniqueId());
    const identityIpsetName6 = this.constructor.getEnforcementIPsetName(this.getUniqueId(), 6);
    if (state === true) {
      await exec(`sudo ipset del -! ${ipset.CONSTANTS.IPSET_QOS_OFF} ${identityIpsetName}`).catch((err) => {
        log.error(`Failed to remove ${identityIpsetName} from ${ipset.CONSTANTS.IPSET_QOS_OFF}`, err.message);
      });
      await exec(`sudo ipset del -! ${ipset.CONSTANTS.IPSET_QOS_OFF} ${identityIpsetName6}`).catch((err) => {
        log.error(`Failed to remove ${identityIpsetName6} from ${ipset.CONSTANTS.IPSET_QOS_OFF}`, err.message);
      });
    } else {
      await exec(`sudo ipset add -! ${ipset.CONSTANTS.IPSET_QOS_OFF} ${identityIpsetName}`).catch((err) => {
        log.error(`Failed to add ${identityIpsetName} to ${ipset.CONSTANTS.IPSET_QOS_OFF}`, err.message);
      });
      await exec(`sudo ipset add -! ${ipset.CONSTANTS.IPSET_QOS_OFF} ${identityIpsetName6}`).catch((err) => {
        log.error(`Failed to add ${identityIpsetName6} to ${ipset.CONSTANTS.IPSET_QOS_OFF}`, err.message);
      });
    }
  }

  async acl(state) {
    const identityIpsetName = this.constructor.getEnforcementIPsetName(this.getUniqueId());
    const identityIpsetName6 = this.constructor.getEnforcementIPsetName(this.getUniqueId(), 6);
    if (state === true) {
      await exec(`sudo ipset del -! ${ipset.CONSTANTS.IPSET_ACL_OFF} ${identityIpsetName}`).catch((err) => {
        log.error(`Failed to remove ${identityIpsetName} from ${ipset.CONSTANTS.IPSET_ACL_OFF}`, err.message);
      });
      await exec(`sudo ipset del -! ${ipset.CONSTANTS.IPSET_ACL_OFF} ${identityIpsetName6}`).catch((err) => {
        log.error(`Failed to remove ${identityIpsetName6} from ${ipset.CONSTANTS.IPSET_ACL_OFF}`, err.message);
      });
    } else {
      await exec(`sudo ipset add -! ${ipset.CONSTANTS.IPSET_ACL_OFF} ${identityIpsetName}`).catch((err) => {
        log.error(`Failed to add ${identityIpsetName} to ${ipset.CONSTANTS.IPSET_ACL_OFF}`, err.message);
      });
      await exec(`sudo ipset add -! ${ipset.CONSTANTS.IPSET_ACL_OFF} ${identityIpsetName6}`).catch((err) => {
        log.error(`Failed to add ${identityIpsetName6} to ${ipset.CONSTANTS.IPSET_ACL_OFF}`, err.message);
      });
    }
  }

  async aclTimer(policy = {}) {
    if (this._aclTimer)
      clearTimeout(this._aclTimer);
    if (policy.hasOwnProperty("state") && !isNaN(policy.time) && Number(policy.time) > Date.now() / 1000) {
      const nextState = policy.state;
      this._aclTimer = setTimeout(() => {
        log.info(`Set acl on ${this.getUniqueId()} to ${nextState} in acl timer`);
        this.setPolicy("acl", nextState);
      }, policy.time * 1000 - Date.now());
    }
  }

  async vpnClient(policy) {
    try {
      const state = policy.state;
      const profileId = policy.profileId;
      if (this._profileId && profileId !== this._profileId) {
        log.info(`Current VPN profile id id different from the previous profile id ${this._profileId}, remove old rule on identity ${this.getUniqueId()}`);
        const rule = new Rule("mangle").chn("FW_RT_TAG_DEVICE_5")
          .jmp(`SET --map-set ${VPNClient.getRouteIpsetName(this._profileId)} dst,dst --map-mark`)
          .comment(this._getPolicyKey());
        const rule4 = rule.clone().mdl("set", `--match-set ${this.constructor.getEnforcementIPsetName(this.getUniqueId())} src`);
        const rule6 = rule.clone().mdl("set", `--match-set ${this.constructor.getEnforcementIPsetName(this.getUniqueId(), 6)} src`).fam(6);
        await exec(rule4.toCmd('-D')).catch((err) => {
          log.error(`Failed to remove ipv4 vpn client rule for ${this.getUniqueId()} ${this._profileId}`, err.message);
        });
        await exec(rule6.toCmd('-D')).catch((err) => {
          log.error(`Failed to remove ipv6 vpn client rule for ${this.getUniqueId()} ${this._profileId}`, err.message);
        });

        // remove rule that was set by state == null
        rule4.jmp(`MARK --set-xmark 0x0000/${routing.MASK_VC}`);
        rule6.jmp(`MARK --set-xmark 0x0000/${routing.MASK_VC}`);
        await exec(rule4.toCmd('-D')).catch((err) => {
          log.error(`Failed to remove ipv4 vpn client rule for ${this.getUniqueId()} ${this._profileId}`, err.message);
        });
        await exec(rule6.toCmd('-D')).catch((err) => {
          log.error(`Failed to remove ipv6 vpn client rule for ${this.getUniqueId()} ${this._profileId}`, err.message);
        });
      }

      this._profileId = profileId;
      if (!profileId) {
        log.warn("VPN client profileId is not specified for " + this.getUniqueId());
        return;
      }
      const rule = new Rule("mangle").chn("FW_RT_TAG_DEVICE_5")
        .jmp(`SET --map-set ${VPNClient.getRouteIpsetName(profileId)} dst,dst --map-mark`)
        .comment(this._getPolicyKey());

      await VPNClient.ensureCreateEnforcementEnv(profileId);
      await this.constructor.ensureCreateEnforcementEnv(this.getUniqueId());

      if (state === true) {
        const rule4 = rule.clone().mdl("set", `--match-set ${this.constructor.getEnforcementIPsetName(this.getUniqueId())} src`);
        const rule6 = rule.clone().mdl("set", `--match-set ${this.constructor.getEnforcementIPsetName(this.getUniqueId(), 6)} src`).fam(6);
        await exec(rule4.toCmd('-A')).catch((err) => {
          log.error(`Failed to add ipv4 vpn client rule for ${this.getUniqueId()} ${profileId}`, err.message);
        });
        await exec(rule6.toCmd('-A')).catch((err) => {
          log.error(`Failed to add ipv6 vpn client rule for ${this.getUniqueId()} ${profileId}`, err.message);
        });

        // remove rule that was set by state == null
        rule4.jmp(`MARK --set-xmark 0x0000/${routing.MASK_VC}`);
        rule6.jmp(`MARK --set-xmark 0x0000/${routing.MASK_VC}`);
        await exec(rule4.toCmd('-D')).catch((err) => {
          log.error(`Failed to remove ipv4 vpn client rule for ${this.getUniqueId()} ${this._profileId}`, err.message);
        });
        await exec(rule6.toCmd('-D')).catch((err) => {
          log.error(`Failed to remove ipv6 vpn client rule for ${this.getUniqueId()} ${this._profileId}`, err.message);
        });
      }
      // null means off
      if (state === null) {
        // remove rule that was set by state == true
        const rule4 = rule.clone().mdl("set", `--match-set ${this.constructor.getEnforcementIPsetName(this.getUniqueId())} src`);
        const rule6 = rule.clone().mdl("set", `--match-set ${this.constructor.getEnforcementIPsetName(this.getUniqueId(), 6)} src`).fam(6);
        await exec(rule4.toCmd('-D')).catch((err) => {
          log.error(`Failed to remove ipv4 vpn client rule for ${this.getUniqueId()} ${this._profileId}`, err.message);
        });
        await exec(rule6.toCmd('-D')).catch((err) => {
          log.error(`Failed to remove ipv6 vpn client rule for ${this.getUniqueId()} ${this._profileId}`, err.message);
        });
        // override target and clear vpn client bits in fwmark
        rule4.jmp(`MARK --set-xmark 0x0000/${routing.MASK_VC}`);
        rule6.jmp(`MARK --set-xmark 0x0000/${routing.MASK_VC}`);
        await exec(rule4.toCmd('-A')).catch((err) => {
          log.error(`Failed to add ipv4 vpn client rule for ${this.getUniqueId()} ${profileId}`, err.message);
        });
        await exec(rule6.toCmd('-A')).catch((err) => {
          log.error(`Failed to add ipv6 vpn client rule for ${this.getUniqueId()} ${profileId}`, err.message);
        });
      }
      // false means N/A
      if (state === false) {
        const rule4 = rule.clone().mdl("set", `--match-set ${this.constructor.getEnforcementIPsetName(this.getUniqueId())} src`);
        const rule6 = rule.clone().mdl("set", `--match-set ${this.constructor.getEnforcementIPsetName(this.getUniqueId(), 6)} src`).fam(6);
        await exec(rule4.toCmd('-D')).catch((err) => {
          log.error(`Failed to remove ipv4 vpn client rule for ${this.getUniqueId()} ${profileId}`, err.message);
        });
        await exec(rule6.toCmd('-D')).catch((err) => {
          log.error(`Failed to remove ipv6 vpn client rule for ${this.getUniqueId()} ${profileId}`, err.message);
        });

        // remove rule that was set by state == null
        rule4.jmp(`MARK --set-xmark 0x0000/${routing.MASK_VC}`);
        rule6.jmp(`MARK --set-xmark 0x0000/${routing.MASK_VC}`);
        await exec(rule4.toCmd('-D')).catch((err) => {
          log.error(`Failed to remove ipv4 vpn client rule for ${this.getUniqueId()} ${this._profileId}`, err.message);
        });
        await exec(rule6.toCmd('-D')).catch((err) => {
          log.error(`Failed to remove ipv6 vpn client rule for ${this.getUniqueId()} ${this._profileId}`, err.message);
        });
      }
    } catch (err) {
      log.error("Failed to set VPN client access on " + this.getUniqueId());
    }
  }

  async _dnsmasq(policy) {
    const dnsCaching = policy.dnsCaching;
    const identityIpsetName = this.constructor.getEnforcementIPsetName(this.getUniqueId());
    const identityIpsetName6 = this.constructor.getEnforcementIPsetName(this.getUniqueId(), 6);
    if (dnsCaching === true) {
      let cmd = `sudo ipset del -! ${ipset.CONSTANTS.IPSET_NO_DNS_BOOST} ${identityIpsetName}`;
      await exec(cmd).catch((err) => {
        log.error(`Failed to enable dns cache on ${identityIpsetName} ${this.getUniqueId()}`, err);
      });
      cmd = `sudo ipset del -! ${ipset.CONSTANTS.IPSET_NO_DNS_BOOST} ${identityIpsetName6}`;
      await exec(cmd).catch((err) => {
        log.error(`Failed to enable dns cache on ${identityIpsetName6} ${this.getUniqueId()}`, err);
      });
    } else {
      let cmd = `sudo ipset add -! ${ipset.CONSTANTS.IPSET_NO_DNS_BOOST} ${identityIpsetName}`;
      await exec(cmd).catch((err) => {
        log.error(`Failed to disable dns cache on ${identityIpsetName} ${this.getUniqueId()}`, err);
      });
      cmd = `sudo ipset add -! ${ipset.CONSTANTS.IPSET_NO_DNS_BOOST} ${identityIpsetName6}`;
      await exec(cmd).catch((err) => {
        log.error(`Failed to disable dns cache on ${identityIpsetName6} ${this.getUniqueId()}`, err);
      });
    }
  }

  getIPs() {
    if (this._ips) {
      return this._ips;
    } else {
      return [];
    }
  }
}

module.exports = Identity;<|MERGE_RESOLUTION|>--- conflicted
+++ resolved
@@ -21,14 +21,7 @@
 const sysManager = require('./SysManager.js');
 const f = require('./Firewalla.js');
 const exec = require('child-process-promise').exec;
-<<<<<<< HEAD
-const { Address4, Address6 } = require('ip-address');
-
 const { Rule } = require('./Iptables.js');
-const Promise = require('bluebird');
-=======
-const { Rule } = require('./Iptables.js');
->>>>>>> 705f5b20
 const DNSMASQ = require('../extension/dnsmasq/dnsmasq.js');
 const dnsmasq = new DNSMASQ();
 const ipset = require('./Ipset.js');
@@ -73,45 +66,6 @@
     return `policy:${this.constructor.getNamespace()}:${this.getUniqueId()}`;
   }
 
-<<<<<<< HEAD
-  toJson() {
-    const json = Object.assign({}, this.o, { policy: this._policy });
-    return json;
-  }
-
-  async applyPolicy() {
-    await this.loadPolicy();
-    const policy = JSON.parse(JSON.stringify(this._policy));
-    await pm.executeAsync(this, this.getUniqueId(), policy);
-  }
-
-  async loadPolicy() {
-    const key = this._getPolicyKey();
-    const policyData = await rclient.hgetallAsync(key);
-    if (policyData) {
-      this._policy = {};
-      for (let k in policyData) {
-        this._policy[k] = JSON.parse(policyData[k]);
-      }
-    } else {
-      this._policy = {};
-    }
-    return this._policy;
-  }
-
-  async savePolicy() {
-    const key = this._getPolicyKey();
-    const policyObj = {};
-    for (let k in this._policy) {
-      policyObj[k] = JSON.stringify(this._policy[k]);
-    }
-    await rclient.hmsetAsync(key, policyObj).catch((err) => {
-      log.error(`Failed to save policy to ${key}`, err);
-    })
-  }
-
-=======
->>>>>>> 705f5b20
   async setPolicy(name, data) {
     this.policy[name] = data;
     await this.savePolicy();
