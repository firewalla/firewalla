--- conflicted
+++ resolved
@@ -30,11 +30,7 @@
 const d = new Discovery("modeManager", fConfig, "info", false);
 
 const iptables = require('./Iptables.js');
-<<<<<<< HEAD
 const wrapIptables = iptables.wrapIptables;
-=======
->>>>>>> 768e084a
-
 const firewalla = require('./Firewalla.js')
 
 const async = require('asyncawait/async')
@@ -59,10 +55,6 @@
 const writeFileAsync = util.promisify(fs.writeFile);
 const readFileAsync = util.promisify(fs.readFile);
 const unlinkAsync = util.promisify(fs.unlink);
-<<<<<<< HEAD
-=======
-
->>>>>>> 768e084a
 
 const AUTO_REVERT_INTERVAL = 600 * 1000 // 10 minutes
 
