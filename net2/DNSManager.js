--- conflicted
+++ resolved
@@ -206,8 +206,9 @@
           // enrichDstCount++;
           await this.enrichDestIP(_ipdst, o, "dst")
         }
-<<<<<<< HEAD
-      } catch(err) { }
+      } catch(err) {
+        log.error(`Failed to enrich ip: ${_ipsrc}, ${_ipdst}`, err);
+      }
     })
       // .catch((err) => {
       //   log.debug("DNS:QUERY:RESOLVED:COUNT[",tid,"] (", resolve,"/",list.length,"):", enrichDeviceCount, enrichDstCount, Math.ceil(Date.now() / 1000) - start,start);
@@ -217,20 +218,6 @@
 
       //   throw err
       // });
-=======
-      })().catch((err) => {
-        log.error(`Failed to enrich ip: ${_ipsrc}, ${_ipdst}`, err);
-      }).then(() => {
-        cb()
-      })
-    }, (err) => {
-      log.debug("DNS:QUERY:RESOLVED:COUNT[",tid,"] (", resolve,"/",list.length,"):", enrichDeviceCount, enrichDstCount, Math.ceil(Date.now() / 1000) - start,start);
-      if(err) {
-        log.error("Failed to call dnsmanager.query:", err);
-      }
-      callback(err);
-    });
->>>>>>> 32a29e3f
   }
 
   async enrichDeviceIP(ip, flowObject, srcOrDest) {
