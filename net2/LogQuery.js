/*    Copyright 2016-2020 Firewalla Inc.
 *
 *    This program is free software: you can redistribute it and/or  modify
 *    it under the terms of the GNU Affero General Public License, version 3,
 *    as published by the Free Software Foundation.
 *
 *    This program is distributed in the hope that it will be useful,
 *    but WITHOUT ANY WARRANTY; without even the implied warranty of
 *    MERCHANTABILITY or FITNESS FOR A PARTICULAR PURPOSE.  See the
 *    GNU Affero General Public License for more details.
 *
 *    You should have received a copy of the GNU Affero General Public License
 *    along with this program.  If not, see <http://www.gnu.org/licenses/>.
 */
'use strict';

const log = require('./logger.js')(__filename);

const rclient = require('../util/redis_manager.js').getRedisClient()

const IntelTool = require('../net2/IntelTool');
const intelTool = new IntelTool();

const DestIPFoundHook = require('../hook/DestIPFoundHook');
const destIPFoundHook = new DestIPFoundHook();

const MAX_RECENT_INTERVAL = 24 * 60 * 60; // one day
const MAX_RECENT_LOG = 100;

const Promise = require('bluebird');

const _ = require('lodash');

class LogQuery {

  // override this
  mergeLog(result, incoming) {
    throw new Error('not implemented')
  }

  shouldMerge(previous, incoming) {
    throw new Error('not implemented')
  }

  // logs should already be sorted
  // adds a minimal merge time span so logs 
  mergeLogs(logs, options) {
    if (options.no_merge) return logs

    let mergedLogs = [];
    let lastLog = null;

    logs.forEach(entry => {
      if (!lastLog || !this.shouldMerge(lastLog, entry)) {
        mergedLogs.push(entry);
        lastLog = entry;
      } else {
        this.mergeLog(lastLog, entry);
      }
    });

    return mergedLogs;
  }

  stringToJSON(string) {
    try {
      return JSON.parse(string);
    } catch(err) {
      log.debug('Failed to parse log', string)
      return null;
    }
  }

  // override this
  isLogValid(log) {
    if (!log) return false

    return true
  }

  // override this
  // convert to a simplified json format that's more readable by app
  toSimpleFormat(entry) {
    return entry
  }

  // results with ts behind feed.ts, results should have been sorted here
  validResultCount(options, results) {
    const safeIndex = results.findIndex(l => options.asc ? l.ts > options.ts : l.ts < options.ts)

    return safeIndex == -1 ? results.length : safeIndex
  }

  /**
   * @param {Object} options - common options for all feeds
   * @param {Object[]} feeds - feeds of logs
   * @param {function} feeds[].query - function that gets log
   * @param {Object} feeds[].options - unique options for the query
   */
  async logFeeder(options, feeds) {
    options = this.checkArguments(options)
    feeds.forEach(f => {
      f.options = f.options || {};
      Object.assign(f.options, options)
    })
    // log.debug( feeds.map(f => JSON.stringify(f) + '\n') )
    let results = []

    // always query the feed moves slowest
    let feed = options.asc ? _.minBy(feeds, 'options.ts') : _.maxBy(feeds, 'options.ts')

    while (feed && this.validResultCount(feed.options, results) < options.count) {

      const logs = await feed.query(feed.options)
      if (logs.length) {
        feed.options.ts = logs[logs.length - 1].ts
      } else {
        // no more elements, remove feed from feeds
        feeds = feeds.filter(f => f != feed)
        log.debug('Removing feed', feed.mac || feed.intf || feed.tag || feed.macs )
      }

<<<<<<< HEAD
      while (logs.length) results.push(logs.shift());

      results.sort((a, b) => options.asc ? a.ts - b.ts : b.ts - a.ts )
      results = this.mergeLogs(results, options);
=======
      // // merge logs and results with order
      // const merged = []
      // let i = 0, j = 0;
      // while (i < logs.length && j < results.length) {
      //   if (options.asc ^ (logs[i] > results[j])) {
      //     merged.push(logs[i ++])
      //   } else {
      //     merged.push(results[j ++])
      //   }
      // }
      // while (i < logs.length) merged.push(logs[i ++])
      // while (j < results.length) merged.push(results[j ++])

      // results = merged

      while (logs.length) results.push(logs.shift());

      results.sort((a, b) => options.asc ? a.ts - b.ts : b.ts - a.ts )
      // results = this.mergeLogs(results, options);
>>>>>>> 7178eb60

      feed = options.asc ? _.minBy(feeds, 'options.ts') : _.maxBy(feeds, 'options.ts')
    }

    return results
  }

  checkArguments(options) {
    options = options || {}
    if (!options.count || options.count > MAX_RECENT_LOG) options.count = MAX_RECENT_LOG
    if (!options.asc) options.asc = false;
    if (!options.ts) {
      options.ts = (options.asc ? options.begin : options.end) || new Date() / 1000;
    }
    if (!options.ets) {
      options.ets = options.asc ?
        (options.end || options.ts + MAX_RECENT_INTERVAL) :
        (options.begin || options.ts - MAX_RECENT_INTERVAL)
    }

    return options
  }

  // get logs across different devices
  async getAllLogs(options) {

    options = this.checkArguments(options)

    log.debug(this.constructor.name, 'getAllLogs', options)

    const HostManager = require("../net2/HostManager.js");
    const hostManager = new HostManager();

    let allMacs = [];
    if (options.mac) {
      allMacs = [ options.mac ]
    } else if (options.intf) {
      if (!_.isArray(options.macs) || options.macs.length === 0) {
        const HostManager = require("../net2/HostManager.js");
        const hostManager = new HostManager();
        allMacs = hostManager.getIntfMacs(options.intf);
      } else {
        allMacs = options.macs;
      }
    } else if (options.tag) {
      allMacs = hostManager.getTagMacs(options.tag);
    } else {
      allMacs = hostManager.getActiveMACs();
      if (_.isArray(options.macs))
        allMacs = _.uniq(allMacs.concat(options.macs));
    }

<<<<<<< HEAD
    const feeds = allMacs.map(mac => { return { query: this.getDeviceLogs.bind(this), options: {mac} } })
    const allLogs = await this.logFeeder(options, feeds)

    const enriched = await this.enrichWithIntel(allLogs);

=======
    if (!allMacs || !allMacs.length) return []

    const feeds = allMacs.map(mac => { return { query: this.getDeviceLogs.bind(this), options: {mac} } })

    // query less each time to improve perf
    // options = Object.assign({count: Math.round(options.count * 2 / feeds.length)}, options)

    const allLogs = await this.logFeeder(options, feeds)

    const enriched = await this.enrichWithIntel(allLogs);

>>>>>>> 7178eb60
    return enriched;
  }


  async enrichWithIntel(logs) {
    return await Promise.map(logs, async f => {
      // get intel from redis. if failed, create a new one
      const intel = await intelTool.getIntel(f.ip);

      if (intel) {
        f.country = intel.country;
        f.host = intel.host;
        if(intel.category) {
          f.category = intel.category
        }
        if(intel.app) {
          f.app = intel.app
        }
      }

      // failed on previous cloud request, try again
      if (intel && intel.cloudFailed || !intel) {
        // not waiting as that will be too slow for API call
        destIPFoundHook.processIP(f.ip);
      }

      return f;
    }, {concurrency: 10}); // limit to 10
  }

  // override this
  getLogKey(target, options) {
    throw new Error('not implemented')
  }

  async getDeviceLogs(options) {
    options = this.checkArguments(options)
    const target = options.mac
    if (!target) throw new Error('Invalid device')

    log.debug(this.constructor.name, 'getDeviceLogs', options)

    const key = this.getLogKey(target, options);

    const zrange = (options.asc ? rclient.zrangebyscoreAsync : rclient.zrevrangebyscoreAsync).bind(rclient);
    const results = await zrange(key, '(' + options.ts, options.ets, "LIMIT", 0 , options.count);

    if(results === null || results.length === 0)
      return [];

    const logObjects = results
      .map(x => this.stringToJSON(x))
      .filter(x => this.isLogValid(x));

    const simpleLogs = logObjects
      .map((f) => {
        let s = this.toSimpleFormat(f)
        s.device = target; // record the mac address here
        return s;
      });

    return simpleLogs
  }
}

module.exports = LogQuery;<|MERGE_RESOLUTION|>--- conflicted
+++ resolved
@@ -120,12 +120,6 @@
         log.debug('Removing feed', feed.mac || feed.intf || feed.tag || feed.macs )
       }
 
-<<<<<<< HEAD
-      while (logs.length) results.push(logs.shift());
-
-      results.sort((a, b) => options.asc ? a.ts - b.ts : b.ts - a.ts )
-      results = this.mergeLogs(results, options);
-=======
       // // merge logs and results with order
       // const merged = []
       // let i = 0, j = 0;
@@ -145,7 +139,6 @@
 
       results.sort((a, b) => options.asc ? a.ts - b.ts : b.ts - a.ts )
       // results = this.mergeLogs(results, options);
->>>>>>> 7178eb60
 
       feed = options.asc ? _.minBy(feeds, 'options.ts') : _.maxBy(feeds, 'options.ts')
     }
@@ -198,13 +191,6 @@
         allMacs = _.uniq(allMacs.concat(options.macs));
     }
 
-<<<<<<< HEAD
-    const feeds = allMacs.map(mac => { return { query: this.getDeviceLogs.bind(this), options: {mac} } })
-    const allLogs = await this.logFeeder(options, feeds)
-
-    const enriched = await this.enrichWithIntel(allLogs);
-
-=======
     if (!allMacs || !allMacs.length) return []
 
     const feeds = allMacs.map(mac => { return { query: this.getDeviceLogs.bind(this), options: {mac} } })
@@ -216,7 +202,6 @@
 
     const enriched = await this.enrichWithIntel(allLogs);
 
->>>>>>> 7178eb60
     return enriched;
   }
 
