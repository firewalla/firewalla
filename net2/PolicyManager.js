--- conflicted
+++ resolved
@@ -314,10 +314,6 @@
       })
 
     } else {
-<<<<<<< HEAD
-
-=======
->>>>>>> 7bc0d2d7
       (async () => {
         const client = await ssClientManager.getSSClient();
         if (!client) return
