{
  "version": 1.972,
  "firewallaBoneServerURL": "https://firewalla.encipher.io/bone/api/v3",
  "firewallaBoneFallbackServerURL": "https://firewalla.encipher.io/bone/api/v3",
  "firewallaBoneServerDevURL": "https://firewalla.encipher.io/bone/api/v0",
  "firewallaBoneFallbackServerDevURL": "https://firewalla.encipher.io/bone/api/v0",
  "firewallaGroupServerURL": "https://firewalla.encipher.io/iot/api/v2",
  "firewallaGroupServerDevURL": "https://firewalla.encipher.io/iot/api/dv2",
  "firewallaLicenseServerURL": "https://firewalla.encipher.io/license/api/v1",
  "firewallaDiagServerURL": "https://api.firewalla.com/diag/api/v1/device/",
  "firewallaVPNCheckURL": "https://api.firewalla.com/diag/api/v1/vpn/check_portmapping",
  "firewallaSocketIOURL": "https://firewalla.encipher.io",
  "SocketIOPath": "/socket",
  "SocketIODevPath": "/socket.v0",
  "cacheInit": true,
  "discovery": {
    "networkInterfaces": [
      "eth0",
      "eth0:0",
      "wlan0"
    ]
  },
  "monitoringInterface": "eth0",
  "monitoringInterface2": "eth0:0",
  "monitoringWifiInterface": "wlan0",
  "newSpoof": true,
  "timing": {
    "alarm.cooldown": 900,
    "alarm.large_upload.cooldown": 14400,
    "alarm.abnormal_bandwidth_usage.cooldown": 28800,
    "alarm.data_plan_alarm.cooldown": 2592000,
    "alarm.vpn_client_connection.cooldown": 14400,
    "alarm.upnp.cooldown": 604800,
    "alarm.dual_wan.cooldown": 60,
    "alarm.alarm_screen_time.cooldown": 86400,
    "alarm.weak_password.cooldown": 604800,
    "alarm.subnet.cooldown": 2592000,
    "alarm.vpn_connect.cooldown": 300,
    "notification.box_online.cooldown": 900,
    "notification.box_offline.threshold": 900
  },
  "secondaryInterface": {
    "intf": "eth0:0",
    "ip": "192.168.218.1/24",
    "ip2": "192.168.168.1/24"
  },
  "wifiInterface": {
    "intf": "wlan0",
    "ip": "10.0.218.1/24",
    "mode": "router"
  },
  "vpnInterface": {
    "subnet": "10.8.0.0/24"
  },
  "dhcp": {
    "leaseTime": "24h"
  },
  "dns": {
    "defaultDNSServer": "8.8.8.8",
    "fallbackDNSServers": [
      "8.8.8.8",
      "1.1.1.1"
    ],
    "verificationDomains": [
      "firewalla.encipher.io",
      "github.com",
      "google.com"
    ]
  },
  "sysInfo": {
    "tailNum": 100
  },
  "policy": {
    "autoBlock": true
  },
  "apiSensors": {
    "APIRelaySensor": {},
    "VPNRelaySensor": {},
    "BoneSensor": {},
    "AdditionalPairPlugin": {},
    "DockerPlugin": {},
    "EncipherPlugin": {},
    "GuardianSensor": {},
    "DNSCryptPlugin": {},
    "VPNCheckPlugin": {},
    "SafeSearchPlugin": {},
    "SystemDNSSensor": {},
    "RemoteNotificationSensor": {},
    "EventSensor":{},
    "NetworkMonitorSensor":{},
    "LiveStatsPlugin": {},
    "AdblockPlugin": {},
    "WireGuardPlugin": {},
    "InternalScanSensor": {}
  },
  "intels": [
    "DedupAlarm",
    "DeviceInfoIntel",
    "DestInfoIntel",
    "WhoisIPIntel",
    "WhoisDomainIntel",
    "SSLIntel",
    "UAIntel",
    "TransferContextIntel",
    "MonkeyIntel",
    "IntfInfoIntel",
    "TagsInfoIntel",
    "ScreenTimeScope"
  ],
  "sensors": {
    "DHCPSensor": {},
    "UPNPSensor": {
      "interval": 600,
      "expireInterval": 1800
    },
    "BonjourSensor": {},
    "AdvancedNmapSensor": {},
    "NmapSensor": {},
    "DeviceServiceScanSensor": {
      "interval": 10800,
      "firstScan": 120
    },
    "ExternalScanSensor": {
      "interval": 1800,
      "firstScan": 120
    },
    "OpenPortByInboundFlowSensor": {},
    "BoneSensor": {},
    "DNSCryptPlugin": {
      "refreshInterval": 1440
    },
    "SlackSensor": {},
    "RuntimeConfigSensor": {},
    "SSDPSensor": {
      "interval": 600,
      "cacheTTL": 3600
    },
    "OvpnConnSensor": {
      "logPath": "/var/log/openvpn-server.log"
    },
    "NaughtyMonkeySensor": {},
    "ActiveProtectSensor": {},
    "IntelLocalCachePlugin": {
      "testURLs": [
        "example.com/test/malware"
      ]
    },
    "DNSMASQSensor": {},
    "IntelReportSensor": {},
    "VPNRelaySensor": {},
    "PublicIPSensor": {
      "interval": 7200
    },
    "APIRelaySensor": {},
    "CategoryUpdateSensor": {
      "regularInterval": 28800,
      "securityInterval": 14400,
      "countryInterval": 86400
    },
    "AutoBlocksRevalidationSensor": {},
    "FlowAggregationSensor": {
      "interval": 600,
      "flowRange": 86400,
      "sumFlowExpireTime": 86400,
      "aggrFlowExpireTime": 86400,
      "sumFlowMaxFlow": 200
    },
    "IntelRevalidationSensor": {},
    "BoxAliasSensor": {},
    "SafeSearchPlugin": {
      "mapping": {
        "youtube_strict": {
          "restrict.youtube.com": [
            "www.youtube.com",
            "m.youtube.com",
            "youtubei.googleapis.com",
            "youtube.googleapis.com",
            "www.youtube-nocookie.com"
          ]
        },
        "youtube_moderate": {
          "restrictmoderate.youtube.com": [
            "www.youtube.com",
            "m.youtube.com",
            "youtubei.googleapis.com",
            "youtube.googleapis.com",
            "www.youtube-nocookie.com"
          ]
        },
        "google": {
          "forcesafesearch.google.com": [
            "www.google.com",
            "www.google.ac",
            "www.google.ad",
            "www.google.ae",
            "www.google.com.af",
            "www.google.com.ag",
            "www.google.com.ai",
            "www.google.al",
            "www.google.am",
            "www.google.co.ao",
            "www.google.com.ar",
            "www.google.as",
            "www.google.at",
            "www.google.com.au",
            "www.google.az",
            "www.google.ba",
            "www.google.com.bd",
            "www.google.be",
            "www.google.bf",
            "www.google.bg",
            "www.google.com.bh",
            "www.google.bi",
            "www.google.bj",
            "www.google.com.bn",
            "www.google.com.bo",
            "www.google.com.br",
            "www.google.bs",
            "www.google.bt",
            "www.google.co.bw",
            "www.google.by",
            "www.google.com.bz",
            "www.google.ca",
            "www.google.cd",
            "www.google.cf",
            "www.google.cg",
            "www.google.ch",
            "www.google.ci",
            "www.google.co.ck",
            "www.google.cl",
            "www.google.cm",
            "www.google.cn",
            "www.google.com.co",
            "www.google.co.cr",
            "www.google.com.cu",
            "www.google.cv",
            "www.google.com.cy",
            "www.google.cz",
            "www.google.de",
            "www.google.dj",
            "www.google.dk",
            "www.google.dm",
            "www.google.com.do",
            "www.google.dz",
            "www.google.com.ec",
            "www.google.ee",
            "www.google.com.eg",
            "www.google.es",
            "www.google.com.et",
            "www.google.fi",
            "www.google.com.fj",
            "www.google.fm",
            "www.google.fr",
            "www.google.ga",
            "www.google.ge",
            "www.google.gg",
            "www.google.com.gh",
            "www.google.com.gi",
            "www.google.gl",
            "www.google.gm",
            "www.google.gp",
            "www.google.gr",
            "www.google.com.gt",
            "www.google.gy",
            "www.google.com.hk",
            "www.google.hn",
            "www.google.hr",
            "www.google.ht",
            "www.google.hu",
            "www.google.co.id",
            "www.google.ie",
            "www.google.co.il",
            "www.google.im",
            "www.google.co.in",
            "www.google.iq",
            "www.google.is",
            "www.google.it",
            "www.google.je",
            "www.google.com.jm",
            "www.google.jo",
            "www.google.co.jp",
            "www.google.co.ke",
            "www.google.com.kh",
            "www.google.ki",
            "www.google.kg",
            "www.google.co.kr",
            "www.google.com.kw",
            "www.google.kz",
            "www.google.la",
            "www.google.com.lb",
            "www.google.li",
            "www.google.lk",
            "www.google.co.ls",
            "www.google.lt",
            "www.google.lu",
            "www.google.lv",
            "www.google.com.ly",
            "www.google.co.ma",
            "www.google.md",
            "www.google.me",
            "www.google.mg",
            "www.google.mk",
            "www.google.ml",
            "www.google.com.mm",
            "www.google.mn",
            "www.google.ms",
            "www.google.com.mt",
            "www.google.mu",
            "www.google.mv",
            "www.google.mw",
            "www.google.com.mx",
            "www.google.com.my",
            "www.google.co.mz",
            "www.google.com.na",
            "www.google.com.nf",
            "www.google.com.ng",
            "www.google.com.ni",
            "www.google.ne",
            "www.google.nl",
            "www.google.no",
            "www.google.com.np",
            "www.google.nr",
            "www.google.nu",
            "www.google.co.nz",
            "www.google.com.om",
            "www.google.com.pa",
            "www.google.com.pe",
            "www.google.com.pg",
            "www.google.com.ph",
            "www.google.com.pk",
            "www.google.pl",
            "www.google.pn",
            "www.google.com.pr",
            "www.google.ps",
            "www.google.pt",
            "www.google.com.py",
            "www.google.com.qa",
            "www.google.ro",
            "www.google.ru",
            "www.google.rw",
            "www.google.com.sa",
            "www.google.com.sb",
            "www.google.sc",
            "www.google.se",
            "www.google.com.sg",
            "www.google.sh",
            "www.google.si",
            "www.google.sk",
            "www.google.com.sl",
            "www.google.sn",
            "www.google.so",
            "www.google.sm",
            "www.google.sr",
            "www.google.st",
            "www.google.com.sv",
            "www.google.td",
            "www.google.tg",
            "www.google.co.th",
            "www.google.com.tj",
            "www.google.tk",
            "www.google.tl",
            "www.google.tm",
            "www.google.tn",
            "www.google.to",
            "www.google.com.tr",
            "www.google.tt",
            "www.google.com.tw",
            "www.google.co.tz",
            "www.google.com.ua",
            "www.google.co.ug",
            "www.google.co.uk",
            "www.google.com.uy",
            "www.google.co.uz",
            "www.google.com.vc",
            "www.google.co.ve",
            "www.google.vg",
            "www.google.co.vi",
            "www.google.com.vn",
            "www.google.vu",
            "www.google.ws",
            "www.google.rs",
            "www.google.co.za",
            "www.google.co.zm",
            "www.google.co.zw",
            "www.google.cat"
          ]
        },
        "bing": {
          "strict.bing.com": [
            "www.bing.com"
          ]
        },
        "duckduckgo": {
          "safe.duckduckgo.com": [
            "duckduckgo.com"
          ]
        }
      },
      "defaultConfig": {
        "youtube": "off",
        "google": "on",
        "bing": "on",
        "duckduckgo": "on"
      }
    },
    "FamilyProtectPlugin": {},
    "AdblockPlugin": {},
    "DeviceNameUpdateSensor": {},
    "IPv6DiscoverySensor": {},
    "NetworkMonitorSensor": {
      "MY_GATEWAYS": {
        "ping": {
            "sampleCount": 20,
            "sampleInterval": 300,
            "minSampleRounds": 30,
            "alarmDelayRTT": 600,
            "alarmDelayLossrate": 60,
            "lossrateLimit": 0.5,
            "tValue": 2.576,
            "processInterval": 3600,
            "expirePeriod": 86400
        }
      },
      "MY_DNSES": {
        "dns": {
            "lookupName": "check.firewalla.com",
            "sampleCount": 5,
            "sampleInterval": 180,
            "minSampleRounds": 30,
            "alarmDelayRTT": 360,
            "alarmDelayLossrate": 30,
            "lossrateLimit": 0.5,
            "tValue": 2.576,
            "processInterval": 3600,
            "expirePeriod": 86400
        }
      },
      "https://check.firewalla.com" : {
        "http": {
            "sampleCount": 5,
            "sampleInterval": 180,
            "minSampleRounds": 30,
            "alarmDelayRTT": 360,
            "alarmDelayLossrate": 30,
            "lossrateLimit": 0.5,
            "tValue": 2.576,
            "processInterval": 3600,
            "expirePeriod": 86400
        }
      }
    },
    "NetworkStatsSensor": {
      "internetTestHosts": [
        "google.com",
        "github.com",
        "firewalla.encipher.io"
      ],
      "dnsServers": [
        "1.1.1.1",
        "8.8.8.8"
      ],
      "pingFailureThreshold": 2,
      "interval": 300
    },
    "ICMP6Sensor": {},
    "CPUSensor": {
      "interval": 60,
      "reportInterval": 7200,
      "temperatureThreshold": 95
    },
    "FlowUploadSensor": {
      "interval": 900,
      "maxFlows": 50000,
      "offset": 90
    },
    "OldDataCleanSensor": {
      "alarm": {
        "expires": 2592000,
        "count": 1000
      },
      "neighbor": {
        "expires": 604800,
        "count": 1000
      },
      "notice": {
        "expires": 604800,
        "count": 10000
      },
      "intel": {
        "expires": 604800,
        "count": 10000
      },
      "dns": {
        "expires": 86400,
        "count": 100
      },
      "software": {
        "expires": 86400,
        "count": 10000
      },
      "http": {
        "expires": 1800,
        "count": 10000
      },
      "ssl": {
        "expires": 43200,
        "count": 10000
      },
      "conn": {
        "expires": 86400,
        "count": 10000
      },
      "auditDrop": {
        "expires": 86400,
        "count": 10000
      },
      "auditAccept": {
        "expires": 3600,
        "count": 10000
      },
      "ssh": {
        "expires": 86400,
        "count": 10000
      },
      "x509": {
        "expires": 600,
        "count": 10000
      },
      "knownHosts": {
        "expires": 3600,
        "count": 10000
      },
      "userAgent": {
        "expires": 604800,
        "count": 10000
      },
      "sumflow": {
        "expires": -1,
        "count": 200
      },
      "syssumflow": {
        "expires": -1,
        "count": 200
      },
      "categoryflow": {
        "expires": 86400,
        "count": 200
      },
      "appflow": {
        "expires": 86400,
        "count": 200
      },
      "safe_urls": {
        "expires": 604800,
        "count": 1000
      },
      "perf": {
        "expires": 86400,
        "count": 10000
      },
      "networkConfigHistory": {
        "expires": -1,
        "count": 32
      },
      "acl_audit": {
        "expires": 1800,
        "count": 4000
      }
    },
    "DeviceOfflineSensor": {
      "interval": 60,
      "idle": 2700
    },
    "SubnetSensor": {},
    "IPChangeSensor": {},
    "DnsLoopAvoidanceSensor": {},
    "DataMigrationSensor": {
      "migrationCodeNames": [
        "clairvoyant",
        "bipartite_graph"
      ]
    },
    "DataUsageSensor": {
      "refreshInterval": 15,
      "ratio": 1.2,
      "percentage": 0.8,
      "analytics_hours": 8,
      "smWindow": 2,
      "mdWindow": 8,
      "topXflows": 10,
      "minsize": 150000000,
      "dataPlanMinPercentage": 0.8
    },
    "DHCPServerSensor": {
      "interval": 600,
      "firstScan": 120
    },
    "DnsmasqDhcpSensor": {},
    "RuleCheckSensor": {},
    "SystemDNSSensor": {},
    "LocalDomainSensor": {},
    "ClashPlugin": {},
    "LogScanSensor": {
      "fireResetBluetooth": true,
      "bonelogInterval": 900
    },
    "ACLAuditLogPlugin": {
      "buffer": 2,
      "interval": 300,
      "expires": 86400
    },
    "WireGuardPlugin": {},
    "NewDeviceTagSensor": {},
    "AccountingPlugin": {},
    "DockerSensor": {},
    "EventSensor": {
      "eventsLimit" : 10000,
      "eventsExpire" : 604800,
      "latestStateEventsExpire" : 2592000,
      "intervals" : {
        "cleanEventsByTime" : 3600,
        "cleanEventsByCount" : 300,
        "pingGateway" : 300,
        "digDNS" : 300,
        "disk_space.sh" : 300,
        "ethernet_state.sh" : 60,
        "service_status.sh" : -1,
        "speed_test.sh" : -1,
        "system_load.sh" : 300,
        "default" : 3600
      }
    }
  },
  "hooks": {
    "NewDeviceHook": {},
    "RefreshMacBackupNameHook": {},
    "DeviceHook": {
      "hostExpirationSecs": 2700
    },
    "DestIPFoundHook": {},
    "DestURLFoundHook": {},
    "VPNHook": {}
  },
  "bro": {
    "notice": {
      "monitor": {},
      "ignore": {
        "SSL::Invalid_Server_Cert": "ignore",
        "PacketFilter::Dropped_Packets": "ignore",
        "Scan::Address_Scan": "ignore",
        "Traceroute::Detected": "ignore",
        "Weird::Activity": "ignore",
        "HTTP::SQL_Injection_Victim":"ignore",
        "HTTP::SQL_Injection_Attacker": "ignore"
      },
      "path": "/blog/current/notice.log",
      "expires": 604800
    },
    "intel": {
      "path": "/blog/current/intel.log",
      "expires": 604800,
      "ignore": {
        "none": "ignore"
      }
    },
    "dns": {
      "path": "/blog/current/dns.log",
      "expires": 100000
    },
    "software": {
      "path": "/blog/current/software.log",
      "expires": 86400
    },
    "http": {
      "path": "/blog/current/http.log",
      "expires": 1800
    },
    "ssl": {
      "path": "/blog/current/ssl.log",
      "expires": 43200
    },
    "conn": {
      "path": "/blog/current/conn.log",
      "pathdev": "/blog/current/conndev.log",
      "flowstashExpires": 900,
      "expires": 86400
    },
    "connLong": {
      "path": "/blog/current/conn_long.log",
      "expires": 10800
    },
    "ssh": {
      "path": "/blog/current/ssh.log",
      "expires": 86400
    },
    "x509": {
      "path": "/blog/current/x509.log",
      "expires": 600
    },
    "knownHosts": {
      "path": "/blog/current/known_hosts.log",
      "expires": 3600
    },
    "userAgent": {
      "expires": 604800
    },
    "activityUserAgent": {
      "expires": 14400
    },
    "threshold": {
      "maxSpeed": 100000000,
      "missedBytesRatio": 0.98,
      "IPTCPRatio": 0.1,

      "tcpZeroBytesResp": 1000000,
      "tcpZeroBytesOrig": 1000000,

      "logLargeBytesResp": 100000000,
      "logLargeBytesOrig": 100000000
    }
  },
  "features": {
    "intel:feedback": true,
    "ss_client:statusCheck": true,
    "familyMode": "v1"
  },
  "category": {
    "exclude": [
      "ad",
      "search-portal",
      "technology"
    ]
  },
  "app": {
    "exclude": []
  },
  "userFeatures": {
    "porn": true,
    "video": true,
    "game": true,
    "vpn": false,
    "large_upload": true,
    "abnormal_bandwidth_usage": true,
    "data_plan": true,
    "data_plan_alarm": true,
    "new_device": true,
    "new_device_block": false,
    "device_online": true,
    "device_offline": true,
    "alarm_upnp": true,
    "alarm_subnet": true,
    "spoofing_device": false,
    "vpn_client_connection": true,
    "cyber_security": true,
    "cyber_security.autoBlock": true,
    "cyber_security.autoUnblock": true,
    "vulnerability": false,
    "scisurf": false,
    "naughty_monkey": false,
    "redirect_httpd": false,
    "social_hour": true,
    "api_relay": false,
    "vpn_relay": false,
    "upstream_dns": false,
    "insane_mode": false,
    "cpu_monitor": true,
    "speed_test": false,
    "doh": false,
    "ss2": false,
    "safe_search": false,
    "network_stats": false,
    "link_stats": true,
    "network_speed_test": false,
    "vpn_restore": true,
    "vpn_disconnect": true,
    "local_domain": true,
    "external_scan": false,
    "alarm_openport": false,
    "device_service_scan": true,
    "wireguard": false,
    "ipv6": false,
    "pihole": false,
    "adblock": false,
    "family_protect": false,
    "smart_block": false,
<<<<<<< HEAD
    "internal_scan": false,
    "acl_audit": true,
=======
    "internal_scan": true,
    "acl_audit": false,
>>>>>>> fde89a34
    "new_device_tag": false,
    "dual_wan": true,
    "clash": false,
    "single_wan_conn_check": false,
    "accounting": true,
    "event_collect": true,
    "network_metrics": true,
    "network_monitor": true
  },
  "hiddenFeatures": [
    "naughty_monkey"
  ],
  "pubKeys": [],
  "firerouter": {
    "interface": {
      "host": "localhost",
      "port": 8837,
      "version": "v1"
    },
    "homeFolder": "/firerouter",
    "hiddenFolder": "/.router"
  },
  "pairedDeviceMaxHistory": 100
}<|MERGE_RESOLUTION|>--- conflicted
+++ resolved
@@ -783,13 +783,8 @@
     "adblock": false,
     "family_protect": false,
     "smart_block": false,
-<<<<<<< HEAD
-    "internal_scan": false,
+    "internal_scan": true,
     "acl_audit": true,
-=======
-    "internal_scan": true,
-    "acl_audit": false,
->>>>>>> fde89a34
     "new_device_tag": false,
     "dual_wan": true,
     "clash": false,
