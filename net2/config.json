{
  "version": 1.958,
  "firewallaBoneServerURL": "https://firewalla.encipher.io/bone/api/v3",
  "firewallaBoneFallbackServerURL": "https://firewalla.encipher.io/bone/api/v3",
  "firewallaBoneServerDevURL": "https://firewalla.encipher.io/bone/api/v0",
  "firewallaBoneFallbackServerDevURL": "https://firewalla.encipher.io/bone/api/v0",
  "firewallaGroupServerURL": "https://firewalla.encipher.io/iot/api/v2",
  "firewallaLicenseServerURL": "https://firewalla.encipher.io/license/api/v1",
  "firewallaDiagServerURL": "https://api.firewalla.com/diag/api/v1/device/",
  "cacheInit": true,
  "discovery": {
<<<<<<< HEAD
    "networkInterfaces": ["eth0", "eth0:0", "wlan0"]
  },
  "iptables": {
    "defaults": [
      "sudo sudo iptables -w -t nat -A POSTROUTING -s LOCALSUBNET2 -j MASQUERADE",
=======
    "networkInterfaces": [
      "eth0",
      "eth0:0",
      "wlan0"
    ]
  },
  "iptables": {
    "defaults": [
      "sudo iptables -w -t nat -A POSTROUTING -s LOCALSUBNET2 -j MASQUERADE",
>>>>>>> fd209d66
      "sudo ip6tables -w -C OUTPUT -p icmpv6 --icmpv6-type redirect -j DROP && (sudo ip6tables -w -D OUTPUT -p icmpv6 --icmpv6-type redirect -j DROP || false) || true",
      "sudo ip6tables -w -I OUTPUT -p icmpv6 --icmpv6-type redirect -j DROP"
    ]
  },
  "monitoringInterface": "eth0",
  "monitoringInterface2": "eth0:0",
  "newSpoof": true,
  "timing": {
    "alarm.cooldown": 900,
    "alarm.large_upload.cooldown": 14400,
    "alarm.vpn_client_connection.cooldown": 14400
  },
  "secondaryInterface": {
    "intf": "eth0:0",
    "ipOnly": "192.168.218.1",
    "ip": "192.168.218.1/24",
    "ipsubnet": "192.168.218.0/24",
    "ipnet": "192.168.218",
    "ipmask": "255.255.255.0",
    "ip2Only": "192.168.168.1",
    "ip2": "192.168.168.1/24",
    "ipsubnet2": "192.168.168.0/24",
    "ipnet2": "192.168.168",
    "ipmask2": "255.255.255.0"
  },
  "vpnInterface": {
    "subnet": "10.8.0.0/24"
  },
  "dhcp": {
    "leaseTime": "24h"
  },
  "dns": {
    "defaultDNSServer": "8.8.8.8",
    "verificationDomains": [
      "firewalla.encipher.io",
      "github.com",
      "google.com"
    ]
  },
  "sysInfo": {
    "tailNum": 100
  },
  "policy": {
    "autoBlock": true
  },
  "apiSensors": {
    "APIRelaySensor": {},
    "VPNRelaySensor": {}
  },
  "intels": [
    "DedupAlarm",
    "DeviceInfoIntel",
    "DestInfoIntel",
    "IPLocationIntel",
    "AlexaIntel",
    "WhoisIPIntel",
    "WhoisDomainIntel",
    "Cymon2Intel",
    "SSLIntel",
    "UAIntel",
    "TransferContextIntel",
    "MonkeyIntel"
  ],
  "sensors": {
    "DHCPSensor": {},
    "UPNPSensor": {},
    "BonjourSensor": {},
    "AdvancedNmapSensor": {},
    "NmapSensor": {},
    "BoneSensor": {},
    "APISensor": {},
    "RuntimeConfigSensor": {},
    "SSDPSensor": {},
    "OvpnConnSensor": {
      "logPath": "/var/log/openvpn-server.log"
    },
    "NaughtyMonkeySensor": {},
    "ActiveProtectSensor": {},
    "DNSMASQSensor": {},
    "HeapSensor": {},
    "IntelReportSensor": {},
    "VPNRelaySensor": {},
    "PublicIPSensor": {},
    "APIRelaySensor": {},
    "CategoryUpdateSensor": {},
    "FlowAggregationSensor": {},
    "DeviceNameUpdateSensor": {},
    "IPv6DiscoverySensor": {},
    "PolicyGuardSensor": {
      "interval": 7200000
    },
    "FlowUploadSensor": {
      "interval": 900,
      "maxFlows": 50000,
      "offset": 90
    },
    "OldDataCleanSensor": {
      "alarm": {
        "expires": 604800,
        "count": 1000
      },
      "neighbor": {
        "expires": 604800,
        "count": 1000
      },
      "notice": {
        "expires": 604800,
        "count": 10000
      },
      "intel": {
        "expires": 604800,
        "count": 10000
      },
      "dns": {
        "expires": 100000,
        "count": 10000
      },
      "software": {
        "expires": 604800,
        "count": 10000
      },
      "http": {
        "expires": 1800,
        "count": 10000
      },
      "ssl": {
        "expires": 43200,
        "count": 10000
      },
      "conn": {
        "expires": 86400,
        "count": 10000
      },
      "ssh": {
        "expires": 86400,
        "count": 10000
      },
      "x509": {
        "expires": 600,
        "count": 10000
      },
      "knownHosts": {
        "expires": 3600,
        "count": 10000
      },
      "userAgent": {
        "expires": 604800,
        "count": 10000
      },
      "sumflow": {
        "expires": -1,
        "count": 500
      },
      "aggrflow": {
        "expires": -1,
        "count": 200
      },
      "syssumflow": {
        "expires": -1,
        "count": 200
      }
    },
    "DeviceOfflineSensor": {
      "interval": 60,
      "idle": 1800
    },
    "FirewallaDiscoverSensor": {
      "listenPort": 4096
    }
  },
  "hooks": {
    "NewDeviceHook": {},
    "RefreshMacBackupNameHook": {},
    "DeviceStatusUpdateHook": {},
    "DeviceHook": {
      "hostExpirationSecs": 3600
    },
    "DestIPFoundHook": {},
    "VPNHook": {}
  },
  "bro": {
    "notice": {
      "monitor": {},
      "ignore": {
        "SSL::Invalid_Server_Cert": "ignore",
        "PacketFilter::Dropped_Packets": "ignore",
        "Scan::Address_Scan": "ignore",
        "Traceroute::Detected": "ignore",
        "Weird::Activity": "ignore"
      },
      "path": "/blog/current/notice.log",
      "expires": 604800
    },
    "intel": {
      "path": "/blog/current/intel.log",
      "expires": 604800,
      "ignore": {
        "none": "ignore"
      }
    },
    "dns": {
      "path": "/blog/current/dns.log",
      "expires": 100000
<<<<<<< HEAD
    },
    "software": {
      "path": "/blog/current/software.log",
      "expires": 604800
    },
    "http": {
      "path": "/blog/current/http.log",
      "expires": 1800
    },
    "ssl": {
      "path": "/blog/current/ssl.log",
      "expires": 43200
    },
    "conn": {
      "path": "/blog/current/conn.log",
      "pathdev": "/blog/current/conndev.log",
      "flowstashExpires": 900,
      "expires": 86400
    },
=======
    },
    "software": {
      "path": "/blog/current/software.log",
      "expires": 604800
    },
    "http": {
      "path": "/blog/current/http.log",
      "expires": 1800
    },
    "ssl": {
      "path": "/blog/current/ssl.log",
      "expires": 43200
    },
    "conn": {
      "path": "/blog/current/conn.log",
      "pathdev": "/blog/current/conndev.log",
      "flowstashExpires": 900,
      "expires": 86400
    },
>>>>>>> fd209d66
    "ssh": {
      "path": "/blog/current/ssh.log",
      "expires": 86400
    },
    "x509": {
      "path": "/blog/current/x509.log",
      "expires": 600
    },
    "knownHosts": {
      "path": "/blog/current/known_hosts.log",
      "expires": 3600
    },
    "userAgent": {
      "expires": 604800
    },
    "activityUserAgent": {
      "expires": 14400
    }
  },
<<<<<<< HEAD

=======
>>>>>>> fd209d66
  "features": {
    "intel:feedback": true,
    "ss_client:statusCheck": true,
    "familyMode": "v1"
  },
<<<<<<< HEAD

=======
>>>>>>> fd209d66
  "userFeatures": {
    "porn": true,
    "video": true,
    "game": true,
    "large_upload": true,
    "new_device": true,
    "device_online": true,
    "device_offline": true,
    "spoofing_device": false,
    "vpn_client_connection": true,
    "cyber_security": true,
    "cyber_security.autoBlock": true,
    "vulnerability": false,
    "ipv6": false,
    "shadowsocks_server": false,
    "scisurf": false,
    "naughty_monkey": false,
    "device_detection": false,
    "porn_redirect": false,
    "redirect_httpd": false,
    "social_hour": true,
    "api_relay": false,
    "vpn_relay": false,
    "upstream_dns": false,
    "insane_mode": false
  },
<<<<<<< HEAD

  "hiddenFeatures": ["naughty_monkey"],
=======
  "hiddenFeatures": [
    "naughty_monkey"
  ],
>>>>>>> fd209d66
  "pubKeys": []
}<|MERGE_RESOLUTION|>--- conflicted
+++ resolved
@@ -9,13 +9,6 @@
   "firewallaDiagServerURL": "https://api.firewalla.com/diag/api/v1/device/",
   "cacheInit": true,
   "discovery": {
-<<<<<<< HEAD
-    "networkInterfaces": ["eth0", "eth0:0", "wlan0"]
-  },
-  "iptables": {
-    "defaults": [
-      "sudo sudo iptables -w -t nat -A POSTROUTING -s LOCALSUBNET2 -j MASQUERADE",
-=======
     "networkInterfaces": [
       "eth0",
       "eth0:0",
@@ -25,7 +18,6 @@
   "iptables": {
     "defaults": [
       "sudo iptables -w -t nat -A POSTROUTING -s LOCALSUBNET2 -j MASQUERADE",
->>>>>>> fd209d66
       "sudo ip6tables -w -C OUTPUT -p icmpv6 --icmpv6-type redirect -j DROP && (sudo ip6tables -w -D OUTPUT -p icmpv6 --icmpv6-type redirect -j DROP || false) || true",
       "sudo ip6tables -w -I OUTPUT -p icmpv6 --icmpv6-type redirect -j DROP"
     ]
@@ -229,7 +221,6 @@
     "dns": {
       "path": "/blog/current/dns.log",
       "expires": 100000
-<<<<<<< HEAD
     },
     "software": {
       "path": "/blog/current/software.log",
@@ -249,27 +240,6 @@
       "flowstashExpires": 900,
       "expires": 86400
     },
-=======
-    },
-    "software": {
-      "path": "/blog/current/software.log",
-      "expires": 604800
-    },
-    "http": {
-      "path": "/blog/current/http.log",
-      "expires": 1800
-    },
-    "ssl": {
-      "path": "/blog/current/ssl.log",
-      "expires": 43200
-    },
-    "conn": {
-      "path": "/blog/current/conn.log",
-      "pathdev": "/blog/current/conndev.log",
-      "flowstashExpires": 900,
-      "expires": 86400
-    },
->>>>>>> fd209d66
     "ssh": {
       "path": "/blog/current/ssh.log",
       "expires": 86400
@@ -289,19 +259,11 @@
       "expires": 14400
     }
   },
-<<<<<<< HEAD
-
-=======
->>>>>>> fd209d66
   "features": {
     "intel:feedback": true,
     "ss_client:statusCheck": true,
     "familyMode": "v1"
   },
-<<<<<<< HEAD
-
-=======
->>>>>>> fd209d66
   "userFeatures": {
     "porn": true,
     "video": true,
@@ -328,13 +290,8 @@
     "upstream_dns": false,
     "insane_mode": false
   },
-<<<<<<< HEAD
-
-  "hiddenFeatures": ["naughty_monkey"],
-=======
   "hiddenFeatures": [
     "naughty_monkey"
   ],
->>>>>>> fd209d66
   "pubKeys": []
 }