{
  "version": 1.965,
  "firewallaBoneServerURL": "https://firewalla.encipher.io/bone/api/v3",
  "firewallaBoneFallbackServerURL": "https://firewalla.encipher.io/bone/api/v3",
  "firewallaBoneServerDevURL": "https://firewalla.encipher.io/bone/api/v0",
  "firewallaBoneFallbackServerDevURL": "https://firewalla.encipher.io/bone/api/v0",
  "firewallaGroupServerURL": "https://firewalla.encipher.io/iot/api/v2",
  "firewallaLicenseServerURL": "https://firewalla.encipher.io/license/api/v1",
  "firewallaDiagServerURL": "https://api.firewalla.com/diag/api/v1/device/",
  "firewallaVPNCheckURL": "https://api.firewalla.com/diag/api/v1/vpn/check_portmapping",
  "cacheInit": true,
  "discovery": {
    "networkInterfaces": [
      "eth0",
      "eth0:0",
      "wlan0"
    ]
  },
  "iptables": {
    "defaults": [
      "sudo iptables -w -t nat -A POSTROUTING -s LOCALSUBNET2 -j MASQUERADE",
      "sudo ip6tables -w -C OUTPUT -p icmpv6 --icmpv6-type redirect -j DROP && sudo ip6tables -w -D OUTPUT -p icmpv6 --icmpv6-type redirect -j DROP || true",
      "sudo ip6tables -w -I OUTPUT -p icmpv6 --icmpv6-type redirect -j DROP"
    ]
  },
  "monitoringInterface": "eth0",
  "monitoringInterface2": "eth0:0",
  "monitoringWifiInterface": "wlan0",
  "newSpoof": true,
  "timing": {
    "alarm.cooldown": 900,
    "alarm.large_upload.cooldown": 14400,
    "alarm.vpn_client_connection.cooldown": 14400,
    "alarm.upnp.cooldown": 604800,
    "alarm.subnet.cooldown": 2592000
  },
  "secondaryInterface": {
    "intf": "eth0:0",
    "ip": "192.168.218.1/24",
    "ip2": "192.168.168.1/24"
  },
  "wifiInterface": {
    "intf": "wlan0",
    "ip": "10.0.218.1/24",
    "mode": "router"
  },
  "vpnInterface": {
    "subnet": "10.8.0.0/24"
  },
  "dhcp": {
    "leaseTime": "24h"
  },
  "dns": {
    "defaultDNSServer": "8.8.8.8",
    "fallbackDNSServers" : [
      "8.8.8.8",
      "1.1.1.1"
    ],
    "verificationDomains": [
      "firewalla.encipher.io",
      "github.com",
      "google.com"
    ]
  },
  "sysInfo": {
    "tailNum": 100
  },
  "policy": {
    "autoBlock": true
  },
  "apiSensors": {
    "APIRelaySensor": {},
    "VPNRelaySensor": {},
    "BoneSensor": {},
    "AdditionalPairPlugin": {},
    "EncipherPlugin": {},
    "RecentFlowPlugin": {},
    "GuardianSensor": {},
    "VPNCheckPlugin": {},
    "SafeSearchPlugin": {},
    "FamilyProtectPlugin": {}
  },
  "intels": [
    "DedupAlarm",
    "DeviceInfoIntel",
    "DestInfoIntel",
    "IPLocationIntel",
    "AlexaIntel",
    "WhoisIPIntel",
    "WhoisDomainIntel",
    "SSLIntel",
    "UAIntel",
    "TransferContextIntel",
    "MonkeyIntel"
  ],
  "sensors": {
    "DHCPSensor": {},
    "UPNPSensor": {
      "interval": 600,
      "expireInterval": 3600
    },
    "BonjourSensor": {},
    "AdvancedNmapSensor": {},
    "NmapSensor": {},
    "BoneSensor": {},
    "APISensor": {},
    "SlackSensor": {},
    "RuntimeConfigSensor": {},
    "SSDPSensor": {
      "interval": 600,
      "cacheTTL": 3600
    },
    "OvpnConnSensor": {
      "logPath": "/var/log/openvpn-server.log"
    },
    "NaughtyMonkeySensor": {},
    "ActiveProtectSensor": {},
    "IntelLocalCachePlugin": {
      "testURLs": [
        "example.com/test/malware"
      ]
    },
    "DNSMASQSensor": {},
    "HeapSensor": {},
    "IntelReportSensor": {},
    "VPNRelaySensor": {},
    "PublicIPSensor": {
      "interval": 7200
    },
    "APIRelaySensor": {},
    "CategoryUpdateSensor": {
      "regularInterval": 28800,
      "securityInterval": 14400,
      "countryInterval": 86400
    },
    "AutoBlocksRevalidationSensor": {
    },
    "FlowAggregationSensor": {},
    "IntelRevalidationSensor": {},
    "SafeSearchPlugin": {
      "mapping": {
        "youtube_strict": {
          "restrict.youtube.com": [
            "www.youtube.com",
            "m.youtube.com",
            "youtubei.googleapis.com",
            "youtube.googleapis.com",
            "www.youtube-nocookie.com"
          ]
        },
        "youtube_moderate": {
          "restrictmoderate.youtube.com": [
            "www.youtube.com",
            "m.youtube.com",
            "youtubei.googleapis.com",
            "youtube.googleapis.com",
            "www.youtube-nocookie.com"
          ]
        },
        "google": {
          "forcesafesearch.google.com": [
            "www.google.com",
            "www.google.ad",
            "www.google.ae",
            "www.google.com.af",
            "www.google.com.ag",
            "www.google.com.ai",
            "www.google.al",
            "www.google.am",
            "www.google.co.ao",
            "www.google.com.ar",
            "www.google.as",
            "www.google.at",
            "www.google.com.au",
            "www.google.az",
            "www.google.ba",
            "www.google.com.bd",
            "www.google.be",
            "www.google.bf",
            "www.google.bg",
            "www.google.com.bh",
            "www.google.bi",
            "www.google.bj",
            "www.google.com.bn",
            "www.google.com.bo",
            "www.google.com.br",
            "www.google.bs",
            "www.google.bt",
            "www.google.co.bw",
            "www.google.by",
            "www.google.com.bz",
            "www.google.ca",
            "www.google.cd",
            "www.google.cf",
            "www.google.cg",
            "www.google.ch",
            "www.google.ci",
            "www.google.co.ck",
            "www.google.cl",
            "www.google.cm",
            "www.google.cn",
            "www.google.com.co",
            "www.google.co.cr",
            "www.google.com.cu",
            "www.google.cv",
            "www.google.com.cy",
            "www.google.cz",
            "www.google.de",
            "www.google.dj",
            "www.google.dk",
            "www.google.dm",
            "www.google.com.do",
            "www.google.dz",
            "www.google.com.ec",
            "www.google.ee",
            "www.google.com.eg",
            "www.google.es",
            "www.google.com.et",
            "www.google.fi",
            "www.google.com.fj",
            "www.google.fm",
            "www.google.fr",
            "www.google.ga",
            "www.google.ge",
            "www.google.gg",
            "www.google.com.gh",
            "www.google.com.gi",
            "www.google.gl",
            "www.google.gm",
            "www.google.gp",
            "www.google.gr",
            "www.google.com.gt",
            "www.google.gy",
            "www.google.com.hk",
            "www.google.hn",
            "www.google.hr",
            "www.google.ht",
            "www.google.hu",
            "www.google.co.id",
            "www.google.ie",
            "www.google.co.il",
            "www.google.im",
            "www.google.co.in",
            "www.google.iq",
            "www.google.is",
            "www.google.it",
            "www.google.je",
            "www.google.com.jm",
            "www.google.jo",
            "www.google.co.jp",
            "www.google.co.ke",
            "www.google.com.kh",
            "www.google.ki",
            "www.google.kg",
            "www.google.co.kr",
            "www.google.com.kw",
            "www.google.kz",
            "www.google.la",
            "www.google.com.lb",
            "www.google.li",
            "www.google.lk",
            "www.google.co.ls",
            "www.google.lt",
            "www.google.lu",
            "www.google.lv",
            "www.google.com.ly",
            "www.google.co.ma",
            "www.google.md",
            "www.google.me",
            "www.google.mg",
            "www.google.mk",
            "www.google.ml",
            "www.google.com.mm",
            "www.google.mn",
            "www.google.ms",
            "www.google.com.mt",
            "www.google.mu",
            "www.google.mv",
            "www.google.mw",
            "www.google.com.mx",
            "www.google.com.my",
            "www.google.co.mz",
            "www.google.com.na",
            "www.google.com.nf",
            "www.google.com.ng",
            "www.google.com.ni",
            "www.google.ne",
            "www.google.nl",
            "www.google.no",
            "www.google.com.np",
            "www.google.nr",
            "www.google.nu",
            "www.google.co.nz",
            "www.google.com.om",
            "www.google.com.pa",
            "www.google.com.pe",
            "www.google.com.pg",
            "www.google.com.ph",
            "www.google.com.pk",
            "www.google.pl",
            "www.google.pn",
            "www.google.com.pr",
            "www.google.ps",
            "www.google.pt",
            "www.google.com.py",
            "www.google.com.qa",
            "www.google.ro",
            "www.google.ru",
            "www.google.rw",
            "www.google.com.sa",
            "www.google.com.sb",
            "www.google.sc",
            "www.google.se",
            "www.google.com.sg",
            "www.google.sh",
            "www.google.si",
            "www.google.sk",
            "www.google.com.sl",
            "www.google.sn",
            "www.google.so",
            "www.google.sm",
            "www.google.sr",
            "www.google.st",
            "www.google.com.sv",
            "www.google.td",
            "www.google.tg",
            "www.google.co.th",
            "www.google.com.tj",
            "www.google.tk",
            "www.google.tl",
            "www.google.tm",
            "www.google.tn",
            "www.google.to",
            "www.google.com.tr",
            "www.google.tt",
            "www.google.com.tw",
            "www.google.co.tz",
            "www.google.com.ua",
            "www.google.co.ug",
            "www.google.co.uk",
            "www.google.com.uy",
            "www.google.co.uz",
            "www.google.com.vc",
            "www.google.co.ve",
            "www.google.vg",
            "www.google.co.vi",
            "www.google.com.vn",
            "www.google.vu",
            "www.google.ws",
            "www.google.rs",
            "www.google.co.za",
            "www.google.co.zm",
            "www.google.co.zw",
            "www.google.cat"
          ]
        },
        "bing": {
          "strict.bing.com": [
            "www.bing.com"
          ]
        },
        "duckduckgo": {
          "safe.duckduckgo.com": [
            "duckduckgo.com"
          ]
        }
      },
      "defaultConfig": {
        "youtube": "strict",
        "google": "on",
        "bing": "on",
        "duckduckgo": "on"
      }
    },
    "FamilyProtectPlugin": {},
    "DeviceNameUpdateSensor": {},
    "IPv6DiscoverySensor": {},
    "ICMP6Sensor": {},
    "CPUSensor": {
      "interval": 60,
      "reportInterval": 7200,
      "temperatureThreshold": 95
    },
    "RecentFlowPlugin": {},
    "FlowUploadSensor": {
      "interval": 900,
      "maxFlows": 50000,
      "offset": 90
    },
    "OldDataCleanSensor": {
      "alarm": {
        "expires": 2592000,
        "count": 1000
      },
      "neighbor": {
        "expires": 604800,
        "count": 1000
      },
      "notice": {
        "expires": 604800,
        "count": 10000
      },
      "intel": {
        "expires": 604800,
        "count": 10000
      },
      "dns": {
        "expires": 100000,
        "count": 100
      },
      "software": {
        "expires": 604800,
        "count": 10000
      },
      "http": {
        "expires": 1800,
        "count": 10000
      },
      "ssl": {
        "expires": 43200,
        "count": 10000
      },
      "conn": {
        "expires": 86400,
        "count": 10000
      },
      "ssh": {
        "expires": 86400,
        "count": 10000
      },
      "x509": {
        "expires": 600,
        "count": 10000
      },
      "knownHosts": {
        "expires": 3600,
        "count": 10000
      },
      "userAgent": {
        "expires": 604800,
        "count": 10000
      },
      "sumflow": {
        "expires": -1,
        "count": 500
      },
      "aggrflow": {
        "expires": -1,
        "count": 200
      },
      "syssumflow": {
        "expires": -1,
        "count": 200
      },
      "categoryflow": {
        "expires": 86400,
        "count": 1000
      },
      "appflow": {
        "expires": 86400,
        "count": 1000
      },
      "safe_urls": {
        "expires": 604800,
        "count": 1000
      }
    },
    "DeviceOfflineSensor": {
      "interval": 60,
      "idle": 2700
    },
    "FirewallaDiscoverSensor": {
      "listenPort": 4096
    },
    "SubnetSensor": {},
    "IPChangeSensor": {},
    "DnsLoopAvoidanceSensor": {},
    "DataMigrationSensor": {
      "migrationCodeNames": ["clairvoyant", "bipartite_graph"]
    },
    "WirelessInterfaceSensor": {}
  },
  "hooks": {
    "NewDeviceHook": {},
    "RefreshMacBackupNameHook": {},
    "DeviceStatusUpdateHook": {},
    "DeviceHook": {
      "hostExpirationSecs": 2700
    },
    "DestIPFoundHook": {},
    "DestURLFoundHook": {},
    "VPNHook": {}
  },
  "bro": {
    "notice": {
      "monitor": {},
      "ignore": {
        "SSL::Invalid_Server_Cert": "ignore",
        "PacketFilter::Dropped_Packets": "ignore",
        "Scan::Address_Scan": "ignore",
        "Traceroute::Detected": "ignore",
        "Weird::Activity": "ignore",
        "HTTP::SQL_Injection_Attacker": "ignore"
      },
      "path": "/blog/current/notice.log",
      "expires": 604800
    },
    "intel": {
      "path": "/blog/current/intel.log",
      "expires": 604800,
      "ignore": {
        "none": "ignore"
      }
    },
    "dns": {
      "path": "/blog/current/dns.log",
      "expires": 100000
    },
    "software": {
      "path": "/blog/current/software.log",
      "expires": 604800
    },
    "http": {
      "path": "/blog/current/http.log",
      "expires": 1800
    },
    "ssl": {
      "path": "/blog/current/ssl.log",
      "expires": 43200
    },
    "conn": {
      "path": "/blog/current/conn.log",
      "pathdev": "/blog/current/conndev.log",
      "flowstashExpires": 900,
      "expires": 86400
    },
    "ssh": {
      "path": "/blog/current/ssh.log",
      "expires": 86400
    },
    "x509": {
      "path": "/blog/current/x509.log",
      "expires": 600
    },
    "knownHosts": {
      "path": "/blog/current/known_hosts.log",
      "expires": 3600
    },
    "userAgent": {
      "expires": 604800
    },
    "activityUserAgent": {
      "expires": 14400
    }
  },
  "features": {
    "intel:feedback": true,
    "ss_client:statusCheck": true,
    "familyMode": "v1"
  },
  "userFeatures": {
    "porn": true,
    "video": true,
    "game": true,
    "large_upload": true,
    "new_device": true,
    "new_device_block": false,
    "device_online": true,
    "device_offline": true,
    "alarm_upnp": true,
    "alarm_subnet": true,
    "spoofing_device": false,
    "vpn_client_connection": true,
    "cyber_security": true,
    "cyber_security.autoBlock": true,
    "cyber_security.autoUnblock": true,
    "vulnerability": false,
    "shadowsocks_server": false,
    "scisurf": false,
    "naughty_monkey": false,
    "device_detection": false,
    "porn_redirect": false,
    "redirect_httpd": false,
    "social_hour": true,
    "api_relay": false,
    "vpn_relay": false,
    "upstream_dns": false,
    "insane_mode": false,
    "cpu_monitor": true,
<<<<<<< HEAD
    "speed_test": false,
    "safe_search": false
=======
    "safe_search": false,
    "family_protect": false
>>>>>>> 52ee74ba
  },
  "hiddenFeatures": [
    "naughty_monkey"
  ],
  "pubKeys": []
}<|MERGE_RESOLUTION|>--- conflicted
+++ resolved
@@ -587,13 +587,9 @@
     "upstream_dns": false,
     "insane_mode": false,
     "cpu_monitor": true,
-<<<<<<< HEAD
     "speed_test": false,
-    "safe_search": false
-=======
     "safe_search": false,
     "family_protect": false
->>>>>>> 52ee74ba
   },
   "hiddenFeatures": [
     "naughty_monkey"
