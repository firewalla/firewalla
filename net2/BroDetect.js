/*    Copyright 2016 Firewalla LLC
 *
 *    This program is free software: you can redistribute it and/or  modify
 *    it under the terms of the GNU Affero General Public License, version 3,
 *    as published by the Free Software Foundation.
 *
 *    This program is distributed in the hope that it will be useful,
 *    but WITHOUT ANY WARRANTY; without even the implied warranty of
 *    MERCHANTABILITY or FITNESS FOR A PARTICULAR PURPOSE.  See the
 *    GNU Affero General Public License for more details.
 *
 *    You should have received a copy of the GNU Affero General Public License
 *    along with this program.  If not, see <http://www.gnu.org/licenses/>.
 */

'use strict';

const log = require('./logger.js')(__filename);

const Tail = require('always-tail');

const rclient = require('../util/redis_manager.js').getRedisClient()

const iptool = require("ip");
const useragent = require('useragent');

const SysManager = require('./SysManager.js');
const sysManager = new SysManager('info');
const DNSManager = require('./DNSManager.js');
const dnsManager = new DNSManager();
const Alarm = require('../alarm/Alarm.js');
const AM2 = require('../alarm/AlarmManager2.js');
const am2 = new AM2();

const broNotice = require('../extension/bro/BroNotice.js');

const HostManager = require('../net2/HostManager')
const hostManager = new HostManager('cli', 'server');

const HostTool = require('../net2/HostTool.js')
const hostTool = new HostTool()

const Accounting = require('../control/Accounting.js');
const accounting = new Accounting();

const DNSTool = require('../net2/DNSTool.js')
const dnsTool = new DNSTool()

const async = require('asyncawait/async');
const await = require('asyncawait/await');

const mode = require('../net2/Mode.js')

const linux = require('../util/linux.js');

const l2 = require('../util/Layer2.js');

const timeSeries = require("../util/TimeSeries.js").getTimeSeries()

const sem = require('../sensor/SensorEventManager.js').getInstance();
let appmapsize = 200;
let FLOWSTASH_EXPIRES;

const httpFlow = require('../extension/flow/HttpFlow.js');

/*
 *
 *  config.bro.notice.path {
 *  config.bro.intel.path {
 *
 *  config.bro.notice.monitor {
 *      'type':'action'
 *  }
 *
 * {"ts":1463726594.405281,"note":"Scan::Port_Scan","msg":"192.168.2.153 scanned at least 15 unique ports of host 192.168.2.111 in 0m0s","sub":"local","src":"192.168.2.153","dst":"192.168.2.111","peer_descr":"bro","actions":["Notice::ACTION_LOG"],"suppress_for":3600.0,"dropped":false}
 *
 * x509
{"ts":1464811516.502757,"id":"F1zrEA4jvTA90H5uVc","certificate.version":3,"certificate.serial":"053FCE9BA6805B00","certificate.subject":"C=US,ST=California,O=Apple
 Inc.,OU=management:idms.group.506364,CN=*.icloud.com","certificate.issuer":"C=US,O=Apple Inc.,OU=Certification Authority,CN=Apple IST CA 2 - G1","certificate.not_
valid_before":1424184331.0,"certificate.not_valid_after":1489848331.0,"certificate.key_alg":"rsaEncryption","certificate.sig_alg":"sha256WithRSAEncryption","certif
icate.key_type":"rsa","certificate.key_length":2048,"certificate.exponent":"65537","san.dns":["*.icloud.com"],"basic_constraints.ca":false}

{"ts":1473403205.383678,"uid":"CKyWkpbu7tXTHyoLd","id.orig_h":"192.168.2.225","id.orig_p":51020,"id.resp_h":"52.89.107.175","id.resp_p":443,"version":"TLSv12","cipher":"TLS_ECDHE_RSA_WITH_AES_128_GCM_SHA256","server_name":"firewalla.encipher.io","resumed":true,"established":true}


{"ts":1473403304.343692,"uid":"CUErnP2cnw0z5Ilj07","id.orig_h":"192.168.2.221","id.orig_p":64096,"id.resp_h":"203.205.179.152","id.resp_p":80,"trans_depth":1,"method":"POST","host":"caminorshort.weixin.qq.com","uri":"/mmtls/32fc51a3","user_agent":"MicroMessenger Client","request_body_len":537,"response_body_len":226,"status_code":200,"status_msg":"OK","tags":[],"orig_fuids":["FMcFnE1TMNpElbp7Ce"],"resp_fuids":["FG0eXV2blQRAslCcOg"]}

 *
 */

var instances = {};

function ValidateIPaddress(ipaddress)
{
  if (/^(25[0-5]|2[0-4][0-9]|[01]?[0-9][0-9]?)\.(25[0-5]|2[0-4][0-9]|[01]?[0-9][0-9]?)\.(25[0-5]|2[0-4][0-9]|[01]?[0-9][0-9]?)\.(25[0-5]|2[0-4][0-9]|[01]?[0-9][0-9]?)$/.test(ipaddress))
  {
    return (true)
  }
  return (false)
}

module.exports = class {
  initWatchers() {
    log.debug("Initializing watchers", this.config.bro);
    if (this.intelLog == null) {
      this.intelLog = new Tail(this.config.bro.intel.path, '\n');
      if (this.intelLog != null) {
        log.debug("Initializing watchers: intelog initialized:", this.config.bro.intel.path);
        this.intelLog.on('line', (data) => {
          log.debug("Detect:Intel ", data);
          this.processIntelData(data);
        });
      } else {
        setTimeout(this.initWatchers, 5000);
      }
    }

    if (this.noticeLog == null) {
      this.noticeLog = new Tail(this.config.bro.notice.path, '\n');
      if (this.noticeLog != null) {
        log.debug("Initializing watchers: noticeLog initialized", this.config.bro.notice.path);
        this.noticeLog.on('line', (data) => {
          log.debug("Detect:Notice", data);
          this.processNoticeData(data);
        });
      } else {
        setTimeout(this.initWatchers, 5000);
      }
    }

    if (this.dnsLog == null) {
      this.dnsLog = new Tail(this.config.bro.dns.path, '\n');
      if (this.dnsLog != null) {
        log.debug("Initializing watchers: dnslog initialized", this.config.bro.dns.path);
        this.dnsLog.on('line', (data) => {
          this.processDnsData(data);
        });
      } else {
        setTimeout(this.initWatchers, 5000);
      }
    }

    if (this.softwareLog == null) {
      this.softwareLog = new Tail(this.config.bro.software.path, '\n');
      if (this.softwareLog != null) {
        log.debug("Initializing watchers: software initialized", this.config.bro.software.path);
        this.softwareLog.on('line', (data) => {
          log.debug("Detect:Software", data);
          this.processSoftwareData(data);
        });
      } else {
        setTimeout(this.initWatchers, 5000);
      }
    }

    if (this.httpLog == null) {
      this.httpLog = new Tail(this.config.bro.http.path, '\n');
      if (this.httpLog != null) {
        log.debug("Initializing watchers: http initialized", this.config.bro.http.path);
        this.httpLog.on('line', (data) => {
          log.debug("Detect:Http", data);
          httpFlow.process(data);
        });
      } else {
        setTimeout(this.initWatchers, 5000);
      }
    }

    if (this.sslLog == null) {
      this.sslLog = new Tail(this.config.bro.ssl.path, '\n');
      if (this.sslLog != null) {
        log.debug("Initializing watchers: sslinitialized", this.config.bro.ssl.path);
        this.sslLog.on('line', (data) => {
          log.debug("Detect:SSL", data);
          this.processSslData(data);
        });
      } else {
        setTimeout(this.initWatchers, 5000);
      }
    }

    if (this.connLog == null) {
      this.connLog = new Tail(this.config.bro.conn.path, '\n');
      if (this.connLog != null) {
        log.debug("Initializing watchers: connInitialized", this.config.bro.conn.path);
        this.connLog.on('line', (data) => {
          this.processConnData(data);
        });
      } else {
        setTimeout(this.initWatchers, 5000);
      }
    }
    if (this.connLogdev == null) {
      this.connLogdev = new Tail(this.config.bro.conn.pathdev, '\n');
      if (this.connLogdev != null) {
        log.debug("Initializing watchers: connInitialized", this.config.bro.conn.pathdev);
        this.connLogdev.on('line', (data) => {
          this.processConnData(data);
        });
      } else {
        setTimeout(this.initWatchers, 5000);
      }
    }

    if (this.x509Log == null) {
      this.x509Log = new Tail(this.config.bro.x509.path, '\n');
      if (this.x509Log != null) {
        log.debug("Initializing watchers: X509 Initialized", this.config.bro.x509.path);
        this.x509Log.on('line', (data) => {
          this.processX509Data(data);
        });
      } else {
        setTimeout(this.initWatchers, 5000);
      }
    }

    if (this.knownHostsLog == null) {
      this.knownHostsLog = new Tail(this.config.bro.knownHosts.path, '\n');
      if (this.knownHostsLog != null) {
        log.debug("Initializing watchers: knownHosts Initialized", this.config.bro.knownHosts.path);
        this.knownHostsLog.on('line', (data) => {
          this.processknownHostsData(data);
        });
      } else {
        setTimeout(this.initWatchers, 5000);
      }
    }


  }

  constructor(name, config, loglevel) {
    if (instances[name] != null) {
      return instances[name];
    } else {
      this.config = config;
      FLOWSTASH_EXPIRES = this.config.bro.conn.flowstashExpires;
      this.appmap = {};
      this.apparray = [];
      this.connmap = {};
      this.connarray = [];

      this.initWatchers();
      instances[name] = this;
      let c = require('./MessageBus.js');
      this.publisher = new c(loglevel);
      this.flowstash = {};
      this.flowstashExpires = Date.now() / 1000 + FLOWSTASH_EXPIRES;

      this.enableRecording = true
      this.cc = 0
      this.activeMac = {};
      setInterval(() => {
        this._activeMacHeartbeat();
      }, 60000);
    }
  }
  
  async _activeMacHeartbeat() {
    for (let key in this.activeMac) {
      let ip = this.activeMac[key];
      if (!iptool.isV4Format(ip)) {
        // get corresponding ipv4 address
        const macEntry = await hostTool.getMACEntry(key);
        ip = macEntry && macEntry.ipv4Addr;
      }
      if (ip) {
        const host = {
          ipv4: ip,
          ipv4Addr: ip,
          mac: key,
          from: "macHeartbeat"
        };
        sem.emitEvent({
          type: "DeviceUpdate",
          message: "Device network activity heartbeat",
          host: host
        });
      }
    }
    this.activeMac = {};
  }

  start() {
    if (this.intelLog) {
      log.debug("Start watching intel log");
      this.intelLog.watch();
    }
    if (this.noticeLog) {
      log.debug("Start watching notice log");
      this.noticeLog.watch();
    }
  }

  addConnMap(key,value) {
    if (this.connmap[key]!=null) {
      return;
    }
    log.debug("CONNMAP_ARRAY",this.connarray.length,key,value);
    this.connarray.push(value);
    this.connmap[key] = value;
    let mapsize = 9000;
    if (this.connarray.length>mapsize) {
      let removed = this.connarray.splice(0,this.connarray.length-mapsize);
      for (let i in removed) {
        delete this.connmap[removed[i]['uid']];
      }
    }
  }

  lookupConnMap(key) {
    let obj = this.connmap[key];
    if (obj) {
      delete this.connmap[key];
      let index = this.connarray.indexOf(obj);
      if (index>-1) {
        this.connarray.splice(index,1);
      }
    }
    return obj;
  }

  addAppMap(key,value) {
    if (ValidateIPaddress(value.host)) {
      return;
    }

    if (sysManager.isOurCloudServer(value.host)) {
      return;
    }

    if (this.appmap[key]!=null) {
      return;
    }

    log.debug("APPMAP_ARRAY",this.apparray.length,key,value.host,"length:", this.apparray.length);
    this.apparray.push(value);
    this.appmap[key] = value;
    if (this.apparray.length > appmapsize) {
      let removed = this.apparray.splice(0, this.apparray.length - appmapsize);
      for (let i in removed) {
        delete this.appmap[removed[i]['uid']];
      }
    }
  }

  lookupAppMap(flowUid) {
    let obj = this.appmap[flowUid];
    if (obj) {
      delete obj['uid'];
      delete this.appmap[flowUid];
      let index = this.apparray.indexOf(obj);
      if (index > -1) {
        this.apparray.splice(index, 1);
      }
    }
    return obj;
  }


  /*
    {"ts":1464244116.539545,"uid":"CwMpfX2Ya0NkxBCqbe","id.orig_h":"192.168.2.221","id.orig_p":58937,"id.resp_h":"199.27.79.143","id.resp_p":443,"fuid":"FmjEXV3czWtY9ykTG8","file_mime_type":"app
    lication/pkix-cert","file_desc":"199.27.79.143:443/tcp","seen.indicator":"forms.aweber.com","seen.indicator_type":"Intel::DOMAIN","seen.where":"X509::IN_CERT","seen.node":"bro","sources":["f
    rom http://hosts-file.net/psh.txt via intel.criticalstack.com"]}
    */

  processIntelData(data) {
    try {
      let obj = JSON.parse(data);
      log.info("Intel:New",data,obj);
      if (obj['id.orig_h'] == null) {
        log.error("Intel:Drop", obj);
        return;
      }
      if (this.config.bro.intel.ignore[obj.note] == null) {
        let strdata = JSON.stringify(obj);
        let key = "intel:" + obj['id.orig_h'];
        let redisObj = [key, obj.ts, strdata];
        log.debug("Intel:Save", redisObj);
        rclient.zadd(redisObj, (err, response) => {
          if (err) {
            log.error("Intel:Save:Error", err);
          } else {
            if (this.config.bro.intel.expires) {
              rclient.expireat(key, parseInt((+new Date) / 1000) + this.config.bro.intel.expires);
            }
            this.publisher.publish("DiscoveryEvent", "Intel:Detected", obj['id.orig_h'], obj);
            this.publisher.publish("DiscoveryEvent", "Intel:Detected", obj['id.resp_h'], obj);
          }
        });
      } else {
        log.debug("Intel:Drop", JSON.parse(data));
      }
    } catch (e) {
      log.error("Intel:Error Unable to save", e, e.stack, data);
    }
  }

  //{"ts":1464066236.121734,"uid":"CnCRV73J3F0nhWtBPb","id.orig_h":"192.168.2.221","id.orig_p":5353,"id.resp_h":"224.0.0.251","id.resp_p":5353,"proto":"udp","trans_id":0,"query":"jianyu-chens-iphone-6.local","qclass":32769,"qclass_name":"qclass-32769","qtype":255,"qtype_name":"*","rcode":0,"rcode_name":"NOERROR","AA":true,"TC":false,"RD":false,"RA":false,"Z":0,"answers":["jianyu-chens-iphone-6.local","jianyu-chens-iphone-6.local","jianyu-chens-iphone-6.local","jianyu-chens-iphone-6.local"],"TTLs":[120.0,120.0,120.0,120.0],"rejected":false}
  //{"ts":1482189510.68758,"uid":"Cl7FVE1EnC0fBhL8l7","id.orig_h":"2601:646:9100:74e0:e43e:adc7:6d48:76da","id.orig_p":53559,"id.resp_h":"2001:558:feed::1","id.resp_p":53,"proto":"udp","trans_id":12231,"query":"log-rts01-iad01.devices.nest.com","rcode":0,"rcode_name":"NOERROR","AA":false,"TC":false,"RD":false,"RA":true,"Z":0,"answers":["devices-rts01-production-331095621.us-east-1.elb.amazonaws.com","107.22.178.96","50.16.214.117","184.73.190.206","23.21.51.61"],"TTLs":[2.0,30.0,30.0,30.0,30.0],"rejected":false}

  processDnsData(data) {
    try {
      let obj = JSON.parse(data);
      if (obj == null || obj["id.resp_p"] != 53) {
        return;
      }
      if (obj["id.resp_p"] == 53 && obj["id.orig_h"] != null && obj["answers"] && obj["answers"].length > 0) {
        if (this.lastDNS!=null) {
          if (this.lastDNS['query'] == obj['query']) {
            if (JSON.stringify(this.lastDNS['answers']) == JSON.stringify(obj["answers"])) {
              log.debug("processDnsData:DNS:Duplicated:", obj['query'],JSON.stringify(obj['answers']));
              return;
            }
          }
        }
        this.lastDNS = obj;
        // record reverse dns as well for future reverse lookup
        (async () => {
          await dnsTool.addReverseDns(obj['query'], obj['answers'])
        })()

        for (let i in obj['answers']) {
          // answer can be an alias or ip address
          const answer = obj['answers'][i];

          let key = "dns:ip:" + obj['answers'][i];
          let value = {
            'host': obj['query'],
            'lastActive': Math.ceil(Date.now() / 1000),
            'count': 1
          }
          rclient.hgetall(key,(err,entry)=>{
            if (entry) {
              if (entry.host != value.host) {
                log.debug("Dns:Remap",entry.host,value.host);
                rclient.hdel(key,"_intel");
              }
              if (entry.count) {
                value.count = Number(entry.count)+1;
              }
            }
            rclient.hmset(key, value, (err, rvalue) => {
              //   rclient.hincrby(key, "count", 1, (err, value) => {
              if (err == null) {

                if(iptool.isV4Format(answer) || iptool.isV6Format(answer)) {
                  sem.emitEvent({
                    type: 'DestIPFound',
                    ip: answer,
                    suppressEventLogging: true
                  });
                }

                if (this.config.bro.dns.expires) {
                  rclient.expireat(key, parseInt((+new Date) / 1000) + this.config.bro.dns.expires);
                }
              } else {
                log.error("Dns:Error", "unable to update count", err);
              }
              //  });
            });
          });
        }
      } else if (obj['id.orig_p'] == 5353 && obj['id.resp_p'] == 5353 && obj['answers'].length > 0) {
        let hostname = obj['answers'][0];
        let ip = obj['id.orig_p'];
        let key = "host:ip4:" + ip;
        log.debug("Dns:FindHostWithIP", key, ip, hostname);

        dnsManager.resolveLocalHost(ip, (err, data) => {
          if (err == null && data.mac != null && data != null && data.name == null && data.bname == null) {
            let changeset = {
              name: hostname,
              bname: hostname
            };
            //changeset['lastActiveTimestamp'] = Math.ceil(Date.now() / 1000);
            log.debug("Dns:Redis:Merge", key, changeset);
            rclient.hmset("host:mac:" + data.mac, changeset, (err, result) => {
              if (err) {
                log.error("Discovery:Nmap:Update:Error", err);
              }
            });
          }
        });
      }
    } catch (e) {
      log.error("Detect:Dns:Error", e, data, e.stack);
    }
  }

  //{"ts":1463941806.971767,"host":"192.168.2.106","software_type":"HTTP::BROWSER","name":"UPnP","version.major":1,"version.minor":0,"version.addl":"DLNADOC/1","unparsed_version":"UPnP/1.0 DLNADOC/1.50 Platinum/1.0.4.11"}

  processSoftwareData(data) {
    try {
      let obj = JSON.parse(data);
      if (obj == null || obj["host"] == null || obj['name'] == null) {
        log.error("Software:Drop", obj);
        return;
      }
      let key = "software:ip:" + obj['host'];
      rclient.zadd([key, obj.ts, JSON.stringify(obj)], (err, value) => {
        if (err == null) {
          if (this.config.bro.software.expires) {
            rclient.expireat(key, parseInt((+new Date) / 1000) + this.config.bro.software.expires);
          }
        }

      });
    } catch (e) {
      log.error("Detect:Software:Error", e, data, e.stack);
    }
  }


  // We now seen a new flow coming ... which might have a new ip getting discovered, lets take care of this
  indicateNewFlowSpec(flowspec) {
    let ip = flowspec.lh;
    if (this.pingedIp==null) {
      this.pingedIp = {};
      setTimeout(()=>{
        this.pingedIp = null;
      },1000*60*60*24);
    }
    if (sysManager.ipLearned(ip)==false && this.pingedIp[ip]==null) {
      //log.info("Conn:Learned:Ip",ip,flowspec);
      // probably issue ping here for ARP cache and later used in IPv6DiscoverySensor
      if (!iptool.isV4Format(ip)) {
        // ip -6 neighbor may expire the ping pretty quickly, need to ping a few times to have sensors
        // pick up the new data
        log.info("Conn:Learned:Ip","ping ",ip,flowspec);
        linux.ping6(ip)
        setTimeout(() => {
          linux.ping6(ip)
        }, 1000 * 60 * 4);
        setTimeout(() => {
          linux.ping6(ip)
        }, 1000 * 60 * 8);
        this.pingedIp[ip]=true;
      }
    }
  }

  /*
   * {"ts":1464303791.790091,"uid":"CosE7p2gSFbxvdRig2","id.orig_h":"fe80::6a5b:35ff:fec9:b9cb","id.orig_p":143,"id.resp_h":"ff02::16","id.resp_p":0,"proto":"icmp","conn_state":"OTH","local_orig":false,"local_resp":false,"missed_bytes":0,"orig_pkts":1,"orig_ip_bytes":196,"resp_pkts":0,"resp_ip_bytes":0,"tunnel_parents":[]}

    2016-05-27T06:00:34.110Z - debug: Conn:Save 0=flow:conn:in:192.168.2.232, 1=1464328691.497809, 2={"ts":1464328691.497809,"uid":"C3Lb6y27y6fEbngara","id.orig_h":"192.168.2.232","id.orig_p":58137,"id.resp_h":"216.58.194.194","id.resp_p":443,"proto":"tcp","service":"ssl","duration":136.54717,"orig_bytes":1071,"resp_bytes":5315,"conn_state":"SF","local_orig":true,"local_resp":false,"missed_bytes":0,"history":"ShADadFf","orig_pkts":48,"orig_ip_bytes":4710,"resp_pkts":34,"resp_ip_bytes":12414,"tunnel_parents":[]}
  */

  isMonitoring(ip) {
    let hostObject = hostManager.getHostFast(ip);
    if (!iptool.isV4Format(ip) && iptool.isV6Format(ip))
      hostObject = hostManager.getHostFast6(ip);

    if(hostObject && hostObject.o && (!hostObject.o.spoofing || hostObject.o.spoofing === "false")) {
      return false;
    } else {
      return true;
    }

  }

  isConnFlowValid(data) {
    let m = mode.getSetupModeSync()
    if(!m) {
      return true               // by default, always consider as valid
    }

    if(m === 'dhcp' || m === 'dhcpSpoof') { // only for dhcp and dhcpSpoof
      let myip = sysManager.myIp()
      const myip6 = sysManager.myIp6();
      if (myip) {
        // ignore any traffic originated from walla itself, (walla is acting like router with NAT)
        if (data["id.orig_h"] === myip ||
          data["id.resp_h"] === myip) {
          return false
        }
      }

      if (myip6 && myip6.length !== 0) {
        if (myip6.includes(data["id.orig_h"]) ||
          myip6.includes(data["id.resp_h"])) {
            return false;
          }
      }

      // ignore any devices' traffic who is set to monitoring off
      const origIP = data["id.orig_h"]
      const respIP = data["id.resp_h"]

      if (sysManager.isLocalIP(origIP)) {
        if (!this.isMonitoring(origIP)) {
          return false // set it to invalid if it is not monitoring
        }
      }

      if (sysManager.isLocalIP(respIP)) {
        if (!this.isMonitoring(respIP)) {
          return false // set it to invalid if it is not monitoring
        }
      }
    } else if(m === 'spoof' || m === 'autoSpoof') {
      let myip = sysManager.myIp()
      const myip6 = sysManager.myIp6()
      const systemPolicy = hostManager.getPolicyFast();
      const isEnhancedSpoof = (systemPolicy['enhancedSpoof'] == true);

      // walla ip (myip) exists (very sure), connection is from/to walla itself, walla is set to monitoring off
      if(myip && 
        (data["id.orig_h"] === myip || data["id.resp_h"] === myip) && 
        (!this.isMonitoring(myip) || isEnhancedSpoof)
      ) {        
        return false // set it to invalid if walla itself is set to "monitoring off"
      }

      if (myip6 && myip6.length !== 0 && 
        (myip6.includes(data["id.orig_h"]) || myip6.includes(data["id.resp_h"])) &&
        (!this.isMonitoring(myip) || isEnhancedSpoof) // it's okay to use my ipv4 address to determine whether walla is monitored
      ) {
        return false;
      }
    }

    return true
  }

  isUDPtrafficAccountable(obj) {
    const host = obj["id.orig_h"];
    const dst = obj["id.resp_h"];

    let deviceIP = null;

    if(sysManager.isLocalIP(host)) {
      deviceIP = host;
    } else {
      deviceIP = dst;
    }

    let device = null;

    if(iptool.isV4Format(deviceIP)) {
      device = hostManager.hostsdb[`host:ip4:${deviceIP}`];
    } else {
      device = hostManager.hostsdb[`host:ip6:${deviceIP}`];
    }

    let mac = device && device.o && device.o.mac;

    return !accounting.isBlockedDevice(mac);
  }

  // Only log ipv4 packets for now
  processConnData(data) {
    try {
      let obj = JSON.parse(data);
      if (obj == null) {
        log.debug("Conn:Drop", obj);
        return;
      }

      // drop layer 2.5
      if (obj.proto=="icmp") {
        return;
      }

      if (obj.service && obj.service == "dns") {
        return;
      }

      if(!this.isConnFlowValid(obj)) {
        return;
      }

      if(obj.proto === "udp" && !this.isUDPtrafficAccountable(obj)) {
        return; // ignore udp traffic if they are not valid
      }

      // drop layer 3
      if (obj.orig_ip_bytes==0 && obj.resp_ip_bytes==0) {
        log.debug("Conn:Drop:ZeroLength",obj.conn_state,obj);
        return;
      }

      if (obj.orig_bytes == null || obj.resp_bytes == null) {
        log.debug("Conn:Drop:NullBytes",obj);
        return;
      }

      // drop layer 4
      if (obj.orig_bytes == 0 && obj.resp_bytes == 0) {
        log.debug("Conn:Drop:ZeroLength2",obj.conn_state,obj);
        return;
      }

      if (obj.missed_bytes>10000000) { // based on 2 seconds of full blast at 50Mbit, max possible we can miss bytes
        log.debug("Conn:Drop:MissedBytes:TooLarge",obj.conn_state,obj);
        return;
      }

      if (obj.proto && obj.proto=="tcp") {
        if (obj.resp_bytes>1000000 && obj.orig_bytes==0 && obj.conn_state=="SF") {
          log.error("Conn:Adjusted:TCPZero",obj.conn_state,obj);
          return;
        }
        else if (obj.orig_bytes>1000000 && obj.resp_bytes ==0 && obj.conn_state=="SF") {
          log.error("Conn:Adjusted:TCPZero",obj.conn_state,obj);
          return;
        }
      }

      //log.error("Conn:Diff:",obj.proto, obj.resp_ip_bytes,obj.resp_pkts, obj.orig_ip_bytes,obj.orig_pkts,obj.resp_ip_bytes-obj.resp_bytes, obj.orig_ip_bytes-obj.orig_bytes);
      if (obj.resp_bytes >100000000) {
        if (obj.duration<1) {
          log.debug("Conn:Burst:Drop",obj);
          return;
        }
        let rate = obj.resp_bytes/obj.duration;
        if (rate>20000000) {
          log.debug("Conn:Burst:Drop",rate,obj);
          return;
        }
        let packet = obj.resp_bytes/obj.resp_pkts;
        if (packet >10000000) {
          log.debug("Conn:Burst:Drop2",packet,obj);
          return;
        }
      }


      if (obj.orig_bytes >100000000) {
        if (obj.duration<1) {
          log.debug("Conn:Burst:Drop:Orig",obj);
          return;
        }
        let rate = obj.orig_bytes/obj.duration;
        if (rate>20000000) {
          log.debug("Conn:Burst:Drop:Orig",rate,obj);
          return;
        }
        let packet = obj.orig_bytes/obj.orig_pkts;
        if (packet >10000000) {
          log.debug("Conn:Burst:Drop2:Orig",packet,obj);
          return;
        }
      }

      if (obj.missed_bytes>0) {
        let adjusted = false;
        if (obj.orig_bytes - obj.missed_bytes > 0) {
          obj.orig_bytes = obj.orig_bytes - obj.missed_bytes;
          adjusted = true;
        }
        if (obj.resp_bytes - obj.missed_bytes > 0) {
          obj.resp_bytes = obj.resp_bytes - obj.missed_bytes;
          adjusted = true;
        }
        if (adjusted == false) {
          log.debug("Conn:Drop:MissedBytes",obj.conn_state,obj);
          return;
        } else {
          log.debug("Conn:Adjusted:MissedBytes",obj.conn_state,obj);
        }
      }

      if ((obj.orig_bytes>obj.orig_ip_bytes || obj.resp_bytes>obj.resp_ip_bytes) && obj.proto == "tcp") {
        log.debug("Conn:Burst:Adjust1",obj);
        obj.orig_bytes = obj.orig_ip_bytes;
        obj.resp_bytes = obj.resp_ip_bytes;
      }

      /*
       * the s flag is a short packet flag,
       * meaning the flow was not detect complete.  This can happen due to pcap runs before
       * the firewall, and due to how spoof working, there are periods that packets may 
       * leak, which causes the strange detection.  This need to be look at later.
       *
       * this problem does not exist in DHCP mode.
       *
       * when flag is set to 's', intel should ignore 
       */
      let flag;
      if (obj.proto == "tcp" && (obj.orig_bytes == 0 || obj.resp_bytes == 0)) {
        // beware that OTH may occur in long lasting connections intermittently
        if (obj.conn_state=="REJ" || obj.conn_state=="S2" || obj.conn_state=="S3" ||
          obj.conn_state=="RSTOS0" || obj.conn_state=="RSTRH" ||
          obj.conn_state == "SH" || obj.conn_state == "SHR" || 
          obj.conn_state == "S0") {
          log.debug("Conn:Drop:State:P1",obj.conn_state,JSON.stringify(obj));
          flag = 's';
        }
      }

      let host = obj["id.orig_h"];
      let dst = obj["id.resp_h"];
      let flowdir = "in";
      let lhost = null;

      log.debug("ProcessingConection:",obj.uid,host,dst);

      // ignore multicast IP
      // if (sysManager.isMulticastIP(dst) || sysManager.isDNS(dst) || sysManager.isDNS(host)) {
      try {
        if (sysManager.isMulticastIP4(dst) || sysManager.isDNS(dst) || sysManager.isDNS(host)) {
          return;
        }
        if (obj["id.resp_p"] == 53 || obj["id.orig_p"] == 53) {
          return;
        }

        if (sysManager.isMyServer(dst) || sysManager.isMyServer(host)) {
          return;
        }
      } catch (e) {
        log.debug("Conn:Data:Error checking ulticast", e);
        return;
      }

      // fd: in, this flow initiated from inside
      // fd: out, this flow initated from outside, it is more dangerous

      if (iptool.isPrivate(host) == true && iptool.isPrivate(dst) == true) {
        flowdir = 'local';
        lhost = host;
        return;
      } else if (sysManager.isLocalIP(host) == true && sysManager.isLocalIP(dst) == true) {
        flowdir = 'local';
        lhost = host;
        //log.debug("Dropping both ip address", host,dst);
        return;
      } else if (sysManager.isLocalIP(host) == true && sysManager.isLocalIP(dst) == false) {
        flowdir = "in";
        lhost = host;
      } else if (sysManager.isLocalIP(host) == false && sysManager.isLocalIP(dst) == true) {
        flowdir = "out";
        lhost = dst;
      } else {
        log.debug("Conn:Error:Drop", data, host, dst, sysManager.isLocalIP(host), sysManager.isLocalIP(dst));
        return;
      }

      // Mark all flows that are partially completed.
      // some of these flows may be valid
      //
      //  flag == s 
      if (obj.proto == "tcp") {
        // beware that OTH may occur in long lasting connections intermittently
        if (obj.conn_state=="REJ" || obj.conn_state=="S2" || obj.conn_state=="S3" ||
          obj.conn_state=="RSTOS0" || obj.conn_state=="RSTRH" ||
          obj.conn_state == "SH" || obj.conn_state == "SHR" || 
          obj.conn_state == "S0") {
          log.debug("Conn:Drop:State:P2",obj.conn_state,JSON.stringify(obj));
          flag = 's';
        }
      }

      if (obj.orig_bytes == null) {
        obj.orig_bytes = 0;
      }
      if (obj.resp_bytes == null) {
        obj.resp_bytes = 0;
      }

      if (obj.duration == null) {
        obj.duration = Number(0);
      } else {
        obj.duration = Number(obj.duration);
      }

      if (obj.orig_bytes >100000000) {
        log.error("Conn:Debug:Orig_bytes:",obj.orig_bytes,obj);
      }
      if (obj.resp_bytes >100000000) {
        log.error("Conn:Debug:Resp_bytes:",obj.resp_bytes,obj);
      }
      if (Number(obj.orig_bytes) >100000000) {
        log.error("Conn:Debug:Orig_bytes:",obj.orig_bytes,obj);
      }
      if (Number(obj.resp_bytes) >100000000) {
        log.error("Conn:Debug:Resp_bytes:",obj.resp_bytes,obj);
      }

      // Warning for long running tcp flows, the conn structure logs the ts as the
      // first packet.  when this happens, if the flow started a while back, it
      // will get summarize here
      //if (host == "192.168.2.164" || dst == "192.168.2.164") {
      //    log.error("Conn:192.168.2.164:",JSON.stringify(obj),null);
      // }

      // flowstash is the aggradation of flows within FLOWSTASH_EXPIRES seconds
      let now = Math.ceil(Date.now() / 1000);
      let flowspecKey = `${host}:${dst}:${obj['id.resp_p'] || ""}:${flowdir}`;
      let flowspec = this.flowstash[flowspecKey];
      let flowDescriptor = [
            Math.ceil(obj.ts),
            Math.ceil(obj.ts + obj.duration),
            Number(obj.orig_bytes),
            Number(obj.resp_bytes)
          ];
      if (flowspec == null) {
        flowspec = {
          ts: obj.ts, // ts stands for start timestamp
          ets: obj.ts + obj.duration, // ets stands for end timestamp
          _ts: now, // _ts is the last time updated 
          __ts: obj.ts,  // __ts is the first time found
          sh: host, // source
          dh: dst, // dstination
          ob: Number(obj.orig_bytes), // transfer bytes
          rb: Number(obj.resp_bytes),
          ct: 1, // count
          fd: flowdir, // flow direction
          lh: lhost, // this is local ip address
          du: obj.duration,
          bl: FLOWSTASH_EXPIRES,
          pf: {}, //port flow
          af: {}, //application flows
          pr: obj.proto,
          f: flag,
          flows: [ flowDescriptor ],
          _afmap: {}
        }
        if (obj['id.orig_p'] != null) flowspec.sp = [ obj['id.orig_p'] ];
        if (obj['id.resp_p'] != null) flowspec.dp = obj['id.resp_p'];
        this.flowstash[flowspecKey] = flowspec;
        log.debug("Conn:FlowSpec:Create:", flowspec);
        this.indicateNewFlowSpec(flowspec);
      } else {
        flowspec.ob += Number(obj.orig_bytes);
        flowspec.rb += Number(obj.resp_bytes);
        flowspec.ct += 1;
        if (flowspec.ts > obj.ts) {
          // update start timestamp
          flowspec.ts = obj.ts;
        }
        if (flowspec.ets < obj.ts + obj.duration) {
          // update end timestamp 
          flowspec.ets = obj.ts + obj.duration;
        }
        // update last time updated
        flowspec._ts = now;
        // TBD: How to define and calculate the duration of flow?
        //      The total time of network transfer?
        //      Or the length of period from the beginning of the first to the end of last flow?
        // flowspec.du = flowspec.ets - flowspec.ts;
        // For now, we use total time of network transfer, since the rate calculation is based on this logic.
        // Bear in mind that this duration may be different from (ets - ts) in most cases since there may be gap and overlaps between different flows.
        flowspec.du += obj.duration;
        flowspec.flows.push(flowDescriptor);
        if (flag) {
          flowspec.f = flag;
        }
      }

      let tmpspec = {
        ts: obj.ts, // ts stands for start timestamp
        ets: obj.ts + obj.duration, // ets stands for end timestamp
        sh: host, // source
        _ts: now, // _ts is the last time updated 
        dh: dst, // dstination
        ob: Number(obj.orig_bytes), // transfer bytes
        rb: Number(obj.resp_bytes),
        ct: 1, // count
        fd: flowdir, // flow direction
        lh: lhost, // this is local ip address
        du: obj.duration,
        bl: 0,
        pf: {},
        af: {},
        pr: obj.proto,
        f: flag,
        flows: [ flowDescriptor ],
        uids: [obj.uid]
      };

      let afobj = this.lookupAppMap(obj.uid);
      if (afobj) {
        tmpspec.af[afobj.host] = afobj;
        let flow_afobj = flowspec.af[afobj.host];
        if (flow_afobj) {
          flow_afobj.rqbl += afobj.rqbl;  // request_body_len
          flow_afobj.rsbl += afobj.rsbl;  // response_body_len
        } else {
          flowspec.af[afobj.host] = afobj;
          delete afobj['host'];
        }
      } else {
        flowspec._afmap[obj.uid]=obj.uid;
        // redo some older lookup ...
        for (let i in flowspec._afmap) {
          let afobj = this.lookupAppMap(i);
          if (afobj) {
            log.debug("DEBUG AFOBJ DELAY RESOLVE",afobj);
            let flow_afobj = flowspec.af[afobj.host];
            if (flow_afobj) {
              flow_afobj.rqbl += afobj.rqbl;
              flow_afobj.rsbl += afobj.rsbl;
            } else {
              flowspec.af[afobj.host] = afobj;
              delete afobj['host'];
            }
          }
        }
      }

      if (obj['id.orig_p'] != null) {
        if (!flowspec.sp.includes(obj['id.orig_p'])) {
          flowspec.sp.push(obj['id.orig_p']);
        }
        tmpspec.sp = [ obj['id.orig_p'] ];
      }
      if (obj['id.resp_p'] != null) tmpspec.dp = obj['id.resp_p'];

      // TODO: obsolete flow.pf and the following aggregation as flowstash now use port as part of its key
      if (obj['id.orig_p'] != null && obj['id.resp_p'] != null) {

        let portflowkey = obj.proto+"."+obj['id.resp_p'];
        let port_flow = flowspec.pf[portflowkey];
        if (port_flow == null) {
          port_flow = {
            sp: [obj['id.orig_p']],
            ob: Number(obj.orig_bytes),
            rb: Number(obj.resp_bytes),
            ct: 1
          };
          flowspec.pf[portflowkey] = port_flow;
        } else {
          port_flow.sp.push(obj['id.orig_p']);
          port_flow.ob += Number(obj.orig_bytes);
          port_flow.rb += Number(obj.resp_bytes);
          port_flow.ct += 1;
        }
        tmpspec.pf[portflowkey] = {
          sp: [obj['id.orig_p']],
          ob: Number(obj.orig_bytes),
          rb: Number(obj.resp_bytes),
          ct: 1
        };
        //log.error("Conn:FlowSpec:FlowKey", portflowkey,port_flow,tmpspec);
      }

      // Single flow is written to redis first to prevent data loss, will be removed in most cases
      if (tmpspec) {
        hostTool.getMacByIPWithCache(tmpspec.lh).then((mac) => {
          if (!mac) {
            log.error("Failed to find mac address of " + tmpspec.lh + ", skip tmp flow spec: " + JSON.stringify(tmpspec));
            return;
          }
          tmpspec.mac = mac;
          this.activeMac[mac] = tmpspec.lh;
          let key = "flow:conn:" + tmpspec.fd + ":" + mac;
          let strdata = JSON.stringify(tmpspec);

          // not sure to use tmpspec.ts or now???
          if (tmpspec.fd == 'in') {
            // use now instead of the start time of this flow
            this.recordTraffic(new Date() / 1000, tmpspec.rb, tmpspec.ob)
            //this.recordTraffic(tmpspec.ts, tmpspec.rb, tmpspec.ob)
          } else {
            this.recordTraffic(new Date() / 1000, tmpspec.ob, tmpspec.rb)
            //this.recordTraffic(tmpspec.ts, tmpspec.ob, tmpspec.rb)
          }


          //let redisObj = [key, tmpspec.ts, strdata];
          // beware that 'now' is used as score in flow:conn:* zset, since now is always monitonically increasing
          let redisObj = [key, now, strdata];
          log.debug("Conn:Save:Temp", redisObj);

          sem.sendEventToFireMain({
            type: "NewGlobalFlow",
            flow: tmpspec,
            suppressEventLogging: true
          });

          rclient.zadd(redisObj, (err, response) => {
            if (err == null) {

              let remoteIPAddress = (tmpspec.lh === tmpspec.sh ? tmpspec.dh : tmpspec.sh);

              setTimeout(() => {
                sem.emitEvent({
                  type: 'DestIPFound',
                  ip: remoteIPAddress,
                  fd: tmpspec.fd,
                  ob: tmpspec.ob,
                  rb: tmpspec.rb,
                  suppressEventLogging: true
                });
              }, 1 * 1000); // make it a little slower so that dns record will be handled first

            } else { }
          });
        }).catch((err) => {
          log.error("Unable to save tmpspec: " + JSON.stringify(tmpspec), err);
          return;
        });
      }

      // TODO: Need to write code take care to ensure orig host is us ...
      let hostsChanged = {}; // record and update host lastActive

      // Every FLOWSTASH_EXPIRES seconds, save aggregated flowstash into redis and empties flowstash
      if (now > this.flowstashExpires) {
        let stashed={};
        log.info("Processing Flow Stash");
        for (let i in this.flowstash) {
          let spec = this.flowstash[i];
          try {
            if (spec._afmap && Object.keys(spec._afmap).length>0) {
              for (let i in spec._afmap) {
                let afobj = this.lookupAppMap(i);
                if (afobj) {
                  let flow_afobj = spec.af[afobj.host];
                  if (flow_afobj) {
                    flow_afobj.rqbl += afobj.rqbl;
                    flow_afobj.rsbl += afobj.rsbl;
                  } else {
                    spec.af[afobj.host] = afobj;
                    delete afobj['host'];
                  }
                }
              }
            }
          } catch(e) {
            log.error("Conn:Save:AFMAP:EXCEPTION", e);
          }
          spec.uids = Object.keys(spec._afmap);
          delete spec._afmap;
          hostTool.getMacByIPWithCache(spec.lh).then((mac) => {
            if (!mac) {
              log.error("Failed to find mac address of " + spec.lh + ", skip flow spec: " + JSON.stringify(spec));
            } else {
              this.activeMac[mac] = spec.lh;
              let key = "flow:conn:" + spec.fd + ":" + mac;
              let strdata = JSON.stringify(spec);
              let ts = spec._ts; // this is the last time when this flowspec is updated
              if (spec.ts > this.flowstashExpires - FLOWSTASH_EXPIRES) {
                ts = spec.ts;
              }
              let redisObj = [key, ts, strdata];
              if (stashed[key]) {
                stashed[key].push(redisObj);
              } else {
                stashed[key] = [ redisObj ];
              }

              try {
                if (spec.ob>0 && spec.rb>0 && spec.ct>1) {
                  let hostChanged = hostsChanged[spec.lh];
                  if (hostChanged == null) {
                    hostsChanged[spec.lh] = Number(spec.ts);
                  } else {
                    if (hostChanged < spec.ts) {
                      hostsChanged[spec.lh] = spec.ts;
                    }
                  }
                }
              } catch (e) {
                log.error("Conn:Save:Host:EXCEPTION", e);
              }
            }
          }).catch((err) => {
            log.error("Failed to update flow stash", err);
          });
        }

        let sstart = this.flowstashExpires - FLOWSTASH_EXPIRES;
        let send = this.flowstashExpires;

        setTimeout(async ()=>{
          log.info("Conn:Save:Summary", sstart, send, this.flowstashExpires);
          for (let key in stashed) {
            let stash = stashed[key];
            log.info("Conn:Save:Summary:Wipe", key, "Resolved To:", stash.length);

            let transaction = [];
            transaction.push(['zremrangebyscore', key, sstart, send]);
            stash.forEach(robj => transaction.push(['zadd', robj]));
            if (this.config.bro.conn.expires) {
              transaction.push(['expireat', key, parseInt((+new Date) / 1000) + this.config.bro.conn.expires])
            }

            try {
              await rclient.multi(transaction).execAsync();
              log.info("Conn:Save:Removed", key);
            } catch(err) {
              log.error("Conn:Save:Error", err);
            }
          }
        }, FLOWSTASH_EXPIRES * 1000);

        this.flowstashExpires = now + FLOWSTASH_EXPIRES;
        this.flowstash = {};

        // record lastActive
        try {
          for (let i in hostsChanged) {
            dnsManager.resolveLocalHost(i, (err, data) => {
              if (data != null && data.lastActiveTimestamp != null) {
                if (data.lastActiveTimestamp < hostsChanged[i]) {
                  /*
                  log.debug("Conn:Flow:Resolve:Updated", i, hostsChanged[i]);
                  rclient.hmset("host:mac:" + data.mac, {
                      'lastActiveTimestamp': Number(hostsChanged[i])
                  });
                  */
                }
              } else {
                log.info("Conn:Flow:Resolve:Host Can not find ", i);
              }
            });
          }
        } catch (e) {
          log.error("Conn:Flow:Resolve:EXCEPTION", e);
        }

        // TODO add code here to delete from the ranked set ... ranked sets can not use key expire ....
      }



      //if (obj.note == null) {
      //    log.error("Http:Drop",obj);
      //    return;
      // }
    } catch (e) {
      log.error("Conn:Error Unable to save", e, data, new Error().stack);
    }

  }

<<<<<<< HEAD
=======
/*
{"ts":1506304095.747873,"uid":"CgTsJH3vHBNpMIREU9","id.orig_h":"192.168.2.227","id.orig_p":47292,"id.resp_h":"103.224.182.240","id.resp_p":80,"trans_depth":1,"method":"GET","host":"goooogleadsence.biz","uri":"/","user_agent":"Wget/1.16 (linux-gnueabihf)","request_body_len":0,"response_body_len":0,"status_code":302,"status_msg":"Found","tags":[]}
*/
  processHttpData(data) {
    try {
      let obj = JSON.parse(data);
      if (obj == null) {
        log.error("HTTP:Drop", obj);
        return;
      }

      let host = obj["id.orig_h"];
      let dst = obj["id.resp_h"];
      let dstPort = obj["id.resp_p"];
      let flowdir = "in";

      /*
      if (!iptool.isV4Format(host)) {
           return;
      }
      */

      if (sysManager.isLocalIP(host) && sysManager.isLocalIP(dst)) {
        let flowdir = 'local';
        return;
      } else if (sysManager.isLocalIP(host) && sysManager.isLocalIP(dst) == false) {
        let flowdir = "out";
      } else if (sysManager.isLocalIP(host) == false && sysManager.isLocalIP(dst)) {
        let flowdir = "in";
      } else {
        log.error("HTTP:Error:Drop", data);
        return;
      }


      // Cache
      let appCacheObj = {
        uid: obj.uid,
        host: obj.host,
        uri: obj.uri,
        rqbl: obj.request_body_len,
        rsbl: obj.response_body_len,
      };

      this.addAppMap(appCacheObj.uid, appCacheObj);

      // TODO: Need to write code take care to ensure orig host is us ...

      if (obj.user_agent != null) {
        let agent = useragent.parse(obj.user_agent);
        if (agent != null) {
          if (agent.device.family != null) {
            let okey = "host:user_agent:" + host;
            let o = {
              'family': agent.device.family,
              'os': agent.os.toString(),
              'ua': obj.user_agent
            };
            rclient.sadd(okey, JSON.stringify(o), (err, response) => {
              rclient.expireat(okey, parseInt((+new Date) / 1000) + this.config.bro.userAgent.expires);
              if (err != null) {
                log.error("HTTP:Save:Error", err, o);
              } else {
                log.debug("HTTP:Save:Agent", host, o);
              }
            });
            let ukey = "user_agent:" + host + ":" + dst + ":" + dstPort;
            rclient.set(ukey, obj.user_agent, (err, response) => {
              if (err != null) {
                log.error("USER_AGENT:Save:Error", err, obj.user_agent);
              } else {
                rclient.expire(ukey, this.config.bro.activityUserAgent.expires); // a much shorter expiration since this is used to enrich alarm data
              }
            });
            dnsManager.resolveLocalHost(host, (err, data) => {
              if (data && data.mac) {
                let mkey = "host:user_agent_m:" + data.mac;
                rclient.sadd(mkey, JSON.stringify(o), (err, response) => {
                  rclient.expireat(mkey, parseInt((+new Date) / 1000) + this.config.bro.userAgent.expires);
                  if (err != null) {
                    log.error("HTTP:Save:Error", err, o);
                  } else {
                    log.debug("HTTP:Save:Agent", host, o);
                  }
                });
              }
            });

          }
        }
      }

      let key = "flow:http:" + flowdir + ":" + host;
      let strdata = JSON.stringify(obj);
      let redisObj = [key, obj.ts, strdata];
      log.debug("HTTP:Save", redisObj);

      rclient.zadd(redisObj, (err, response) => {
        if (err == null) {
          if (this.config.bro.http.expires) {
            rclient.expireat(key, parseInt((+new Date) / 1000) + this.config.bro.http.expires);
          } else {
            rclient.expireat(key, parseInt((+new Date) / 1000) + 60*30);
          }
        } else {
          log.error("HTTP:Save:Error", err);
        }
      });

      /* this piece of code uses http to map dns */
      if (flowdir === "in" && obj.host) {
        let key = "dns:ip:" + dst;
        let value = {
          'host': obj.host,
          'lastActive': Math.ceil(Date.now() / 1000),
          'count': 1
        }
        log.debug("HTTP:Dns:values",key,value);
        rclient.hgetall(key,(err,entry)=>{
          if (entry && entry.host) {
            return;
          }
          if (entry) {
            rclient.hdel(key,"_intel");
            if (entry.count) {
              value.count = Number(entry.count)+1;
            }
          }
          rclient.hmset(key, value, (err, rvalue) => {
            if (err == null) {
              if (this.config.bro.dns.expires) {
                rclient.expireat(key, parseInt((+new Date) / 1000) + this.config.bro.dns.expires);
              }
              log.debug("HTTP:Dns:Set",rvalue,value);
            } else {
              log.error("HTTP:Dns:Error", "unable to update count", err);
            }
          });
        });
      }
    } catch (e) {
      log.error("HTTP:Error Unable to save", e, data, e.stack);
    }

  }


>>>>>>> 90dfc785
  cleanUpSanDNS(obj) {
    // san.dns may be an array, need to convert it to string to avoid redis warning
    if(obj["san.dns"] && obj["san.dns"].constructor === Array) {
      obj["san.dns"] = JSON.stringify(obj["san.dns"]);
    }

    if(obj["san.ip"] && obj["san.ip"].constructor === Array) {
      obj["san.ip"] = JSON.stringify(obj["san.ip"]);
    }
  }

/*
{"ts":1506313273.469781,"uid":"CX5UTb3cZi0zJdeQqe","id.orig_h":"192.168.2.191","id.orig_p":57334,"id.resp_h":"45.57.26.133","id.resp_p":443,"version":"TLSv12","cipher":"TLS_ECDHE_RSA_WITH_AES_128_GCM_SHA256","server_name":"ipv4_1-lagg0-c004.1.sjc005.ix.nflxvideo.net","resumed":true,"established":true}
*/
  processSslData(data) {
    try {
      let obj = JSON.parse(data);
      if (obj == null) {
        log.error("SSL:Drop", obj);
        return;
      }

      let host = obj["id.orig_h"];
      let dst = obj["id.resp_h"];
      let dsthost = obj['server_name'];
      let subject = obj['subject'];
      let key = "host:ext.x509:" + dst;
      let cert_chain_fuids = obj['cert_chain_fuids'];
      let cert_id = null;
      let flowdir = "in";
      if (cert_chain_fuids != null && cert_chain_fuids.length > 0) {
        cert_id = cert_chain_fuids[0];
        log.debug("SSL:CERT_ID ", cert_id, subject, dst);
      }

      if (subject != null && dst != null) {
        let xobj = {
          'subject': subject
        };
        if (dsthost != null) {
          xobj['server_name'] = dsthost;
        }
        log.debug("SSL: host:ext:x509:Save", key, xobj);

        this.cleanUpSanDNS(xobj);

        rclient.hmset(key, xobj, (err, value) => {
          if (err == null) {
            if (this.config.bro.ssl.expires) {
              rclient.expireat(key, parseInt((+new Date) / 1000) + this.config.bro.ssl.expires);
            }
          } else {
            log.error("host:ext:x509:save:Error", key, subject);
          }
        });
      } else if (cert_id != null) {
        log.debug("SSL:CERT_ID flow.ssl creating cert", cert_id);
        rclient.hgetall("flow:x509:" + cert_id, (err, data) => {
          if (err) {
            log.error("SSL:CERT_ID flow.x509:Error" + cert_id);
          } else {
            log.debug("SSL:CERT_ID found ", data);
            if (data != null && data["certificate.subject"]) {
              let xobj = {
                'subject': data['certificate.subject']
              };
              if (data.server_name) {
                xobj.server_name = data.server_name;
              }

              this.cleanUpSanDNS(xobj);

              rclient.hmset(key, xobj, (err, value) => {
                if (err == null) {
                  if (this.config.bro.ssl.expires) {
                    rclient.expireat(key, parseInt((+new Date) / 1000) + this.config.bro.ssl.expires);
                  }
                  log.debug("SSL:CERT_ID Saved", key, xobj);
                } else {
                  log.error("SSL:CERT_ID host:ext:x509:save:Error", key, subject);
                }
              });
            } else {
              log.debug("SSL:CERT_ID flow.x509:notfound" + cert_id);
            }
          }
        });

      }
      // Cache
      let appCacheObj = {
        uid: obj.uid,
        host: obj.server_name,
        ssl: obj.established,
        rqbl: 0,
        rsbl: 0,
      };

      this.addAppMap(appCacheObj.uid, appCacheObj);
      /* this piece of code uses http to map dns */
      if (flowdir === "in" && obj.server_name) {
        let key = "dns:ip:" + dst;
        let value = {
          'host': obj.server_name,
          'lastActive': Math.ceil(Date.now() / 1000),
          'count': 1,
          'ssl':1,
          'established':obj.established
        }
        log.debug("SSL:Dns:values",key,value);
        rclient.hgetall(key,(err,entry)=>{
          if (entry && entry.host && entry.ssl) {
            return;
          }
          if (entry) {
            rclient.hdel(key,"_intel");
            if (entry.count) {
              value.count = Number(entry.count)+1;
            }
          }
          rclient.hmset(key, value, (err, rvalue) => {
            if (err == null) {
              if (this.config.bro.dns.expires) {
                rclient.expireat(key, parseInt((+new Date) / 1000) + this.config.bro.dns.expires);
              }
              log.debug("SSL:Dns:Set",key,rvalue,value);
            } else {
              log.error("SSL:Dns:Error", "unable to update count", err);
            }
          });
        });
      }


    } catch (e) {
      log.error("SSL:Error Unable to save", e, e.stack, data);
    }
  }


  processX509Data(data) {
    try {
      let obj = JSON.parse(data);
      if (obj == null) {
        log.error("X509:Drop", data);
        return;
      }

      if (obj["certificate.subject"] && obj["certificate.subject"] === "CN=firewalla.encipher.io") {
        log.debug("X509:Self Ignoring",data);
        return;
      }

      let key = "flow:x509:" + obj['id'];
      log.debug("X509:Save", key, obj);

      this.cleanUpSanDNS(obj);

      rclient.hmset(key, obj, (err, value) => {
        if (err == null) {
          if (this.config.bro.x509.expires) {
            rclient.expireat(key, parseInt((+new Date) / 1000) + this.config.bro.x509.expires);
          }
        } else {
          log.error("X509:Save:Error", err);
        }
      });
    } catch (e) {
      log.error("X509:Error Unable to save", e, data, e.stack);
    }
  }

  //{"ts":1465878273.418592,"host":"192.168.2.239"}
  processknownHostsData(data) {
    try {
      let obj = JSON.parse(data);
      if (obj == null) {
        log.error("KnownHosts:Drop", obj);
        return;
      }

      let ip = obj.host;
      if(!ip) {
        log.error("Invalid knownHosts entry:", obj);
        return;
      }

      log.info("Found a known host from host:", ip);

      l2.getMAC(ip, (err, mac) => {

        if(err) {
          // not found, ignore this host
          log.error("Not able to found mac address for host:", ip, mac);
          return;
        }

        let host = {
          ipv4: ip,
          ipv4Addr: ip,
          mac: mac,
          from: "broKnownHosts"
        };

        sem.emitEvent({
          type: "DeviceUpdate",
          message: "Found a device via bro known hosts",
          host: host
        })

      });

    } catch (e) {}
  }

  //{"ts":1465969866.72256,"note":"Scan::Port_Scan","msg":"192.168.2.190 scanned at least 15 unique ports of host 192.168.2.108 in 0m1s","sub":"local","src":
  //"192.168.2.190","dst":"192.168.2.108","peer_descr":"bro","actions":["Notice::ACTION_LOG"],"suppress_for":3600.0,"dropped":false}


  async processNoticeData(data) {
    try {
      let obj = JSON.parse(data);
      if (obj.note == null) {
        return;
      }
      // TODO: on DHCP mode, notice could be generated on eth0 or eth0:0 first
      // and the other one will be suppressed. And we'll lost either device/dest info
      if (obj.src != null && obj.src == sysManager.myIp() ||
          obj.dst != null && obj.dst == sysManager.myIp())
      {
        return;
      }
      log.debug("Notice:Processing",obj);
      if (this.config.bro.notice.ignore[obj.note] == null) {
        let strdata = JSON.stringify(obj);
        let key = "notice:" + obj.src;
        let redisObj = [key, obj.ts, strdata];
        log.debug("Notice:Save", redisObj);
        await rclient.zadd(redisObj);
        if (this.config.bro.notice.expires) {
          await rclient.expireat(key, parseInt((+new Date) / 1000) + this.config.bro.notice.expires);
        }
        let lh = null;
        let dh = null;

        // using src & dst by default, or id.orig_h & id.resp_h
        if (obj.src) {
          lh = obj.src;
          dh = obj.dst || (obj['id.orig_h'] == obj.src ? obj['id.resp_h'] : obj['id.orig_h']);
        } else {
          lh = obj['id.orig_h'];
          dh = obj['id.resp_h'];
        }

        lh = lh || "0.0.0.0";
        dh = dh || "0.0.0.0";

        // make sure lh points to local device
        if (lh && !sysManager.isLocalIP(lh)) {
          let tmp = lh;
          lh = dh;
          dh = tmp;
        }

        let message = obj.msg;
        let noticeType = obj.note;
        let timestamp = parseFloat(obj.ts);

        // TODO: create dedicate alarm type for each notice type
        let alarm = new Alarm.BroNoticeAlarm(timestamp, lh, noticeType, message, {
          "p.device.ip": lh,
          "p.dest.ip": dh
        });

        await broNotice.processNotice(alarm, obj);

        am2.enqueueAlarm(alarm);
      }
    } catch (e) {
      log.error("Notice:Error Unable to save", e, data);
    }
  }

  on(something, callback) {
    this.callbacks[something] = callback;
  }

  enableRecordHitsTimer() {
    setInterval(() => {
      timeSeries.exec(() => {})
      this.cc = 0
    }, 1 * 60 * 1000) // every minute to record the left-over items if no new flows
  }

  recordTraffic(ts, inBytes, outBytes) {
    if(this.enableRecording) {

      let normalizedTS = Math.floor(Math.floor(Number(ts)) / 10) // only record every 10 seconds

      if(!this.lastNTS) {
        this.lastNTS = normalizedTS
        this.fullLastNTS = Math.floor(ts)
        this.lastNTS_download = 0
        this.lastNTS_upload = 0
      }

      if(this.lastNTS == normalizedTS) {
        // append current status
        this.lastNTS_download += Number(inBytes)
        this.lastNTS_upload += Number(outBytes)

      } else {
        log.debug("Store timeseries", this.fullLastNTS, this.lastNTS_download, this.lastNTS_upload)

        timeSeries
          .recordHit('download',this.fullLastNTS, this.lastNTS_download)
          .recordHit('upload',this.fullLastNTS, this.lastNTS_upload)
          .exec()

        this.lastNTS = null

        this.recordTraffic(ts, inBytes, outBytes)
      }           
    }
  }

}<|MERGE_RESOLUTION|>--- conflicted
+++ resolved
@@ -1228,156 +1228,6 @@
 
   }
 
-<<<<<<< HEAD
-=======
-/*
-{"ts":1506304095.747873,"uid":"CgTsJH3vHBNpMIREU9","id.orig_h":"192.168.2.227","id.orig_p":47292,"id.resp_h":"103.224.182.240","id.resp_p":80,"trans_depth":1,"method":"GET","host":"goooogleadsence.biz","uri":"/","user_agent":"Wget/1.16 (linux-gnueabihf)","request_body_len":0,"response_body_len":0,"status_code":302,"status_msg":"Found","tags":[]}
-*/
-  processHttpData(data) {
-    try {
-      let obj = JSON.parse(data);
-      if (obj == null) {
-        log.error("HTTP:Drop", obj);
-        return;
-      }
-
-      let host = obj["id.orig_h"];
-      let dst = obj["id.resp_h"];
-      let dstPort = obj["id.resp_p"];
-      let flowdir = "in";
-
-      /*
-      if (!iptool.isV4Format(host)) {
-           return;
-      }
-      */
-
-      if (sysManager.isLocalIP(host) && sysManager.isLocalIP(dst)) {
-        let flowdir = 'local';
-        return;
-      } else if (sysManager.isLocalIP(host) && sysManager.isLocalIP(dst) == false) {
-        let flowdir = "out";
-      } else if (sysManager.isLocalIP(host) == false && sysManager.isLocalIP(dst)) {
-        let flowdir = "in";
-      } else {
-        log.error("HTTP:Error:Drop", data);
-        return;
-      }
-
-
-      // Cache
-      let appCacheObj = {
-        uid: obj.uid,
-        host: obj.host,
-        uri: obj.uri,
-        rqbl: obj.request_body_len,
-        rsbl: obj.response_body_len,
-      };
-
-      this.addAppMap(appCacheObj.uid, appCacheObj);
-
-      // TODO: Need to write code take care to ensure orig host is us ...
-
-      if (obj.user_agent != null) {
-        let agent = useragent.parse(obj.user_agent);
-        if (agent != null) {
-          if (agent.device.family != null) {
-            let okey = "host:user_agent:" + host;
-            let o = {
-              'family': agent.device.family,
-              'os': agent.os.toString(),
-              'ua': obj.user_agent
-            };
-            rclient.sadd(okey, JSON.stringify(o), (err, response) => {
-              rclient.expireat(okey, parseInt((+new Date) / 1000) + this.config.bro.userAgent.expires);
-              if (err != null) {
-                log.error("HTTP:Save:Error", err, o);
-              } else {
-                log.debug("HTTP:Save:Agent", host, o);
-              }
-            });
-            let ukey = "user_agent:" + host + ":" + dst + ":" + dstPort;
-            rclient.set(ukey, obj.user_agent, (err, response) => {
-              if (err != null) {
-                log.error("USER_AGENT:Save:Error", err, obj.user_agent);
-              } else {
-                rclient.expire(ukey, this.config.bro.activityUserAgent.expires); // a much shorter expiration since this is used to enrich alarm data
-              }
-            });
-            dnsManager.resolveLocalHost(host, (err, data) => {
-              if (data && data.mac) {
-                let mkey = "host:user_agent_m:" + data.mac;
-                rclient.sadd(mkey, JSON.stringify(o), (err, response) => {
-                  rclient.expireat(mkey, parseInt((+new Date) / 1000) + this.config.bro.userAgent.expires);
-                  if (err != null) {
-                    log.error("HTTP:Save:Error", err, o);
-                  } else {
-                    log.debug("HTTP:Save:Agent", host, o);
-                  }
-                });
-              }
-            });
-
-          }
-        }
-      }
-
-      let key = "flow:http:" + flowdir + ":" + host;
-      let strdata = JSON.stringify(obj);
-      let redisObj = [key, obj.ts, strdata];
-      log.debug("HTTP:Save", redisObj);
-
-      rclient.zadd(redisObj, (err, response) => {
-        if (err == null) {
-          if (this.config.bro.http.expires) {
-            rclient.expireat(key, parseInt((+new Date) / 1000) + this.config.bro.http.expires);
-          } else {
-            rclient.expireat(key, parseInt((+new Date) / 1000) + 60*30);
-          }
-        } else {
-          log.error("HTTP:Save:Error", err);
-        }
-      });
-
-      /* this piece of code uses http to map dns */
-      if (flowdir === "in" && obj.host) {
-        let key = "dns:ip:" + dst;
-        let value = {
-          'host': obj.host,
-          'lastActive': Math.ceil(Date.now() / 1000),
-          'count': 1
-        }
-        log.debug("HTTP:Dns:values",key,value);
-        rclient.hgetall(key,(err,entry)=>{
-          if (entry && entry.host) {
-            return;
-          }
-          if (entry) {
-            rclient.hdel(key,"_intel");
-            if (entry.count) {
-              value.count = Number(entry.count)+1;
-            }
-          }
-          rclient.hmset(key, value, (err, rvalue) => {
-            if (err == null) {
-              if (this.config.bro.dns.expires) {
-                rclient.expireat(key, parseInt((+new Date) / 1000) + this.config.bro.dns.expires);
-              }
-              log.debug("HTTP:Dns:Set",rvalue,value);
-            } else {
-              log.error("HTTP:Dns:Error", "unable to update count", err);
-            }
-          });
-        });
-      }
-    } catch (e) {
-      log.error("HTTP:Error Unable to save", e, data, e.stack);
-    }
-
-  }
-
-
->>>>>>> 90dfc785
   cleanUpSanDNS(obj) {
     // san.dns may be an array, need to convert it to string to avoid redis warning
     if(obj["san.dns"] && obj["san.dns"].constructor === Array) {
