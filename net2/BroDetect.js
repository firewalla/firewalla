--- conflicted
+++ resolved
@@ -968,26 +968,6 @@
       }
       tags = _.uniq(tags);
 
-<<<<<<< HEAD
-      // Mark all flows that are partially completed.
-      // some of these flows may be valid
-      //
-      //  flag == s
-      if (obj.proto == "tcp") {
-        // beware that OTH may occur in long lasting connections intermittently
-        if (obj.conn_state == "REJ" || obj.conn_state == "S2" || obj.conn_state == "S3" ||
-          obj.conn_state == "RSTOS0" || obj.conn_state == "RSTRH" ||
-          obj.conn_state == "SH" || obj.conn_state == "SHR" ||
-          obj.conn_state == "S0") {
-          log.debug("Conn:Drop:State:P2", obj.conn_state, JSON.stringify(obj));
-          flag = 's';
-          // return directly for the traffic flagged as 's'
-          return;
-        }
-      }
-
-=======
->>>>>>> fa0abbb3
       if (obj.orig_bytes == null) {
         obj.orig_bytes = 0;
       }
