--- conflicted
+++ resolved
@@ -1198,11 +1198,7 @@
 
           if(err) {
             // not found, ignore this host
-<<<<<<< HEAD
             log.error("Not able to found mac address for host:", ip, mac, {});
-=======
-            log.error("Not able to found mac address for host:",err, ip, mac, {});
->>>>>>> bc90c209
             return;
           }
 
