--- conflicted
+++ resolved
@@ -1308,27 +1308,10 @@
         }
       }
 
-<<<<<<< HEAD
-=======
       const sigs = this.getConnSignatures(uid);
       if (!_.isEmpty(sigs))
         tmpspec.sigs = sigs;
 
-      for (const key in tags) {
-        if (_.isArray(tags[key]) && !_.isEmpty(tags[key])) {
-          tmpspec[key] = tags[key]
-        }
-      }
-      if (dstTags) {
-        tmpspec.dstTags = {};
-        for (const key in dstTags) {
-          if (_.isArray(dstTags[key]) && !_.isEmpty(dstTags[key])) {
-            tmpspec.dstTags[key] = dstTags[key];
-          }
-        }
-      }
-
->>>>>>> bace2b54
       let afobj, afhost
       if (!localFlow) {
         afobj = this.withdrawAppMap(orig, obj['id.orig_p'], resp, obj['id.resp_p'], long || this.activeLongConns.has(obj.uid)) || connEntry;
