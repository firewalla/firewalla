/*    Copyright 2016-2020 Firewalla Inc.
 *
 *    This program is free software: you can redistribute it and/or  modify
 *    it under the terms of the GNU Affero General Public License, version 3,
 *    as published by the Free Software Foundation.
 *
 *    This program is distributed in the hope that it will be useful,
 *    but WITHOUT ANY WARRANTY; without even the implied warranty of
 *    MERCHANTABILITY or FITNESS FOR A PARTICULAR PURPOSE.  See the
 *    GNU Affero General Public License for more details.
 *
 *    You should have received a copy of the GNU Affero General Public License
 *    along with this program.  If not, see <http://www.gnu.org/licenses/>.
 */

'use strict';

const log = require('./logger.js')(__filename);

const Tail = require('../vendor_lib/always-tail.js');

const rclient = require('../util/redis_manager.js').getRedisClient()

const iptool = require("ip");

const sysManager = require('./SysManager.js');
const DNSManager = require('./DNSManager.js');
const dnsManager = new DNSManager();
const Alarm = require('../alarm/Alarm.js');
const AM2 = require('../alarm/AlarmManager2.js');
const am2 = new AM2();

const broNotice = require('../extension/bro/BroNotice.js');

const HostManager = require('../net2/HostManager')
const hostManager = new HostManager();

const HostTool = require('../net2/HostTool.js')
const hostTool = new HostTool()

const Accounting = require('../control/Accounting.js');
const accounting = new Accounting();

const DNSTool = require('../net2/DNSTool.js')
const dnsTool = new DNSTool()

const firewalla = require('../net2/Firewalla.js');

const mode = require('../net2/Mode.js')

const linux = require('../util/linux.js');

const l2 = require('../util/Layer2.js');

const timeSeries = require("../util/TimeSeries.js").getTimeSeries()

const sem = require('../sensor/SensorEventManager.js').getInstance();
const fc = require('../net2/config.js')
let appmapsize = 200;
let FLOWSTASH_EXPIRES;

const httpFlow = require('../extension/flow/HttpFlow.js');
const NetworkProfileManager = require('./NetworkProfileManager.js')
const _ = require('lodash');
const Message = require('../net2/Message.js');

const {formulateHostname, isDomainValid} = require('../util/util.js');
/*
 *
 *  config.bro.notice.path {
 *  config.bro.intel.path {
 *
 *  config.bro.notice.monitor {
 *      'type':'action'
 *  }
 *
 * {"ts":1463726594.405281,"note":"Scan::Port_Scan","msg":"192.168.2.153 scanned at least 15 unique ports of host 192.168.2.111 in 0m0s","sub":"local","src":"192.168.2.153","dst":"192.168.2.111","peer_descr":"bro","actions":["Notice::ACTION_LOG"],"suppress_for":3600.0,"dropped":false}
 *
 * x509
{"ts":1464811516.502757,"id":"F1zrEA4jvTA90H5uVc","certificate.version":3,"certificate.serial":"053FCE9BA6805B00","certificate.subject":"C=US,ST=California,O=Apple
 Inc.,OU=management:idms.group.506364,CN=*.icloud.com","certificate.issuer":"C=US,O=Apple Inc.,OU=Certification Authority,CN=Apple IST CA 2 - G1","certificate.not_
valid_before":1424184331.0,"certificate.not_valid_after":1489848331.0,"certificate.key_alg":"rsaEncryption","certificate.sig_alg":"sha256WithRSAEncryption","certif
icate.key_type":"rsa","certificate.key_length":2048,"certificate.exponent":"65537","san.dns":["*.icloud.com"],"basic_constraints.ca":false}

{"ts":1473403205.383678,"uid":"CKyWkpbu7tXTHyoLd","id.orig_h":"192.168.2.225","id.orig_p":51020,"id.resp_h":"52.89.107.175","id.resp_p":443,"version":"TLSv12","cipher":"TLS_ECDHE_RSA_WITH_AES_128_GCM_SHA256","server_name":"firewalla.encipher.io","resumed":true,"established":true}


{"ts":1473403304.343692,"uid":"CUErnP2cnw0z5Ilj07","id.orig_h":"192.168.2.221","id.orig_p":64096,"id.resp_h":"203.205.179.152","id.resp_p":80,"trans_depth":1,"method":"POST","host":"caminorshort.weixin.qq.com","uri":"/mmtls/32fc51a3","user_agent":"MicroMessenger Client","request_body_len":537,"response_body_len":226,"status_code":200,"status_msg":"OK","tags":[],"orig_fuids":["FMcFnE1TMNpElbp7Ce"],"resp_fuids":["FG0eXV2blQRAslCcOg"]}

 *
 */

var instances = {};

function ValidateIPaddress(ipaddress) {
  if (/^(25[0-5]|2[0-4][0-9]|[01]?[0-9][0-9]?)\.(25[0-5]|2[0-4][0-9]|[01]?[0-9][0-9]?)\.(25[0-5]|2[0-4][0-9]|[01]?[0-9][0-9]?)\.(25[0-5]|2[0-4][0-9]|[01]?[0-9][0-9]?)$/.test(ipaddress)) {
    return (true)
  }
  return (false)
}

module.exports = class {
  initWatchers() {
    log.debug("Initializing watchers", this.config.bro);
    let failed = false
    if (this.intelLog == null) {
      this.intelLog = new Tail(this.config.bro.intel.path, '\n');
      if (this.intelLog != null) {
        log.debug("Initializing watchers: intelog initialized:", this.config.bro.intel.path);
        this.intelLog.on('line', (data) => {
          log.debug("Detect:Intel ", data);
          this.processIntelData(data);
        });
        this.intelLog.on('error', (err) => {
          log.error("Error while reading intel log", err.message);
        });
      } else {
        failed = true
      }
    }

    if (this.noticeLog == null) {
      this.noticeLog = new Tail(this.config.bro.notice.path, '\n');
      if (this.noticeLog != null) {
        log.debug("Initializing watchers: noticeLog initialized", this.config.bro.notice.path);
        this.noticeLog.on('line', (data) => {
          log.debug("Detect:Notice", data);
          this.processNoticeData(data);
        });
        this.noticeLog.on('error', (err) => {
          log.error("Error while reading notice log", err.message);
        });
      } else {
        failed = true
      }
    }

    if (this.dnsLog == null) {
      this.dnsLog = new Tail(this.config.bro.dns.path, '\n');
      if (this.dnsLog != null) {
        log.debug("Initializing watchers: dnslog initialized", this.config.bro.dns.path);
        this.dnsLog.on('line', (data) => {
          this.processDnsData(data);
        });
        this.dnsLog.on('error', (err) => {
          log.error("Error while reading dns log", err.message);
        });
      } else {
        failed = true
      }
    }

    if (this.softwareLog == null) {
      this.softwareLog = new Tail(this.config.bro.software.path, '\n');
      if (this.softwareLog != null) {
        log.debug("Initializing watchers: software initialized", this.config.bro.software.path);
        this.softwareLog.on('line', (data) => {
          log.debug("Detect:Software", data);
          this.processSoftwareData(data);
        });
        this.softwareLog.on('error', (err) => {
          log.error("Error while reading software log", err.message);
        });
      } else {
        failed = true
      }
    }

    if (this.httpLog == null) {
      this.httpLog = new Tail(this.config.bro.http.path, '\n');
      if (this.httpLog != null) {
        log.debug("Initializing watchers: http initialized", this.config.bro.http.path);
        this.httpLog.on('line', (data) => {
          log.debug("Detect:Http", data);
          httpFlow.process(data);
        });
        this.httpLog.on('error', (err) => {
          log.error("Error while reading http log", err.message);
        });
      } else {
        failed = true
      }
    }

    if (this.sslLog == null) {
      this.sslLog = new Tail(this.config.bro.ssl.path, '\n');
      if (this.sslLog != null) {
        log.debug("Initializing watchers: sslinitialized", this.config.bro.ssl.path);
        this.sslLog.on('line', (data) => {
          log.debug("Detect:SSL", data);
          this.processSslData(data);
        });
        this.sslLog.on('error', (err) => {
          log.error("Error while reading ssl log", err.message);
        });
      } else {
        failed = true
      }
    }

    if (this.connLog == null) {
      this.connLog = new Tail(this.config.bro.conn.path, '\n');
      if (this.connLog != null) {
        log.debug("Initializing watchers: connInitialized", this.config.bro.conn.path);
        this.connLog.on('line', async (data) => {
          await this.processConnData(data);
        });
        this.connLog.on('error', (err) => {
          log.error("Error while reading conn log", err.message);
        });
      } else {
        failed = true
      }
    }
    if (this.connLongLog == null) {
      this.connLongLog = new Tail(this.config.bro.connLong.path, '\n');
      if (this.connLongLog != null) {
        log.debug("Initializing watchers: connLongInitialized", this.config.bro.connLong.path);
        this.connLongLog.on('line', async (data) => {
          await this.processConnData(data, true);
        });
        this.connLongLog.on('error', (err) => {
          log.error("Error while reading conn long log", err.message);
        });
      } else {
        failed = true
      }
    }
    if (this.connLogdev == null) {
      this.connLogdev = new Tail(this.config.bro.conn.pathdev, '\n');
      if (this.connLogdev != null) {
        log.debug("Initializing watchers: connInitialized", this.config.bro.conn.pathdev);
        this.connLogdev.on('line', async (data) => {
          await this.processConnData(data);
        });
        this.connLogdev.on('error', (err) => {
          log.error("Error while reading conn dev log", err.message);
        });
      } else {
        failed = true
      }
    }

    if (this.x509Log == null) {
      this.x509Log = new Tail(this.config.bro.x509.path, '\n');
      if (this.x509Log != null) {
        log.debug("Initializing watchers: X509 Initialized", this.config.bro.x509.path);
        this.x509Log.on('line', (data) => {
          this.processX509Data(data);
        });
        this.x509Log.on('error', (err) => {
          log.error("Error while reading x509 log", err.message);
        });
      } else {
        failed = true
      }
    }

    if (this.knownHostsLog == null) {
      this.knownHostsLog = new Tail(this.config.bro.knownHosts.path, '\n');
      if (this.knownHostsLog != null) {
        log.debug("Initializing watchers: knownHosts Initialized", this.config.bro.knownHosts.path);
        this.knownHostsLog.on('line', (data) => {
          this.processknownHostsData(data);
        });
        this.knownHostsLog.on('error', (err) => {
          log.error("Error while reading known hosts log", err.message);
        });
      } else {
        failed = true
      }
    }

    if (failed) {
      setTimeout(this.initWatchers, 5000);
    }
  }

  constructor(name, config) {
    if (instances[name] != null) {
      return instances[name];
    } else {
      this.config = config;
      FLOWSTASH_EXPIRES = this.config.bro.conn.flowstashExpires;
      this.appmap = {};
      this.apparray = [];
      this.connmap = {};
      this.connarray = [];
      this.outportarray = [];

      this.initWatchers();
      instances[name] = this;
      let c = require('./MessageBus.js');
      this.publisher = new c();
      this.flowstash = {};
      this.flowstashExpires = Date.now() / 1000 + FLOWSTASH_EXPIRES;

      this.enableRecording = true
      this.cc = 0
      this.activeMac = {};

      setInterval(() => {
        this._activeMacHeartbeat();
      }, 60000);

      this.lastNTS = null;

      this.activeLongConns = {}
      setInterval(() => {
        const now = new Date() / 1000
        for (const uid of Object.keys(this.activeLongConns)) {
          const lastTick = this.activeLongConns[uid].ts + this.activeLongConns[uid].duration
          if (lastTick + this.config.bro.connLong.expires < now)
            delete this.activeLongConns[uid]
        }
      }, 3600 * 15)
    }
  }

  async _activeMacHeartbeat() {
    for (let mac in this.activeMac) {
      let entry = this.activeMac[mac];
      let host = {
        mac: mac,
        from: "macHeartbeat"
      };
      if (entry.ipv4Addr && iptool.isV4Format(entry.ipv4Addr)) {
        host.ipv4 = entry.ipv4Addr;
        host.ipv4Addr = entry.ipv4Addr;
      }
      if (entry.ipv6Addr && Array.isArray(entry.ipv6Addr) && entry.ipv6Addr.length > 0) {
        host.ipv6Addr = entry.ipv6Addr;
      }
      if (host.ipv4Addr || host.ipv6Addr) {
        const intfInfo = host.ipv4Addr ? sysManager.getInterfaceViaIP4(host.ipv4Addr) : sysManager.getInterfaceViaIP6(host.ipv6Addr);
        if (!intfInfo || !intfInfo.uuid) {
          log.error(`Unable to find nif uuid, ${host.ipv4Addr}, ${mac}`);
          continue;
        }
        sem.emitEvent({
          type: "DeviceUpdate",
          message: `Device network activity heartbeat ${host.ipv4Addr || host.ipv6Addr} ${host.mac}`,
          host: host
        });
      }
    }
    this.activeMac = {};
  }

  start() {
    if (this.intelLog) {
      log.debug("Start watching intel log");
      this.intelLog.watch();
    }
    if (this.noticeLog) {
      log.debug("Start watching notice log");
      this.noticeLog.watch();
    }
  }

  addConnMap(key, value) {
    if (this.connmap[key] != null) {
      return;
    }
    log.debug("CONNMAP_ARRAY", this.connarray.length, key, value);
    this.connarray.push(value);
    this.connmap[key] = value;
    let mapsize = 9000;
    if (this.connarray.length > mapsize) {
      let removed = this.connarray.splice(0, this.connarray.length - mapsize);
      for (let i in removed) {
        delete this.connmap[removed[i]['uid']];
      }
    }
  }

  lookupConnMap(key) {
    let obj = this.connmap[key];
    if (obj) {
      delete this.connmap[key];
      let index = this.connarray.indexOf(obj);
      if (index > -1) {
        this.connarray.splice(index, 1);
      }
    }
    return obj;
  }

  addAppMap(key, value) {
    if (ValidateIPaddress(value.host)) {
      return;
    }

    if (sysManager.isOurCloudServer(value.host)) {
      return;
    }

    if (this.appmap[key] != null) {
      return;
    }

    log.debug("APPMAP_ARRAY", this.apparray.length, key, value.host, "length:", this.apparray.length);
    this.apparray.push(value);
    this.appmap[key] = value;
    if (this.apparray.length > appmapsize) {
      let removed = this.apparray.splice(0, this.apparray.length - appmapsize);
      for (let i in removed) {
        delete this.appmap[removed[i]['uid']];
      }
    }
  }

  lookupAppMap(flowUid) {
    let obj = this.appmap[flowUid];
    if (obj) {
      delete obj['uid'];
      delete this.appmap[flowUid];
      let index = this.apparray.indexOf(obj);
      if (index > -1) {
        this.apparray.splice(index, 1);
      }
    }
    return obj;
  }


  /*
    {"ts":1464244116.539545,"uid":"CwMpfX2Ya0NkxBCqbe","id.orig_h":"192.168.2.221","id.orig_p":58937,"id.resp_h":"199.27.79.143","id.resp_p":443,"fuid":"FmjEXV3czWtY9ykTG8","file_mime_type":"application/pkix-cert","file_desc":"199.27.79.143:443/tcp","seen.indicator":"forms.aweber.com","seen.indicator_type":"Intel::DOMAIN","seen.where":"X509::IN_CERT","seen.node":"bro","sources":["from http://hosts-file.net/psh.txt via intel.criticalstack.com"]}
    */

  processIntelData(data) {
    try {
      let obj = JSON.parse(data);
      log.info("Intel:New", data, obj);
      if (obj['id.orig_h'] == null) {
        log.error("Intel:Drop", obj);
        return;
      }
      if (this.config.bro.intel.ignore[obj.note] == null) {
        let strdata = JSON.stringify(obj);
        let key = "intel:" + obj['id.orig_h'];
        let redisObj = [key, obj.ts, strdata];
        log.debug("Intel:Save", redisObj);
        rclient.zadd(redisObj, (err, response) => {
          if (err) {
            log.error("Intel:Save:Error", err);
          } else {
            if (this.config.bro.intel.expires) {
              rclient.expireat(key, parseInt((+new Date) / 1000) + this.config.bro.intel.expires);
            }
            this.publisher.publish("DiscoveryEvent", "Intel:Detected", obj['id.orig_h'], obj);
            this.publisher.publish("DiscoveryEvent", "Intel:Detected", obj['id.resp_h'], obj);
          }
        });
      } else {
        log.debug("Intel:Drop", JSON.parse(data));
      }
    } catch (e) {
      log.error("Intel:Error Unable to save", e, e.stack, data);
    }
  }

  //{"ts":1464066236.121734,"uid":"CnCRV73J3F0nhWtBPb","id.orig_h":"192.168.2.221","id.orig_p":5353,"id.resp_h":"224.0.0.251","id.resp_p":5353,"proto":"udp","trans_id":0,"query":"jianyu-chens-iphone-6.local","qclass":32769,"qclass_name":"qclass-32769","qtype":255,"qtype_name":"*","rcode":0,"rcode_name":"NOERROR","AA":true,"TC":false,"RD":false,"RA":false,"Z":0,"answers":["jianyu-chens-iphone-6.local","jianyu-chens-iphone-6.local","jianyu-chens-iphone-6.local","jianyu-chens-iphone-6.local"],"TTLs":[120.0,120.0,120.0,120.0],"rejected":false}
  //{"ts":1482189510.68758,"uid":"Cl7FVE1EnC0fBhL8l7","id.orig_h":"2601:646:9100:74e0:e43e:adc7:6d48:76da","id.orig_p":53559,"id.resp_h":"2001:558:feed::1","id.resp_p":53,"proto":"udp","trans_id":12231,"query":"log-rts01-iad01.devices.nest.com","rcode":0,"rcode_name":"NOERROR","AA":false,"TC":false,"RD":false,"RA":true,"Z":0,"answers":["devices-rts01-production-331095621.us-east-1.elb.amazonaws.com","107.22.178.96","50.16.214.117","184.73.190.206","23.21.51.61"],"TTLs":[2.0,30.0,30.0,30.0,30.0],"rejected":false}

  async processDnsData(data) {
    try {
      let obj = JSON.parse(data);
      if (obj == null || obj["id.resp_p"] != 53) {
        return;
      }
      if (obj["id.resp_p"] == 53 && obj["id.orig_h"] != null && obj["answers"] && obj["answers"].length > 0 && obj["query"] && obj["query"].length > 0) {
        //await rclient.zaddAsync(`dns:`, Math.ceil(obj.ts), )
        if (this.lastDNS!=null) {
          if (this.lastDNS['query'] == obj['query']) {
            if (JSON.stringify(this.lastDNS['answers']) == JSON.stringify(obj["answers"])) {
              log.debug("processDnsData:DNS:Duplicated:", obj['query'], JSON.stringify(obj['answers']));
              return;
            }
          }
        }
        this.lastDNS = obj;
<<<<<<< HEAD
        if (!isDomainValid(obj["query"]))
          return;

        const answers = obj['answers'].filter(answer => !firewalla.isReservedBlockingIP(answer) && (iptool.isV4Format(answer) || iptool.isV6Format(answer)));
        const cnames = obj['answers'].filter(answer => !firewalla.isReservedBlockingIP(answer) && !iptool.isV4Format(answer) && !iptool.isV6Format(answer) && isDomainValid(answer)).map(answer => formulateHostname(answer));
        const query = formulateHostname(obj['query']);

        // record reverse dns as well for future reverse lookup
        await dnsTool.addReverseDns(query, answers);
        for (const cname of cnames)
          await dnsTool.addReverseDns(cname, answers);

        for (const answer of answers) {
          await dnsTool.addDns(answer, query, this.config.bro.dns.expires);
          for (const cname of cnames) {
            await dnsTool.addDns(answer, cname, this.config.bro.dns.expires);
=======
        if (obj["qtype_name"] === "PTR") {
          // reverse DNS query, the IP address is in the query parameter, the domain is in the answers
          if (obj["query"].endsWith(".in-addr.arpa")) {
            // ipv4 reverse DNS query
            const address = obj["query"].substring(0, obj["query"].length - ".in-addr.arpa".length).split('.').reverse().join('.');
            if (!address || !iptool.isV4Format(address) || iptool.isPrivate(address))
              return;
            const domains = obj["answers"].filter(answer => !firewalla.isReservedBlockingIP(answer) && !iptool.isV4Format(answer) && !iptool.isV6Format(answer) && isDomainValid(answer)).map(answer => formulateHostname(answer));
            if (domains.length == 0)
              return;
            for (const domain of domains) {
              await dnsTool.addReverseDns(domain, [address]);
              await dnsTool.addDns(address, domain, this.config.bro.dns.expires);
            }
            sem.emitEvent({
              type: 'DestIPFound',
              ip: address,
              suppressEventLogging: true
            });
          }
        } else {
          if (!isDomainValid(obj["query"]))
            return;

          const answers = obj['answers'].filter(answer => !firewalla.isReservedBlockingIP(answer) && (iptool.isV4Format(answer) || iptool.isV6Format(answer)));
          const cnames = obj['answers'].filter(answer => !firewalla.isReservedBlockingIP(answer) && !iptool.isV4Format(answer) && !iptool.isV6Format(answer) && isDomainValid(answer)).map(answer => formulateHostname(answer));
          const query = formulateHostname(obj['query']);

          // record reverse dns as well for future reverse lookup
          await dnsTool.addReverseDns(query, answers);
          for (const cname of cnames)
            await dnsTool.addReverseDns(cname, answers);

          for (const answer of answers) {
            await dnsTool.addDns(answer, query, this.config.bro.dns.expires);
            for (const cname of cnames) {
              await dnsTool.addDns(answer, cname, this.config.bro.dns.expires);
            }
            sem.emitEvent({
              type: 'DestIPFound',
              ip: answer,
              suppressEventLogging: true
            });
>>>>>>> 5e19866b
          }
        }
      } else if (obj['id.orig_p'] == 5353 && obj['id.resp_p'] == 5353 && obj['answers'].length > 0) {
        let hostname = obj['answers'][0];
        let ip = obj['id.orig_p'];
        let key = "host:ip4:" + ip;
        log.debug("Dns:FindHostWithIP", key, ip, hostname);

        const host = await dnsManager.resolveLocalHostAsync(ip);
        if (host != null && host.mac != null && host.name == null && host.bname == null) {
          let changeset = {
            name: hostname,
            bname: hostname
          };
          //changeset['lastActiveTimestamp'] = Math.ceil(Date.now() / 1000);
          log.debug("Dns:Redis:Merge", key, changeset);
          await rclient.hmsetAsync("host:mac:" + host.mac, changeset)
        }
      }
      if (fc.isFeatureOn("acl_audit")) {
        // detect DNS level block (NXDOMAIN) in dns log
        if (obj["rcode_name"] === "NXDOMAIN" && (obj["qtype_name"] === "A" || obj["qtype_name"] === "AAAA") && obj["id.resp_p"] == 53 && obj["id.orig_h"] != null && obj["query"] != null && obj["query"].length > 0) {
          if (!sysManager.isMyIP(obj["id.orig_h"]) && !sysManager.isMyIP6(obj["id.orig_h"])) {
            const record = {
              src: obj["id.orig_h"],
              domain: obj["query"],
              qtype: obj["qtype_name"]
            };
            sem.emitEvent({
              type: Message.MSG_ACL_DNS_NXDOMAIN,
              record: record,
              suppressEventLogging: true
            });
          }
        }
      }
    } catch (e) {
      log.error("Detect:Dns:Error", e, data, e.stack);
    }
  }

  //{"ts":1463941806.971767,"host":"192.168.2.106","software_type":"HTTP::BROWSER","name":"UPnP","version.major":1,"version.minor":0,"version.addl":"DLNADOC/1","unparsed_version":"UPnP/1.0 DLNADOC/1.50 Platinum/1.0.4.11"}

  processSoftwareData(data) {
    try {
      let obj = JSON.parse(data);
      if (obj == null || obj["host"] == null || obj['name'] == null) {
        log.error("Software:Drop", obj);
        return;
      }
      let key = "software:ip:" + obj['host'];
      rclient.zadd([key, obj.ts, JSON.stringify(obj)], (err, value) => {
        if (err == null) {
          if (this.config.bro.software.expires) {
            rclient.expireat(key, parseInt((+new Date) / 1000) + this.config.bro.software.expires);
          }
        }

      });
    } catch (e) {
      log.error("Detect:Software:Error", e, data, e.stack);
    }
  }


  // We now seen a new flow coming ... which might have a new ip getting discovered, lets take care of this
  indicateNewFlowSpec(flowspec) {
    let ip = flowspec.lh;
    if (this.pingedIp == null) {
      this.pingedIp = {};
      setTimeout(() => {
        this.pingedIp = null;
      }, 1000 * 60 * 60 * 24);
    }
    if (sysManager.ipLearned(ip) == false && this.pingedIp[ip] == null) {
      //log.info("Conn:Learned:Ip",ip,flowspec);
      // probably issue ping here for ARP cache and later used in IPv6DiscoverySensor
      if (!iptool.isV4Format(ip)) {
        // ip -6 neighbor may expire the ping pretty quickly, need to ping a few times to have sensors
        // pick up the new data
        log.info("Conn:Learned:Ip", "ping ", ip, flowspec);
        linux.ping6(ip)
        setTimeout(() => {
          linux.ping6(ip)
        }, 1000 * 60 * 4);
        setTimeout(() => {
          linux.ping6(ip)
        }, 1000 * 60 * 8);
        this.pingedIp[ip] = true;
      }
    }
  }

  /*
   * {"ts":1464303791.790091,"uid":"CosE7p2gSFbxvdRig2","id.orig_h":"fe80::6a5b:35ff:fec9:b9cb","id.orig_p":143,"id.resp_h":"ff02::16","id.resp_p":0,"proto":"icmp","conn_state":"OTH","local_orig":false,"local_resp":false,"missed_bytes":0,"orig_pkts":1,"orig_ip_bytes":196,"resp_pkts":0,"resp_ip_bytes":0,"tunnel_parents":[]}

    2016-05-27T06:00:34.110Z - debug: Conn:Save 0=flow:conn:in:192.168.2.232, 1=1464328691.497809, 2={"ts":1464328691.497809,"uid":"C3Lb6y27y6fEbngara","id.orig_h":"192.168.2.232","id.orig_p":58137,"id.resp_h":"216.58.194.194","id.resp_p":443,"proto":"tcp","service":"ssl","duration":136.54717,"orig_bytes":1071,"resp_bytes":5315,"conn_state":"SF","local_orig":true,"local_resp":false,"missed_bytes":0,"history":"ShADadFf","orig_pkts":48,"orig_ip_bytes":4710,"resp_pkts":34,"resp_ip_bytes":12414,"tunnel_parents":[]}
  */

  isMonitoring(ip) {
    if (!hostManager.isMonitoring())
      return false;
    let hostObject = null;
    let networkProfile = null;
    if (iptool.isV4Format(ip)) {
      hostObject = hostManager.getHostFast(ip);
      const iface = sysManager.getInterfaceViaIP4(ip);
      const uuid = iface && iface.uuid;
      networkProfile = NetworkProfileManager.getNetworkProfile(uuid);
    } else {
      if (iptool.isV6Format(ip)) {
        hostObject = hostManager.getHostFast6(ip);
        const iface = sysManager.getInterfaceViaIP6(ip);
        const uuid = iface && iface.uuid;
        networkProfile = NetworkProfileManager.getNetworkProfile(uuid);
      }
    }

    if (hostObject && !hostObject.isMonitoring()) {
      return false;
    }
    if (networkProfile && !networkProfile.isMonitoring()) {
      return false;
    }
    return true;
  }

  // @TODO check according to multi interface
  isConnFlowValid(data) {
    let m = mode.getSetupModeSync()
    if (!m) {
      return true               // by default, always consider as valid
    }

    // ignore any traffic originated from walla itself, (walla is acting like router with NAT)
    if (sysManager.isMyIP(data["id.orig_h"]) ||
      sysManager.isMyIP(data["id.resp_h"])) {
      return false
    }

    if (sysManager.isMyIP6(data["id.orig_h"]) ||
      sysManager.isMyIP6(data["id.resp_h"])) {
      return false;
    }

    // ignore any devices' traffic who is set to monitoring off
    const origIP = data["id.orig_h"]
    const respIP = data["id.resp_h"]

    if (sysManager.isLocalIP(origIP)) {
      if (!this.isMonitoring(origIP)) {
        return false // set it to invalid if it is not monitoring
      }
    }

    if (sysManager.isLocalIP(respIP)) {
      if (!this.isMonitoring(respIP)) {
        return false // set it to invalid if it is not monitoring
      }
    }

    return true
  }

  isUDPtrafficAccountable(obj) {
    const host = obj["id.orig_h"];
    const dst = obj["id.resp_h"];

    let deviceIP = null;

    if (sysManager.isLocalIP(host)) {
      deviceIP = host;
    } else {
      deviceIP = dst;
    }

    let device = null;

    if (iptool.isV4Format(deviceIP)) {
      device = hostManager.hostsdb[`host:ip4:${deviceIP}`];
    } else {
      device = hostManager.hostsdb[`host:ip6:${deviceIP}`];
    }

    let mac = device && device.o && device.o.mac;

    return !accounting.isBlockedDevice(mac);
  }

  validateConnData(obj) {
    const threshold = this.config.bro.threshold;
    const iptcpRatio = threshold.IPTCPRatio || 0.1;

    const missed_bytes = obj.missed_bytes;
    const resp_bytes = obj.resp_bytes;
    const orig_bytes = obj.orig_bytes;
    const orig_ip_bytes = obj.orig_ip_bytes;
    const resp_ip_bytes = obj.resp_ip_bytes;

    if (missed_bytes / (resp_bytes + orig_bytes) > threshold.missedBytesRatio) {
        log.debug("Conn:Drop:MissedBytes:RatioTooLarge", obj.conn_state, obj);
        return false;
    }

    if (orig_ip_bytes && orig_bytes &&
      orig_ip_bytes > 1000 && orig_bytes > 1000 &&
      (orig_ip_bytes / orig_bytes) < iptcpRatio) {
      log.debug("Conn:Drop:IPTCPRatioTooLow:Orig", obj.conn_state, obj);
      return false;
    }

    if (resp_ip_bytes && resp_bytes &&
      resp_ip_bytes > 1000 && resp_bytes > 1000 &&
      (resp_ip_bytes / resp_bytes) < iptcpRatio) {
      log.debug("Conn:Drop:IPTCPRatioTooLow:Resp", obj.conn_state, obj);
      return false;
    }

    if(threshold.maxSpeed) {
      const maxBytesPerSecond = threshold.maxSpeed / 8;
      const duration = obj.duration;
      const maxBytes = maxBytesPerSecond * duration;

      // more than the therotical possible number
      if(obj.missed_bytes > maxBytes) {
        log.debug("Conn:Drop:MissedBytes:TooLarge", obj.conn_state, obj);
        return false;
      }

      if(obj.resp_bytes > maxBytes) {
        log.debug("Conn:Drop:RespBytes:TooLarge", obj.conn_state, obj);
        return false;
      }

      if(obj.orig_bytes > maxBytes) {
        log.debug("Conn:Drop:OrigBytes:TooLarge", obj.conn_state, obj);
        return false;
      }
    }

    return true;
  }

  async processConnData(data, long = false) {
    try {
      let obj = JSON.parse(data);
      if (obj == null) {
        log.debug("Conn:Drop", obj);
        return;
      }

      // drop layer 2.5
      if (obj.proto == "icmp") {
        return;
      }

      if (obj.service && obj.service == "dns") {
        return;
      }

      if (!this.isConnFlowValid(obj)) {
        return;
      }

      if (obj.proto === "udp" && !this.isUDPtrafficAccountable(obj)) {
        return; // ignore udp traffic if they are not valid
      }

      // drop layer 3
      if (obj.orig_ip_bytes == 0 && obj.resp_ip_bytes == 0) {
        log.debug("Conn:Drop:ZeroLength", obj.conn_state, obj);
        return;
      }

      if (obj.orig_bytes == null || obj.resp_bytes == null) {
        log.debug("Conn:Drop:NullBytes", obj);
        return;
      }

      const threshold = this.config.bro.threshold;

      // drop layer 4
      if (obj.orig_bytes == 0 && obj.resp_bytes == 0) {
        log.debug("Conn:Drop:ZeroLength2", obj.conn_state, obj);
        return;
      }

      if(!this.validateConnData(obj)) {
        log.debug("Validate Failed", obj.conn_state, obj);
        return;
      }

      if (obj.proto && obj.proto == "tcp") {
        if (obj.resp_bytes > threshold.tcpZeroBytesResp && obj.orig_bytes == 0 && obj.conn_state == "SF") {
          log.error("Conn:Adjusted:TCPZero", obj.conn_state, obj);
          return;
        }
        else if (obj.orig_bytes > threshold.tcpZeroBytesOrig && obj.resp_bytes == 0 && obj.conn_state == "SF") {
          log.error("Conn:Adjusted:TCPZero", obj.conn_state, obj);
          return;
        }
      }

      /*
      if ((obj.orig_bytes > obj.orig_ip_bytes || obj.resp_bytes > obj.resp_ip_bytes) && obj.proto == "tcp") {
        log.debug("Conn:Burst:Adjust1", obj);
        obj.orig_bytes = obj.orig_ip_bytes;
        obj.resp_bytes = obj.resp_ip_bytes;
      }
      */

      // Long connection aggregation
      const uid = obj.uid
      if (long || this.activeLongConns[uid]) {
        const previous = this.activeLongConns[uid] || { ts: obj.ts, orig_bytes:0, resp_bytes: 0, duration: 0}

        // already aggregated
        if (previous.duration > obj.duration) return;

        // this.activeLongConns[uid] will be cleaned after certain time of inactivity
        this.activeLongConns[uid] = _.pick(obj, ['ts', 'orig_bytes', 'resp_bytes', 'duration'])

        const connCount = Object.keys(this.activeLongConns)

        if (connCount > 100)
          log.warn('Active long conn:', connCount);
        else
          log.debug('Active long conn:', connCount);

        obj.ts = previous.ts + previous.duration
        obj.orig_bytes -= previous.orig_bytes
        obj.resp_bytes -= previous.resp_bytes
        obj.duration -= previous.duration
      }

      /*
       * the s flag is a short packet flag,
       * meaning the flow was not detect complete.  This can happen due to pcap runs before
       * the firewall, and due to how spoof working, there are periods that packets may
       * leak, which causes the strange detection.  This need to be look at later.
       *
       * this problem does not exist in DHCP mode.
       *
       * when flag is set to 's', intel should ignore
       */
      let flag;
      if (obj.proto == "tcp") {
        // beware that OTH may occur in long lasting connections intermittently
        if (obj.conn_state == "REJ" || obj.conn_state == "S2" || obj.conn_state == "S3" ||
          obj.conn_state == "RSTOS0" || obj.conn_state == "RSTRH" ||
          obj.conn_state == "SH" || obj.conn_state == "SHR" ||
          obj.conn_state == "S0") {
          log.debug("Conn:Drop:State:P1", obj.conn_state, JSON.stringify(obj));
          flag = 's';
          // return directly for the traffic flagged as 's'
          return;
        }
      }

      const host = obj["id.orig_h"];
      const dst = obj["id.resp_h"];
      let flowdir = "in";
      let lhost = null;
      const origMac = obj["orig_l2_addr"];
      const respMac = obj["resp_l2_addr"];
      let localMac = null;
      let intfId = null;

      log.debug("ProcessingConection:", obj.uid, host, dst);

      // ignore multicast IP
      try {
        if (sysManager.isMulticastIP4(dst) || sysManager.isDNS(dst) || sysManager.isDNS(host)) {
          return;
        }
        if (obj["id.resp_p"] == 53 || obj["id.orig_p"] == 53) {
          return;
        }

        if (sysManager.isMyServer(dst) || sysManager.isMyServer(host)) {
          return;
        }
      } catch (e) {
        log.debug("Conn:Data:Error checking ulticast", e);
        return;
      }

      // fd: in, this flow initiated from inside
      // fd: out, this flow initated from outside, it is more dangerous

      if (iptool.isPrivate(host) == true && iptool.isPrivate(dst) == true) {
        flowdir = 'local';
        lhost = host;
        localMac = origMac;
        log.debug("Local Traffic, both sides are in private network, ignored", obj);
        return;
      } else if (sysManager.isLocalIP(host) == true && sysManager.isLocalIP(dst) == true) {
        flowdir = 'local';
        lhost = host;
        localMac = origMac;
        //log.debug("Dropping both ip address", host,dst);
        log.debug("Local Traffic, both sides are in local network, ignored", obj);
        return;
      } else if (sysManager.isLocalIP(host) == true && sysManager.isLocalIP(dst) == false) {
        flowdir = "in";
        lhost = host;
        localMac = origMac;
      } else if (sysManager.isLocalIP(host) == false && sysManager.isLocalIP(dst) == true) {
        flowdir = "out";
        lhost = dst;
        localMac = respMac;
      } else {
        log.debug("Conn:Error:Drop", data, host, dst, sysManager.isLocalIP(host), sysManager.isLocalIP(dst));
        return;
      }

      if (localMac && localMac.toUpperCase() === "FF:FF:FF:FF:FF:FF")
        return;

      const intfInfo = iptool.isV4Format(lhost) ? sysManager.getInterfaceViaIP4(lhost) : sysManager.getInterfaceViaIP6(lhost);
      if (intfInfo && intfInfo.uuid) {
        intfId = intfInfo.uuid;
      } else {
        log.error(`Unable to find nif uuid, ${intfId}`);
        intfId = '';
      }

      if (localMac && sysManager.isMyMac(localMac)) {
        // double confirm local mac is correct since bro may record Firewalla's MAC as local mac if packets are not fully captured due to ARP spoof leak
        if (!sysManager.isMyIP(lhost) && !(sysManager.isMyIP6(lhost))) {
          log.info("Discard incorrect local MAC address from bro log: ", localMac, lhost);
          localMac = null; // discard local mac from bro log since it is not correct
        }
      }
      if (!localMac && intfInfo && intfInfo.name !== "tun_fwvpn") { // no need to query IP from unrecognized interface, otherwise it will spawn many 'cat' processes in Layer2.js
        // this can also happen on older bro which does not support mac logging
        if (iptool.isV4Format(lhost)) {
          localMac = await l2.getMACAsync(lhost).catch((err) => {
            log.error("Failed to get MAC address from link layer for " + lhost, err);
            return;
          }); // Don't worry about performance issue, this function has internal cache
        }
        if (!localMac) {
          localMac = await hostTool.getMacByIPWithCache(lhost).catch((err) => {
            log.error("Failed to get MAC address from cache for " + lhost, err);
            return;
          });
        }
      }
      if (!localMac || localMac.constructor.name !== "String") {
        localMac = null;
      }

      let tags = [];
      if (localMac) {
        localMac = localMac.toUpperCase();
        const hostInfo = hostManager.getHostFastByMAC(localMac);
        tags = hostInfo ? await hostInfo.getTags() : [];
      }

      if (intfId !== '') {
        const networkProfile = NetworkProfileManager.getNetworkProfile(intfId);
        if (networkProfile)
          tags = _.concat(tags, networkProfile.getTags());
      }
      tags = _.uniq(tags);

      if (obj.orig_bytes == null) {
        obj.orig_bytes = 0;
      }
      if (obj.resp_bytes == null) {
        obj.resp_bytes = 0;
      }

      if (obj.duration == null) {
        obj.duration = Number(0);
      } else {
        obj.duration = Number(obj.duration);
      }

      if (Number(obj.orig_bytes) > threshold.logLargeBytesOrig) {
        log.error("Conn:Debug:Orig_bytes:", obj.orig_bytes, obj);
      }
      if (Number(obj.resp_bytes) > threshold.logLargeBytesResp) {
        log.error("Conn:Debug:Resp_bytes:", obj.resp_bytes, obj);
      }

      // Warning for long running tcp flows, the conn structure logs the ts as the
      // first packet.  when this happens, if the flow started a while back, it
      // will get summarize here
      //if (host == "192.168.2.164" || dst == "192.168.2.164") {
      //    log.error("Conn:192.168.2.164:",JSON.stringify(obj),null);
      // }

      // flowstash is the aggradation of flows within FLOWSTASH_EXPIRES seconds
      let now = Math.ceil(Date.now() / 1000);
      let flowspecKey = `${host}:${dst}:${intfId}:${obj['id.resp_p'] || ""}:${flowdir}`;
      let flowspec = this.flowstash[flowspecKey];
      let flowDescriptor = [
        Math.ceil(obj.ts),
        Math.ceil(obj.ts + obj.duration),
        Number(obj.orig_bytes),
        Number(obj.resp_bytes)
      ];

      const tmpspec = {
        ts: obj.ts, // ts stands for start timestamp
        ets: obj.ts + obj.duration, // ets stands for end timestamp
        _ts: now, // _ts is the last time updated
        __ts: obj.ts, // __ts is the first time found
        sh: host, // source
        dh: dst, // dstination
        ob: Number(obj.orig_bytes), // transfer bytes
        rb: Number(obj.resp_bytes),
        ct: 1, // count
        fd: flowdir, // flow direction
        lh: lhost, // this is local ip address
        mac: localMac, // mac address of local device
        intf: intfId, // intf id
        tags: tags,
        du: obj.duration,
        pf: {}, //port flow
        af: {}, //application flows
        pr: obj.proto,
        f: flag,
        flows: [flowDescriptor],
        uids: [obj.uid]
      };

      if (obj['id.orig_p']) tmpspec.sp = [obj['id.orig_p']];
      if (obj['id.resp_p']) tmpspec.dp = obj['id.resp_p'];


      if (flowspec == null) {
        flowspec = tmpspec
        this.flowstash[flowspecKey] = flowspec;
        log.debug("Conn:FlowSpec:Create:", flowspec);
        this.indicateNewFlowSpec(flowspec);
      } else {
        flowspec.ob += Number(obj.orig_bytes);
        flowspec.rb += Number(obj.resp_bytes);
        flowspec.ct += 1;
        if (flowspec.ts > obj.ts) {
          // update start timestamp
          flowspec.ts = obj.ts;
        }
        if (flowspec.ets < obj.ts + obj.duration) {
          // update end timestamp
          flowspec.ets = obj.ts + obj.duration;
        }
        // update last time updated
        flowspec._ts = now;
        // TBD: How to define and calculate the duration of flow?
        //      The total time of network transfer?
        //      Or the length of period from the beginning of the first to the end of last flow?
        // flowspec.du = flowspec.ets - flowspec.ts;
        // For now, we use total time of network transfer, since the rate calculation is based on this logic.
        // Bear in mind that this duration may be different from (ets - ts) in most cases since there may be gap and overlaps between different flows.
        flowspec.du += obj.duration;
        flowspec.flows.push(flowDescriptor);
        if (flag) {
          flowspec.f = flag;
        }
        flowspec.uids.includes(obj.uid) || flowspec.uids.push(obj.uid)

        if (obj['id.orig_p'] && !flowspec.sp.includes(obj['id.orig_p'])) {
          flowspec.sp.push(obj['id.orig_p']);
        }
      }

      const afobj = this.lookupAppMap(obj.uid);
      if (afobj) {
        tmpspec.af[afobj.host] = afobj;
        if (!flowspec.af[afobj.host]) {
          flowspec.af[afobj.host] = afobj;
        }
        delete afobj.host;
      }

      // TODO: obsolete flow.pf and the following aggregation as flowstash now use port as part of its key
      if (obj['id.orig_p'] && obj['id.resp_p']) {

        let portflowkey = obj.proto + "." + obj['id.resp_p'];
        let port_flow = flowspec.pf[portflowkey];
        if (port_flow == null) {
          port_flow = {
            sp: [obj['id.orig_p']],
            ob: Number(obj.orig_bytes),
            rb: Number(obj.resp_bytes),
            ct: 1
          };
          flowspec.pf[portflowkey] = port_flow;
        } else {
          port_flow.sp.push(obj['id.orig_p']);
          port_flow.ob += Number(obj.orig_bytes);
          port_flow.rb += Number(obj.resp_bytes);
          port_flow.ct += 1;
        }
        //log.error("Conn:FlowSpec:FlowKey", portflowkey,port_flow,tmpspec);
      }

      // Single flow is written to redis first to prevent data loss
      // will be aggregated on flow stash expiration and removed in most cases
      if (tmpspec) {
        if (tmpspec.lh === tmpspec.sh && localMac) {
          // record device as active if and only if device originates the connection
          let macIPEntry = this.activeMac[localMac];
          if (!macIPEntry)
            macIPEntry = { ipv6Addr: [] };
          if (iptool.isV4Format(tmpspec.lh)) {
            macIPEntry.ipv4Addr = tmpspec.lh;
          } else {
            if (iptool.isV6Format(tmpspec.lh)) {
              macIPEntry.ipv6Addr.push(tmpspec.lh);
            }
          }
          this.activeMac[localMac] = macIPEntry;
        }

        if (tmpspec.fd == 'in') {
          // use now instead of the start time of this flow
          this.recordTraffic(new Date() / 1000, tmpspec.rb, tmpspec.ob, localMac);
          if (intfId) {
            this.recordTraffic(new Date() / 1000, tmpspec.rb, tmpspec.ob, 'intf:' + intfId, true);
          }
          if (tags.length > 0) {
            for (let index = 0; index < tags.length; index++) {
              const tag = tags[index];
              this.recordTraffic(new Date() / 1000, tmpspec.rb, tmpspec.ob, 'tag:' + tag, true);
            }
          }
        } else {
          this.recordTraffic(new Date() / 1000, tmpspec.ob, tmpspec.rb, localMac);
          if (intfId) {
            this.recordTraffic(new Date() / 1000, tmpspec.ob, tmpspec.rb, 'intf' + intfId, true);
          }
          if (tags.length > 0) {
            for (let index = 0; index < tags.length; index++) {
              const tag = tags[index];
              this.recordTraffic(new Date() / 1000, tmpspec.ob, tmpspec.rb, 'tag:' + tag, true);
            }
          }
        }

        if (localMac) {
          let key = "flow:conn:" + tmpspec.fd + ":" + localMac;
          let strdata = JSON.stringify(tmpspec);

          //let redisObj = [key, tmpspec.ts, strdata];
          // beware that 'now' is used as score in flow:conn:* zset, since now is always monotonically increasing
          let redisObj = [key, now, strdata];
          log.debug("Conn:Save:Temp", redisObj);

          sem.sendEventToFireMain({
            type: "NewGlobalFlow",
            flow: tmpspec,
            suppressEventLogging: true
          });

          if (tmpspec.fd == 'out') {
            this.recordOutPort(tmpspec);
          }

          await rclient.zaddAsync(redisObj).catch(
            err => log.error("Failed to save tmpspec: ", tmpspec, err)
          )

          const remoteIPAddress = (tmpspec.lh === tmpspec.sh ? tmpspec.dh : tmpspec.sh);

          setTimeout(() => {
            sem.emitEvent({
              type: 'DestIPFound',
              ip: remoteIPAddress,
              fd: tmpspec.fd,
              ob: tmpspec.ob,
              rb: tmpspec.rb,
              suppressEventLogging: true
            });
          }, 1 * 1000); // make it a little slower so that dns record will be handled first

        }
      }

      // TODO: Need to write code take care to ensure orig host is us ...
      let hostsChanged = {}; // record and update host lastActive

      // Every FLOWSTASH_EXPIRES seconds, save aggregated flowstash into redis and empties flowstash
      if (now > this.flowstashExpires) {
        let stashed = {};
        log.info("Processing Flow Stash");
        for (const specKey in this.flowstash) {
          const spec = this.flowstash[specKey];
          if (!spec.mac)
            continue;
          try {
            // try resolve host info for previous flows again here
            for (const uid of spec.uids) {
              const afobj = this.lookupAppMap(uid);
              if (afobj && !spec.af[afobj.host]) {
                spec.af[afobj.host] = afobj;
                delete afobj['host'];
              }
            }
          } catch (e) {
            log.error("Conn:Save:AFMAP:EXCEPTION", e);
          }

          const key = "flow:conn:" + spec.fd + ":" + spec.mac;
          const strdata = JSON.stringify(spec);
          const ts = spec._ts; // this is the last time when this flowspec is updated
          const redisObj = [key, ts, strdata];
          if (stashed[key]) {
            stashed[key].push(redisObj);
          } else {
            stashed[key] = [redisObj];
          }

          try {
            if (spec.ob > 0 && spec.rb > 0 && spec.ct > 1) {
              let hostChanged = hostsChanged[spec.lh];
              if (hostChanged == null) {
                hostsChanged[spec.lh] = Number(spec.ts);
              } else {
                if (hostChanged < spec.ts) {
                  hostsChanged[spec.lh] = spec.ts;
                }
              }
            }
          } catch (e) {
            log.error("Conn:Save:Host:EXCEPTION", e);
          }

        }

        let sstart = this.flowstashExpires - FLOWSTASH_EXPIRES;
        let send = this.flowstashExpires;

        setTimeout(async () => {
          log.info("Conn:Save:Summary", sstart, send, this.flowstashExpires);
          for (let key in stashed) {
            let stash = stashed[key];
            log.info("Conn:Save:Summary:Wipe", key, "Resolved To:", stash.length);

            let transaction = [];
            transaction.push(['zremrangebyscore', key, sstart, send]);
            stash.forEach(robj => transaction.push(['zadd', robj]));
            if (this.config.bro.conn.expires) {
              transaction.push(['expireat', key, parseInt(new Date / 1000) + this.config.bro.conn.expires])
            }

            try {
              await rclient.multi(transaction).execAsync();
              log.info("Conn:Save:Removed", key);
            } catch (err) {
              log.error("Conn:Save:Error", err);
            }
          }
        }, FLOWSTASH_EXPIRES * 1000);

        this.flowstashExpires = now + FLOWSTASH_EXPIRES;
        this.flowstash = {};

        // record lastActive
        try {
          for (let i in hostsChanged) {
            dnsManager.resolveLocalHost(i, (err, data) => {
              if (data != null && data.lastActiveTimestamp != null) {
                if (data.lastActiveTimestamp < hostsChanged[i]) {
                  /*
                  log.debug("Conn:Flow:Resolve:Updated", i, hostsChanged[i]);
                  rclient.hmset("host:mac:" + data.mac, {
                      'lastActiveTimestamp': Number(hostsChanged[i])
                  });
                  */
                }
              } else {
                log.info("Conn:Flow:Resolve:Host Can not find ", i);
              }
            });
          }
        } catch (e) {
          log.error("Conn:Flow:Resolve:EXCEPTION", e);
        }

        // TODO add code here to delete from the ranked set ... ranked sets can not use key expire ....
      }



      //if (obj.note == null) {
      //    log.error("Http:Drop",obj);
      //    return;
      // }
    } catch (e) {
      log.error("Conn:Error Unable to save", e, data, new Error().stack);
    }

  }

  cleanUpSanDNS(obj) {
    // san.dns may be an array, need to convert it to string to avoid redis warning
    if (obj["san.dns"] && obj["san.dns"].constructor === Array) {
      obj["san.dns"] = JSON.stringify(obj["san.dns"]);
    }

    if (obj["san.ip"] && obj["san.ip"].constructor === Array) {
      obj["san.ip"] = JSON.stringify(obj["san.ip"]);
    }
  }

  /*
  {"ts":1506313273.469781,"uid":"CX5UTb3cZi0zJdeQqe","id.orig_h":"192.168.2.191","id.orig_p":57334,"id.resp_h":"45.57.26.133","id.resp_p":443,"version":"TLSv12","cipher":"TLS_ECDHE_RSA_WITH_AES_128_GCM_SHA256","server_name":"ipv4_1-lagg0-c004.1.sjc005.ix.nflxvideo.net","resumed":true,"established":true}
  */
  processSslData(data) {
    try {
      let obj = JSON.parse(data);
      if (obj == null) {
        log.error("SSL:Drop", obj);
        return;
      }
      // do not process ssl log that does not pass the certificate validation
      if (obj["validation_status"] && obj["validation_status"] !== "ok")
        return;
      let host = obj["id.orig_h"];
      let dst = obj["id.resp_h"];
      if (firewalla.isReservedBlockingIP(dst))
        return;
      let dsthost = obj['server_name'];
      let subject = obj['subject'];
      let key = "host:ext.x509:" + dst;
      let cert_chain_fuids = obj['cert_chain_fuids'];
      let cert_id = null;
      let flowdir = "in";
      if (cert_chain_fuids != null && cert_chain_fuids.length > 0) {
        cert_id = cert_chain_fuids[0];
        log.debug("SSL:CERT_ID ", cert_id, subject, dst);
      }

      if (subject != null && dst != null) {
        let xobj = {
          'subject': subject
        };
        if (dsthost != null) {
          xobj['server_name'] = dsthost;
        }
        log.debug("SSL: host:ext:x509:Save", key, xobj);

        this.cleanUpSanDNS(xobj);

        rclient.del(key, (err) => { // delete before hmset in case number of keys is not same in old and new data
          rclient.hmset(key, xobj, (err, value) => {
            if (err == null) {
              if (this.config.bro.ssl.expires) {
                rclient.expireat(key, parseInt((+new Date) / 1000) + this.config.bro.ssl.expires);
              }
            } else {
              log.error("host:ext:x509:save:Error", key, subject);
            }
          });
        });
      } else if (cert_id != null) {
        log.debug("SSL:CERT_ID flow.ssl creating cert", cert_id);
        rclient.hgetall("flow:x509:" + cert_id, (err, data) => {
          if (err) {
            log.error("SSL:CERT_ID flow.x509:Error" + cert_id);
          } else {
            log.debug("SSL:CERT_ID found ", data);
            if (data != null && data["certificate.subject"]) {
              let xobj = {
                'subject': data['certificate.subject']
              };
              if (data.server_name) {
                xobj.server_name = data.server_name;
              }

              this.cleanUpSanDNS(xobj);

              rclient.del(key, (err) => { // delete before hmset in case number of keys is not same in old and new data
                rclient.hmset(key, xobj, (err, value) => {
                  if (err == null) {
                    if (this.config.bro.ssl.expires) {
                      rclient.expireat(key, parseInt((+new Date) / 1000) + this.config.bro.ssl.expires);
                    }
                    log.debug("SSL:CERT_ID Saved", key, xobj);
                  } else {
                    log.error("SSL:CERT_ID host:ext:x509:save:Error", key, subject);
                  }
                });
              });
            } else {
              log.debug("SSL:CERT_ID flow.x509:notfound" + cert_id);
            }
          }
        });

      }
      // Cache
      let appCacheObj = {
        uid: obj.uid,
        host: obj.server_name,
        ssl: obj.established
      };

      this.addAppMap(appCacheObj.uid, appCacheObj);
      /* this piece of code uses http to map dns */
      if (flowdir === "in" && obj.server_name) {
        dnsTool.addDns(dst, obj.server_name, this.config.bro.dns.expires);
      }
    } catch (e) {
      log.error("SSL:Error Unable to save", e, e.stack, data);
    }
  }


  processX509Data(data) {
    try {
      let obj = JSON.parse(data);
      if (obj == null) {
        log.error("X509:Drop", data);
        return;
      }

      if (obj["certificate.subject"] && obj["certificate.subject"] === "CN=firewalla.encipher.io") {
        log.debug("X509:Self Ignoring", data);
        return;
      }

      let key = "flow:x509:" + obj['id'];
      log.debug("X509:Save", key, obj);

      this.cleanUpSanDNS(obj);

      rclient.hmset(key, obj, (err, value) => {
        if (err == null) {
          if (this.config.bro.x509.expires) {
            rclient.expireat(key, parseInt((+new Date) / 1000) + this.config.bro.x509.expires);
          }
        } else {
          log.error("X509:Save:Error", err);
        }
      });
    } catch (e) {
      log.error("X509:Error Unable to save", e, data, e.stack);
    }
  }

  //{"ts":1465878273.418592,"host":"192.168.2.239"}
  processknownHostsData(data) {
    try {
      let obj = JSON.parse(data);
      if (obj == null) {
        log.error("KnownHosts:Drop", obj);
        return;
      }

      let ip = obj.host;
      if (!ip) {
        log.error("Invalid knownHosts entry:", obj);
        return;
      }

      if (sysManager.isMyIP(ip)) return

      const intfInfo = sysManager.getInterfaceViaIP4(ip);
      if (!intfInfo || !intfInfo.uuid) {
        log.error(`Unable to find nif uuid, ${ip}`);
        return;
      }

      log.info("Found a known host from host:", ip, intfInfo.name);

      l2.getMAC(ip, (err, mac) => {

        if (err || !mac) {
          // not found, ignore this host
          log.error("Not able to found mac address for host:", ip, mac);
          return;
        }

        let host = {
          ipv4: ip,
          ipv4Addr: ip,
          mac: mac,
          from: "broKnownHosts"
        };

        sem.emitEvent({
          type: "DeviceUpdate",
          message: `Found a device via bro known hosts ${host.ipv4} ${host.mac}`,
          host: host
        })

      });

    } catch (e) { }
  }

  //{"ts":1465969866.72256,"note":"Scan::Port_Scan","msg":"192.168.2.190 scanned at least 15 unique ports of host 192.168.2.108 in 0m1s","sub":"local","src":
  //"192.168.2.190","dst":"192.168.2.108","peer_descr":"bro","actions":["Notice::ACTION_LOG"],"suppress_for":3600.0,"dropped":false}


  async processNoticeData(data) {
    if(!fc.isFeatureOn("cyber_security")) return;
    try {
      let obj = JSON.parse(data);
      if (obj.note == null) {
        return;
      }

      // TODO: on DHCP mode, notice could be generated on ethx or ethx:0 first
      // and the other one will be suppressed. And we'll lost either device/dest info

      log.debug("Notice:Processing", obj);
      if (this.config.bro.notice.ignore[obj.note] == null) {
        let strdata = JSON.stringify(obj);
        let key = "notice:" + obj.src;
        let redisObj = [key, obj.ts, strdata];
        log.debug("Notice:Save", redisObj);
        await rclient.zadd(redisObj);
        if (this.config.bro.notice.expires) {
          await rclient.expireat(key, parseInt((+new Date) / 1000) + this.config.bro.notice.expires);
        }
        let lh = null;
        let dh = null;

        // using src & dst by default, or id.orig_h & id.resp_h
        if (obj.src) {
          lh = obj.src;
          dh = obj.dst || (obj['id.orig_h'] == obj.src ? obj['id.resp_h'] : obj['id.orig_h']);
        } else {
          lh = obj['id.orig_h'];
          dh = obj['id.resp_h'];
        }

        lh = lh || "0.0.0.0";
        dh = dh || "0.0.0.0";

        // make sure lh points to local device
        if (lh && !sysManager.isLocalIP(lh)) {
          let tmp = lh;
          lh = dh;
          dh = tmp;
        }

        let message = obj.msg;
        let noticeType = obj.note;
        let timestamp = parseFloat(obj.ts);

        // TODO: create dedicate alarm type for each notice type
        let alarm = new Alarm.BroNoticeAlarm(timestamp, lh, noticeType, message, {
          "p.device.ip": lh,
          "p.dest.ip": dh
        });

        alarm = await broNotice.processNotice(alarm, obj);

        alarm && am2.enqueueAlarm(alarm);
      }
    } catch (e) {
      log.error("Notice:Error Unable to save", e, data);
    }
  }

  on(something, callback) {
    this.callbacks[something] = callback;
  }

  enableRecordHitsTimer() {
    setInterval(() => {
      timeSeries.exec(() => { })
      this.cc = 0
    }, 1 * 60 * 1000) // every minute to record the left-over items if no new flows
  }

  recordTraffic(ts, inBytes, outBytes, mac, ignoreGlobal = false) {
    if (this.enableRecording) {


      const normalizedTS = Math.floor(Math.floor(Number(ts)) / 10) // only record every 10 seconds

      // lastNTS starts with null and assigned with normalizedTS every 10s
      if (this.lastNTS != normalizedTS) {
        const toRecord = this.timeSeriesCache

        this.lastNTS = normalizedTS
        this.fullLastNTS = Math.floor(ts)
        this.timeSeriesCache = { global: { upload: 0, download: 0 } }

        for (const key in toRecord) {
          const subKey = key == 'global' ? '' : ':' + key
          log.debug("Store timeseries", this.fullLastNTS, key, toRecord[key].download, toRecord[key].upload)
          timeSeries
            .recordHit('download' + subKey, this.fullLastNTS, toRecord[key].download)
            .recordHit('upload' + subKey, this.fullLastNTS, toRecord[key].upload)
        }
        timeSeries.exec()
      }

      // append current status
      if (!ignoreGlobal) {
        // for traffic account
        (async () => {
          await rclient.hincrbyAsync("stats:global", "download", Number(inBytes));
          await rclient.hincrbyAsync("stats:global", "upload", Number(outBytes));
        })()

        this.timeSeriesCache.global.download += Number(inBytes)
        this.timeSeriesCache.global.upload += Number(outBytes)
      }

      if (!this.timeSeriesCache[mac]) {
        this.timeSeriesCache[mac] = { upload: 0, download: 0 }
      }
      this.timeSeriesCache[mac].download += Number(inBytes)
      this.timeSeriesCache[mac].upload += Number(outBytes)
    }
  }

  recordOutPort(tmpspec) {
    log.debug("recordOutPort: ", tmpspec);
    const key = tmpspec.mac + ":" + tmpspec.dp;
    let ats = tmpspec.ts;  //last alarm time
    let oldData = null;
    let oldIndex = this.outportarray.findIndex((dataspec) => dataspec && dataspec.key == key);
    if (oldIndex > -1) {
      oldData = this.outportarray.splice(oldIndex, 1)[0];
      ats = oldData.ats;
    }
    let newData = {key: key, ts: tmpspec.ts, ats: ats};
    const expireInterval = 15 * 60; // 15 minute;
    if (oldData == null || (oldData != null && oldData.ats < newData.ts - expireInterval)) {
      newData.ats = newData.ts;  //set
      sem.sendEventToFireMain({
        type: "NewOutPortConn",
        flow: tmpspec,
        suppressEventLogging: true
      });
    }
    //put the latest port flow at the end
    this.outportarray.push(newData);
    let maxsize = 9000; //limit size to optimize memory and prevent extremes
    if (this.outportarray.length > maxsize) {
      this.outportarray.shift();
    }
  }
}<|MERGE_RESOLUTION|>--- conflicted
+++ resolved
@@ -480,24 +480,6 @@
           }
         }
         this.lastDNS = obj;
-<<<<<<< HEAD
-        if (!isDomainValid(obj["query"]))
-          return;
-
-        const answers = obj['answers'].filter(answer => !firewalla.isReservedBlockingIP(answer) && (iptool.isV4Format(answer) || iptool.isV6Format(answer)));
-        const cnames = obj['answers'].filter(answer => !firewalla.isReservedBlockingIP(answer) && !iptool.isV4Format(answer) && !iptool.isV6Format(answer) && isDomainValid(answer)).map(answer => formulateHostname(answer));
-        const query = formulateHostname(obj['query']);
-
-        // record reverse dns as well for future reverse lookup
-        await dnsTool.addReverseDns(query, answers);
-        for (const cname of cnames)
-          await dnsTool.addReverseDns(cname, answers);
-
-        for (const answer of answers) {
-          await dnsTool.addDns(answer, query, this.config.bro.dns.expires);
-          for (const cname of cnames) {
-            await dnsTool.addDns(answer, cname, this.config.bro.dns.expires);
-=======
         if (obj["qtype_name"] === "PTR") {
           // reverse DNS query, the IP address is in the query parameter, the domain is in the answers
           if (obj["query"].endsWith(".in-addr.arpa")) {
@@ -541,7 +523,6 @@
               ip: answer,
               suppressEventLogging: true
             });
->>>>>>> 5e19866b
           }
         }
       } else if (obj['id.orig_p'] == 5353 && obj['id.resp_p'] == 5353 && obj['answers'].length > 0) {
