/*    Copyright 2016-2020 Firewalla Inc.
 *
 *    This program is free software: you can redistribute it and/or  modify
 *    it under the terms of the GNU Affero General Public License, version 3,
 *    as published by the Free Software Foundation.
 *
 *    This program is distributed in the hope that it will be useful,
 *    but WITHOUT ANY WARRANTY; without even the implied warranty of
 *    MERCHANTABILITY or FITNESS FOR A PARTICULAR PURPOSE.  See the
 *    GNU Affero General Public License for more details.
 *
 *    You should have received a copy of the GNU Affero General Public License
 *    along with this program.  If not, see <http://www.gnu.org/licenses/>.
 */

'use strict';

const log = require('./logger.js')(__filename);

const Tail = require('../vendor_lib/always-tail.js');

const rclient = require('../util/redis_manager.js').getRedisClient()

const iptool = require("ip");

const sysManager = require('./SysManager.js');
const DNSManager = require('./DNSManager.js');
const dnsManager = new DNSManager();
const Alarm = require('../alarm/Alarm.js');
const AM2 = require('../alarm/AlarmManager2.js');
const am2 = new AM2();

const broNotice = require('../extension/bro/BroNotice.js');

const HostManager = require('../net2/HostManager')
const hostManager = new HostManager();

const VPNProfileManager = require('./VPNProfileManager.js');
const Constants = require('./Constants.js');

const HostTool = require('../net2/HostTool.js')
const hostTool = new HostTool()

const Accounting = require('../control/Accounting.js');
const accounting = new Accounting();

const DNSTool = require('../net2/DNSTool.js')
const dnsTool = new DNSTool()

const firewalla = require('../net2/Firewalla.js');

const mode = require('../net2/Mode.js')

const linux = require('../util/linux.js');

const l2 = require('../util/Layer2.js');

const timeSeries = require("../util/TimeSeries.js").getTimeSeries()

const sem = require('../sensor/SensorEventManager.js').getInstance();
const fc = require('../net2/config.js')
let appmapsize = 200;
let FLOWSTASH_EXPIRES;

const httpFlow = require('../extension/flow/HttpFlow.js');
const NetworkProfileManager = require('./NetworkProfileManager.js')
const _ = require('lodash');
const Message = require('../net2/Message.js');

const {formulateHostname, isDomainValid} = require('../util/util.js');

const TYPE_MAC = "mac";
const TYPE_VPN = "vpn";

const PREFIX_VPN = "vpn:";
/*
 *
 *  config.bro.notice.path {
 *  config.bro.intel.path {
 *
 *  config.bro.notice.monitor {
 *      'type':'action'
 *  }
 *
 * {"ts":1463726594.405281,"note":"Scan::Port_Scan","msg":"192.168.2.153 scanned at least 15 unique ports of host 192.168.2.111 in 0m0s","sub":"local","src":"192.168.2.153","dst":"192.168.2.111","peer_descr":"bro","actions":["Notice::ACTION_LOG"],"suppress_for":3600.0,"dropped":false}
 *
 * x509
{"ts":1464811516.502757,"id":"F1zrEA4jvTA90H5uVc","certificate.version":3,"certificate.serial":"053FCE9BA6805B00","certificate.subject":"C=US,ST=California,O=Apple
 Inc.,OU=management:idms.group.506364,CN=*.icloud.com","certificate.issuer":"C=US,O=Apple Inc.,OU=Certification Authority,CN=Apple IST CA 2 - G1","certificate.not_
valid_before":1424184331.0,"certificate.not_valid_after":1489848331.0,"certificate.key_alg":"rsaEncryption","certificate.sig_alg":"sha256WithRSAEncryption","certif
icate.key_type":"rsa","certificate.key_length":2048,"certificate.exponent":"65537","san.dns":["*.icloud.com"],"basic_constraints.ca":false}

{"ts":1473403205.383678,"uid":"CKyWkpbu7tXTHyoLd","id.orig_h":"192.168.2.225","id.orig_p":51020,"id.resp_h":"52.89.107.175","id.resp_p":443,"version":"TLSv12","cipher":"TLS_ECDHE_RSA_WITH_AES_128_GCM_SHA256","server_name":"firewalla.encipher.io","resumed":true,"established":true}


{"ts":1473403304.343692,"uid":"CUErnP2cnw0z5Ilj07","id.orig_h":"192.168.2.221","id.orig_p":64096,"id.resp_h":"203.205.179.152","id.resp_p":80,"trans_depth":1,"method":"POST","host":"caminorshort.weixin.qq.com","uri":"/mmtls/32fc51a3","user_agent":"MicroMessenger Client","request_body_len":537,"response_body_len":226,"status_code":200,"status_msg":"OK","tags":[],"orig_fuids":["FMcFnE1TMNpElbp7Ce"],"resp_fuids":["FG0eXV2blQRAslCcOg"]}

 *
 */

var instances = {};

function ValidateIPaddress(ipaddress) {
  if (/^(25[0-5]|2[0-4][0-9]|[01]?[0-9][0-9]?)\.(25[0-5]|2[0-4][0-9]|[01]?[0-9][0-9]?)\.(25[0-5]|2[0-4][0-9]|[01]?[0-9][0-9]?)\.(25[0-5]|2[0-4][0-9]|[01]?[0-9][0-9]?)$/.test(ipaddress)) {
    return (true)
  }
  return (false)
}

module.exports = class {
  initWatchers() {
    log.debug("Initializing watchers", this.config.bro);
    let failed = false
    if (this.intelLog == null) {
      this.intelLog = new Tail(this.config.bro.intel.path, '\n');
      if (this.intelLog != null) {
        log.debug("Initializing watchers: intelog initialized:", this.config.bro.intel.path);
        this.intelLog.on('line', (data) => {
          log.debug("Detect:Intel ", data);
          this.processIntelData(data);
        });
        this.intelLog.on('error', (err) => {
          log.error("Error while reading intel log", err.message);
        });
      } else {
        failed = true
      }
    }

    if (this.noticeLog == null) {
      this.noticeLog = new Tail(this.config.bro.notice.path, '\n');
      if (this.noticeLog != null) {
        log.debug("Initializing watchers: noticeLog initialized", this.config.bro.notice.path);
        this.noticeLog.on('line', (data) => {
          log.debug("Detect:Notice", data);
          this.processNoticeData(data);
        });
        this.noticeLog.on('error', (err) => {
          log.error("Error while reading notice log", err.message);
        });
      } else {
        failed = true
      }
    }

    if (this.dnsLog == null) {
      this.dnsLog = new Tail(this.config.bro.dns.path, '\n');
      if (this.dnsLog != null) {
        log.debug("Initializing watchers: dnslog initialized", this.config.bro.dns.path);
        this.dnsLog.on('line', (data) => {
          this.processDnsData(data);
        });
        this.dnsLog.on('error', (err) => {
          log.error("Error while reading dns log", err.message);
        });
      } else {
        failed = true
      }
    }

    if (this.softwareLog == null) {
      this.softwareLog = new Tail(this.config.bro.software.path, '\n');
      if (this.softwareLog != null) {
        log.debug("Initializing watchers: software initialized", this.config.bro.software.path);
        this.softwareLog.on('line', (data) => {
          log.debug("Detect:Software", data);
          this.processSoftwareData(data);
        });
        this.softwareLog.on('error', (err) => {
          log.error("Error while reading software log", err.message);
        });
      } else {
        failed = true
      }
    }

    if (this.httpLog == null) {
      this.httpLog = new Tail(this.config.bro.http.path, '\n');
      if (this.httpLog != null) {
        log.debug("Initializing watchers: http initialized", this.config.bro.http.path);
        this.httpLog.on('line', (data) => {
          log.debug("Detect:Http", data);
          httpFlow.process(data);
        });
        this.httpLog.on('error', (err) => {
          log.error("Error while reading http log", err.message);
        });
      } else {
        failed = true
      }
    }

    if (this.sslLog == null) {
      this.sslLog = new Tail(this.config.bro.ssl.path, '\n');
      if (this.sslLog != null) {
        log.debug("Initializing watchers: sslinitialized", this.config.bro.ssl.path);
        this.sslLog.on('line', (data) => {
          log.debug("Detect:SSL", data);
          this.processSslData(data);
        });
        this.sslLog.on('error', (err) => {
          log.error("Error while reading ssl log", err.message);
        });
      } else {
        failed = true
      }
    }

    if (this.connLog == null) {
      this.connLog = new Tail(this.config.bro.conn.path, '\n');
      if (this.connLog != null) {
        log.debug("Initializing watchers: connInitialized", this.config.bro.conn.path);
        this.connLog.on('line', async (data) => {
          await this.processConnData(data);
        });
        this.connLog.on('error', (err) => {
          log.error("Error while reading conn log", err.message);
        });
      } else {
        failed = true
      }
    }
    if (this.connLongLog == null) {
      this.connLongLog = new Tail(this.config.bro.connLong.path, '\n');
      if (this.connLongLog != null) {
        log.debug("Initializing watchers: connLongInitialized", this.config.bro.connLong.path);
        this.connLongLog.on('line', async (data) => {
          await this.processConnData(data, true);
        });
        this.connLongLog.on('error', (err) => {
          log.error("Error while reading conn long log", err.message);
        });
      } else {
        failed = true
      }
    }
    if (this.connLogdev == null) {
      this.connLogdev = new Tail(this.config.bro.conn.pathdev, '\n');
      if (this.connLogdev != null) {
        log.debug("Initializing watchers: connInitialized", this.config.bro.conn.pathdev);
        this.connLogdev.on('line', async (data) => {
          await this.processConnData(data);
        });
        this.connLogdev.on('error', (err) => {
          log.error("Error while reading conn dev log", err.message);
        });
      } else {
        failed = true
      }
    }

    if (this.x509Log == null) {
      this.x509Log = new Tail(this.config.bro.x509.path, '\n');
      if (this.x509Log != null) {
        log.debug("Initializing watchers: X509 Initialized", this.config.bro.x509.path);
        this.x509Log.on('line', (data) => {
          this.processX509Data(data);
        });
        this.x509Log.on('error', (err) => {
          log.error("Error while reading x509 log", err.message);
        });
      } else {
        failed = true
      }
    }

    if (this.knownHostsLog == null) {
      this.knownHostsLog = new Tail(this.config.bro.knownHosts.path, '\n');
      if (this.knownHostsLog != null) {
        log.debug("Initializing watchers: knownHosts Initialized", this.config.bro.knownHosts.path);
        this.knownHostsLog.on('line', (data) => {
          this.processknownHostsData(data);
        });
        this.knownHostsLog.on('error', (err) => {
          log.error("Error while reading known hosts log", err.message);
        });
      } else {
        failed = true
      }
    }

    if (failed) {
      setTimeout(this.initWatchers, 5000);
    }
  }

  constructor(name, config) {
    if (instances[name] != null) {
      return instances[name];
    } else {
      this.config = config;
      FLOWSTASH_EXPIRES = this.config.bro.conn.flowstashExpires;
      this.appmap = {};
      this.apparray = [];
      this.connmap = {};
      this.connarray = [];
      this.outportarray = [];

      this.initWatchers();
      instances[name] = this;
      let c = require('./MessageBus.js');
      this.publisher = new c();
      this.flowstash = {};
      this.flowstashExpires = Date.now() / 1000 + FLOWSTASH_EXPIRES;

      this.enableRecording = true
      this.cc = 0
      this.activeMac = {};

      setInterval(() => {
        this._activeMacHeartbeat();
      }, 60000);

      this.lastNTS = null;

      this.activeLongConns = {}
      setInterval(() => {
        const now = new Date() / 1000
        for (const uid of Object.keys(this.activeLongConns)) {
          const lastTick = this.activeLongConns[uid].ts + this.activeLongConns[uid].duration
          if (lastTick + this.config.bro.connLong.expires < now)
            delete this.activeLongConns[uid]
        }
      }, 3600 * 15)
    }
  }

  async _activeMacHeartbeat() {
    for (let mac in this.activeMac) {
      let entry = this.activeMac[mac];
      let host = {
        mac: mac,
        from: "macHeartbeat"
      };
      if (entry.ipv4Addr && iptool.isV4Format(entry.ipv4Addr)) {
        host.ipv4 = entry.ipv4Addr;
        host.ipv4Addr = entry.ipv4Addr;
      }
      if (entry.ipv6Addr && Array.isArray(entry.ipv6Addr) && entry.ipv6Addr.length > 0) {
        host.ipv6Addr = entry.ipv6Addr;
      }
      if (host.ipv4Addr || host.ipv6Addr) {
        const intfInfo = host.ipv4Addr ? sysManager.getInterfaceViaIP4(host.ipv4Addr) : sysManager.getInterfaceViaIP6(host.ipv6Addr);
        if (!intfInfo || !intfInfo.uuid) {
          log.error(`Unable to find nif uuid, ${host.ipv4Addr}, ${mac}`);
          continue;
        }
        sem.emitEvent({
          type: "DeviceUpdate",
          message: `Device network activity heartbeat ${host.ipv4Addr || host.ipv6Addr} ${host.mac}`,
          host: host
        });
      }
    }
    this.activeMac = {};
  }

  start() {
    if (this.intelLog) {
      log.debug("Start watching intel log");
      this.intelLog.watch();
    }
    if (this.noticeLog) {
      log.debug("Start watching notice log");
      this.noticeLog.watch();
    }
  }

  addConnMap(key, value) {
    if (this.connmap[key] != null) {
      return;
    }
    log.debug("CONNMAP_ARRAY", this.connarray.length, key, value);
    this.connarray.push(value);
    this.connmap[key] = value;
    let mapsize = 9000;
    if (this.connarray.length > mapsize) {
      let removed = this.connarray.splice(0, this.connarray.length - mapsize);
      for (let i in removed) {
        delete this.connmap[removed[i]['uid']];
      }
    }
  }

  lookupConnMap(key) {
    let obj = this.connmap[key];
    if (obj) {
      delete this.connmap[key];
      let index = this.connarray.indexOf(obj);
      if (index > -1) {
        this.connarray.splice(index, 1);
      }
    }
    return obj;
  }

  addAppMap(key, value) {
    if (ValidateIPaddress(value.host)) {
      return;
    }

    if (sysManager.isOurCloudServer(value.host)) {
      return;
    }

    if (this.appmap[key] != null) {
      return;
    }

    log.debug("APPMAP_ARRAY", this.apparray.length, key, value.host, "length:", this.apparray.length);
    this.apparray.push(value);
    this.appmap[key] = value;
    if (this.apparray.length > appmapsize) {
      let removed = this.apparray.splice(0, this.apparray.length - appmapsize);
      for (let i in removed) {
        delete this.appmap[removed[i]['uid']];
      }
    }
  }

  lookupAppMap(flowUid) {
    let obj = this.appmap[flowUid];
    if (obj) {
      delete obj['uid'];
      delete this.appmap[flowUid];
      let index = this.apparray.indexOf(obj);
      if (index > -1) {
        this.apparray.splice(index, 1);
      }
    }
    return obj;
  }


  /*
    {"ts":1464244116.539545,"uid":"CwMpfX2Ya0NkxBCqbe","id.orig_h":"192.168.2.221","id.orig_p":58937,"id.resp_h":"199.27.79.143","id.resp_p":443,"fuid":"FmjEXV3czWtY9ykTG8","file_mime_type":"application/pkix-cert","file_desc":"199.27.79.143:443/tcp","seen.indicator":"forms.aweber.com","seen.indicator_type":"Intel::DOMAIN","seen.where":"X509::IN_CERT","seen.node":"bro","sources":["from http://hosts-file.net/psh.txt via intel.criticalstack.com"]}
    */

  processIntelData(data) {
    try {
      let obj = JSON.parse(data);
      log.info("Intel:New", data, obj);
      if (obj['id.orig_h'] == null) {
        log.error("Intel:Drop", obj);
        return;
      }
      if (this.config.bro.intel.ignore[obj.note] == null) {
        let strdata = JSON.stringify(obj);
        let key = "intel:" + obj['id.orig_h'];
        let redisObj = [key, obj.ts, strdata];
        log.debug("Intel:Save", redisObj);
        rclient.zadd(redisObj, (err, response) => {
          if (err) {
            log.error("Intel:Save:Error", err);
          } else {
            if (this.config.bro.intel.expires) {
              rclient.expireat(key, parseInt((+new Date) / 1000) + this.config.bro.intel.expires);
            }
            this.publisher.publish("DiscoveryEvent", "Intel:Detected", obj['id.orig_h'], obj);
            this.publisher.publish("DiscoveryEvent", "Intel:Detected", obj['id.resp_h'], obj);
          }
        });
      } else {
        log.debug("Intel:Drop", JSON.parse(data));
      }
    } catch (e) {
      log.error("Intel:Error Unable to save", e, e.stack, data);
    }
  }

  //{"ts":1464066236.121734,"uid":"CnCRV73J3F0nhWtBPb","id.orig_h":"192.168.2.221","id.orig_p":5353,"id.resp_h":"224.0.0.251","id.resp_p":5353,"proto":"udp","trans_id":0,"query":"jianyu-chens-iphone-6.local","qclass":32769,"qclass_name":"qclass-32769","qtype":255,"qtype_name":"*","rcode":0,"rcode_name":"NOERROR","AA":true,"TC":false,"RD":false,"RA":false,"Z":0,"answers":["jianyu-chens-iphone-6.local","jianyu-chens-iphone-6.local","jianyu-chens-iphone-6.local","jianyu-chens-iphone-6.local"],"TTLs":[120.0,120.0,120.0,120.0],"rejected":false}
  //{"ts":1482189510.68758,"uid":"Cl7FVE1EnC0fBhL8l7","id.orig_h":"2601:646:9100:74e0:e43e:adc7:6d48:76da","id.orig_p":53559,"id.resp_h":"2001:558:feed::1","id.resp_p":53,"proto":"udp","trans_id":12231,"query":"log-rts01-iad01.devices.nest.com","rcode":0,"rcode_name":"NOERROR","AA":false,"TC":false,"RD":false,"RA":true,"Z":0,"answers":["devices-rts01-production-331095621.us-east-1.elb.amazonaws.com","107.22.178.96","50.16.214.117","184.73.190.206","23.21.51.61"],"TTLs":[2.0,30.0,30.0,30.0,30.0],"rejected":false}

  async processDnsData(data) {
    try {
      let obj = JSON.parse(data);
      if (obj == null || obj["id.resp_p"] != 53) {
        return;
      }
      if (obj["id.resp_p"] == 53 && obj["id.orig_h"] != null && obj["answers"] && obj["answers"].length > 0 && obj["query"] && obj["query"].length > 0) {
        //await rclient.zaddAsync(`dns:`, Math.ceil(obj.ts), )
        if (this.lastDNS!=null) {
          if (this.lastDNS['query'] == obj['query']) {
            if (JSON.stringify(this.lastDNS['answers']) == JSON.stringify(obj["answers"])) {
              log.debug("processDnsData:DNS:Duplicated:", obj['query'], JSON.stringify(obj['answers']));
              return;
            }
          }
        }
        this.lastDNS = obj;
        if (obj["qtype_name"] === "PTR") {
          // reverse DNS query, the IP address is in the query parameter, the domain is in the answers
          if (obj["query"].endsWith(".in-addr.arpa")) {
            // ipv4 reverse DNS query
            const address = obj["query"].substring(0, obj["query"].length - ".in-addr.arpa".length).split('.').reverse().join('.');
            if (!address || !iptool.isV4Format(address) || iptool.isPrivate(address))
              return;
            const domains = obj["answers"].filter(answer => !firewalla.isReservedBlockingIP(answer) && !iptool.isV4Format(answer) && !iptool.isV6Format(answer) && isDomainValid(answer)).map(answer => formulateHostname(answer));
            if (domains.length == 0)
              return;
            for (const domain of domains) {
              await dnsTool.addReverseDns(domain, [address]);
              await dnsTool.addDns(address, domain, this.config.bro.dns.expires);
            }
            sem.emitEvent({
              type: 'DestIPFound',
              ip: address,
              suppressEventLogging: true
            });
          }
        } else {
          if (!isDomainValid(obj["query"]))
            return;

          const answers = obj['answers'].filter(answer => !firewalla.isReservedBlockingIP(answer) && (iptool.isV4Format(answer) || iptool.isV6Format(answer)));
          const cnames = obj['answers'].filter(answer => !firewalla.isReservedBlockingIP(answer) && !iptool.isV4Format(answer) && !iptool.isV6Format(answer) && isDomainValid(answer)).map(answer => formulateHostname(answer));
          const query = formulateHostname(obj['query']);

          // record reverse dns as well for future reverse lookup
          await dnsTool.addReverseDns(query, answers);
          for (const cname of cnames)
            await dnsTool.addReverseDns(cname, answers);

          for (const answer of answers) {
            await dnsTool.addDns(answer, query, this.config.bro.dns.expires);
            for (const cname of cnames) {
              await dnsTool.addDns(answer, cname, this.config.bro.dns.expires);
            }
            sem.emitEvent({
              type: 'DestIPFound',
              ip: answer,
              suppressEventLogging: true
            });
          }
        }
      } else if (obj['id.orig_p'] == 5353 && obj['id.resp_p'] == 5353 && obj['answers'].length > 0) {
        let hostname = obj['answers'][0];
        let ip = obj['id.orig_p'];
        let key = "host:ip4:" + ip;
        log.debug("Dns:FindHostWithIP", key, ip, hostname);

        const host = await dnsManager.resolveLocalHostAsync(ip);
        if (host != null && host.mac != null && host.name == null && host.bname == null) {
          let changeset = {
            name: hostname,
            bname: hostname
          };
          //changeset['lastActiveTimestamp'] = Math.ceil(Date.now() / 1000);
          log.debug("Dns:Redis:Merge", key, changeset);
          await rclient.hmsetAsync("host:mac:" + host.mac, changeset)
        }
      }
      if (fc.isFeatureOn("acl_audit")) {
        // detect DNS level block (NXDOMAIN) in dns log
        if (obj["rcode_name"] === "NXDOMAIN" && (obj["qtype_name"] === "A" || obj["qtype_name"] === "AAAA") && obj["id.resp_p"] == 53 && obj["id.orig_h"] != null && obj["query"] != null && obj["query"].length > 0) {
          if (!sysManager.isMyIP(obj["id.orig_h"]) && !sysManager.isMyIP6(obj["id.orig_h"])) {
            const record = {
              src: obj["id.orig_h"],
              domain: obj["query"],
              qtype: obj["qtype_name"]
            };
            sem.emitEvent({
              type: Message.MSG_ACL_DNS_NXDOMAIN,
              record: record,
              suppressEventLogging: true
            });
          }
        }
      }
    } catch (e) {
      log.error("Detect:Dns:Error", e, data, e.stack);
    }
  }

  //{"ts":1463941806.971767,"host":"192.168.2.106","software_type":"HTTP::BROWSER","name":"UPnP","version.major":1,"version.minor":0,"version.addl":"DLNADOC/1","unparsed_version":"UPnP/1.0 DLNADOC/1.50 Platinum/1.0.4.11"}

  processSoftwareData(data) {
    try {
      let obj = JSON.parse(data);
      if (obj == null || obj["host"] == null || obj['name'] == null) {
        log.error("Software:Drop", obj);
        return;
      }
      let key = "software:ip:" + obj['host'];
      rclient.zadd([key, obj.ts, JSON.stringify(obj)], (err, value) => {
        if (err == null) {
          if (this.config.bro.software.expires) {
            rclient.expireat(key, parseInt((+new Date) / 1000) + this.config.bro.software.expires);
          }
        }

      });
    } catch (e) {
      log.error("Detect:Software:Error", e, data, e.stack);
    }
  }


  // We now seen a new flow coming ... which might have a new ip getting discovered, lets take care of this
  indicateNewFlowSpec(flowspec) {
    let ip = flowspec.lh;
    if (this.pingedIp == null) {
      this.pingedIp = {};
      setTimeout(() => {
        this.pingedIp = null;
      }, 1000 * 60 * 60 * 24);
    }
    if (sysManager.ipLearned(ip) == false && this.pingedIp[ip] == null) {
      //log.info("Conn:Learned:Ip",ip,flowspec);
      // probably issue ping here for ARP cache and later used in IPv6DiscoverySensor
      if (!iptool.isV4Format(ip)) {
        // ip -6 neighbor may expire the ping pretty quickly, need to ping a few times to have sensors
        // pick up the new data
        log.info("Conn:Learned:Ip", "ping ", ip, flowspec);
        linux.ping6(ip)
        setTimeout(() => {
          linux.ping6(ip)
        }, 1000 * 60 * 4);
        setTimeout(() => {
          linux.ping6(ip)
        }, 1000 * 60 * 8);
        this.pingedIp[ip] = true;
      }
    }
  }

  /*
   * {"ts":1464303791.790091,"uid":"CosE7p2gSFbxvdRig2","id.orig_h":"fe80::6a5b:35ff:fec9:b9cb","id.orig_p":143,"id.resp_h":"ff02::16","id.resp_p":0,"proto":"icmp","conn_state":"OTH","local_orig":false,"local_resp":false,"missed_bytes":0,"orig_pkts":1,"orig_ip_bytes":196,"resp_pkts":0,"resp_ip_bytes":0,"tunnel_parents":[]}

    2016-05-27T06:00:34.110Z - debug: Conn:Save 0=flow:conn:in:192.168.2.232, 1=1464328691.497809, 2={"ts":1464328691.497809,"uid":"C3Lb6y27y6fEbngara","id.orig_h":"192.168.2.232","id.orig_p":58137,"id.resp_h":"216.58.194.194","id.resp_p":443,"proto":"tcp","service":"ssl","duration":136.54717,"orig_bytes":1071,"resp_bytes":5315,"conn_state":"SF","local_orig":true,"local_resp":false,"missed_bytes":0,"history":"ShADadFf","orig_pkts":48,"orig_ip_bytes":4710,"resp_pkts":34,"resp_ip_bytes":12414,"tunnel_parents":[]}
  */

  isMonitoring(ip) {
    if (!hostManager.isMonitoring())
      return false;
    let hostObject = null;
    let networkProfile = null;
    if (iptool.isV4Format(ip)) {
      hostObject = hostManager.getHostFast(ip);
      const iface = sysManager.getInterfaceViaIP4(ip);
      const uuid = iface && iface.uuid;
      networkProfile = NetworkProfileManager.getNetworkProfile(uuid);
    } else {
      if (iptool.isV6Format(ip)) {
        hostObject = hostManager.getHostFast6(ip);
        const iface = sysManager.getInterfaceViaIP6(ip);
        const uuid = iface && iface.uuid;
        networkProfile = NetworkProfileManager.getNetworkProfile(uuid);
      }
    }

    if (hostObject && !hostObject.isMonitoring()) {
      return false;
    }
    if (networkProfile && !networkProfile.isMonitoring()) {
      return false;
    }
    return true;
  }

  // @TODO check according to multi interface
  isConnFlowValid(data) {
    let m = mode.getSetupModeSync()
    if (!m) {
      return true               // by default, always consider as valid
    }

    // ignore any traffic originated from walla itself, (walla is acting like router with NAT)
    if (sysManager.isMyIP(data["id.orig_h"]) ||
      sysManager.isMyIP(data["id.resp_h"])) {
      return false
    }

    if (sysManager.isMyIP6(data["id.orig_h"]) ||
      sysManager.isMyIP6(data["id.resp_h"])) {
      return false;
    }

    // ignore any devices' traffic who is set to monitoring off
    const origIP = data["id.orig_h"]
    const respIP = data["id.resp_h"]

    if (sysManager.isLocalIP(origIP)) {
      if (!this.isMonitoring(origIP)) {
        return false // set it to invalid if it is not monitoring
      }
    }

    if (sysManager.isLocalIP(respIP)) {
      if (!this.isMonitoring(respIP)) {
        return false // set it to invalid if it is not monitoring
      }
    }

    return true
  }

  isUDPtrafficAccountable(obj) {
    const host = obj["id.orig_h"];
    const dst = obj["id.resp_h"];

    let deviceIP = null;

    if (sysManager.isLocalIP(host)) {
      deviceIP = host;
    } else {
      deviceIP = dst;
    }

    let device = null;

    if (iptool.isV4Format(deviceIP)) {
      device = hostManager.hostsdb[`host:ip4:${deviceIP}`];
    } else {
      device = hostManager.hostsdb[`host:ip6:${deviceIP}`];
    }

    let mac = device && device.o && device.o.mac;

    return !accounting.isBlockedDevice(mac);
  }

  validateConnData(obj) {
    const threshold = this.config.bro.threshold;
    const iptcpRatio = threshold.IPTCPRatio || 0.1;

    const missed_bytes = obj.missed_bytes;
    const resp_bytes = obj.resp_bytes;
    const orig_bytes = obj.orig_bytes;
    const orig_ip_bytes = obj.orig_ip_bytes;
    const resp_ip_bytes = obj.resp_ip_bytes;

    if (missed_bytes / (resp_bytes + orig_bytes) > threshold.missedBytesRatio) {
        log.debug("Conn:Drop:MissedBytes:RatioTooLarge", obj.conn_state, obj);
        return false;
    }

    if (orig_ip_bytes && orig_bytes &&
      orig_ip_bytes > 1000 && orig_bytes > 1000 &&
      (orig_ip_bytes / orig_bytes) < iptcpRatio) {
      log.debug("Conn:Drop:IPTCPRatioTooLow:Orig", obj.conn_state, obj);
      return false;
    }

    if (resp_ip_bytes && resp_bytes &&
      resp_ip_bytes > 1000 && resp_bytes > 1000 &&
      (resp_ip_bytes / resp_bytes) < iptcpRatio) {
      log.debug("Conn:Drop:IPTCPRatioTooLow:Resp", obj.conn_state, obj);
      return false;
    }

    if(threshold.maxSpeed) {
      const maxBytesPerSecond = threshold.maxSpeed / 8;
      const duration = obj.duration;
      const maxBytes = maxBytesPerSecond * duration;

      // more than the therotical possible number
      if(obj.missed_bytes > maxBytes) {
        log.debug("Conn:Drop:MissedBytes:TooLarge", obj.conn_state, obj);
        return false;
      }

      if(obj.resp_bytes > maxBytes) {
        log.debug("Conn:Drop:RespBytes:TooLarge", obj.conn_state, obj);
        return false;
      }

      if(obj.orig_bytes > maxBytes) {
        log.debug("Conn:Drop:OrigBytes:TooLarge", obj.conn_state, obj);
        return false;
      }
    }

    return true;
  }

  async processConnData(data, long = false) {
    try {
      let obj = JSON.parse(data);
      if (obj == null) {
        log.debug("Conn:Drop", obj);
        return;
      }

      // drop layer 2.5
      if (obj.proto == "icmp") {
        return;
      }

      if (obj.service && obj.service == "dns") {
        return;
      }

      if (!this.isConnFlowValid(obj)) {
        return;
      }

      if (obj.proto === "udp" && !this.isUDPtrafficAccountable(obj)) {
        return; // ignore udp traffic if they are not valid
      }

      // drop layer 3
      if (obj.orig_ip_bytes == 0 && obj.resp_ip_bytes == 0) {
        log.debug("Conn:Drop:ZeroLength", obj.conn_state, obj);
        return;
      }

      if (obj.orig_bytes == null || obj.resp_bytes == null) {
        log.debug("Conn:Drop:NullBytes", obj);
        return;
      }

      const threshold = this.config.bro.threshold;

      // drop layer 4
      if (obj.orig_bytes == 0 && obj.resp_bytes == 0) {
        log.debug("Conn:Drop:ZeroLength2", obj.conn_state, obj);
        return;
      }

      if(!this.validateConnData(obj)) {
        log.debug("Validate Failed", obj.conn_state, obj);
        return;
      }

      if (obj.proto && obj.proto == "tcp") {
        if (obj.resp_bytes > threshold.tcpZeroBytesResp && obj.orig_bytes == 0 && obj.conn_state == "SF") {
          log.error("Conn:Adjusted:TCPZero", obj.conn_state, obj);
          return;
        }
        else if (obj.orig_bytes > threshold.tcpZeroBytesOrig && obj.resp_bytes == 0 && obj.conn_state == "SF") {
          log.error("Conn:Adjusted:TCPZero", obj.conn_state, obj);
          return;
        }
      }

      /*
      if ((obj.orig_bytes > obj.orig_ip_bytes || obj.resp_bytes > obj.resp_ip_bytes) && obj.proto == "tcp") {
        log.debug("Conn:Burst:Adjust1", obj);
        obj.orig_bytes = obj.orig_ip_bytes;
        obj.resp_bytes = obj.resp_ip_bytes;
      }
      */

      // keep only 2 digits after decimal to save memory
      obj.ts = Math.round(obj.ts * 100) / 100
      obj.duration = Math.round(obj.duration * 100) / 100

      // Long connection aggregation
      const uid = obj.uid
      if (long || this.activeLongConns[uid]) {
        const previous = this.activeLongConns[uid] || { ts: obj.ts, orig_bytes:0, resp_bytes: 0, duration: 0}

        // already aggregated
        if (previous.duration > obj.duration) return;

        // this.activeLongConns[uid] will be cleaned after certain time of inactivity
        this.activeLongConns[uid] = _.pick(obj, ['ts', 'orig_bytes', 'resp_bytes', 'duration'])

        const connCount = Object.keys(this.activeLongConns)

        if (connCount > 100)
          log.warn('Active long conn:', connCount);
        else
          log.debug('Active long conn:', connCount);

        obj.ts = previous.ts + previous.duration
        obj.orig_bytes -= previous.orig_bytes
        obj.resp_bytes -= previous.resp_bytes
        obj.duration -= previous.duration
      }

      /*
       * the s flag is a short packet flag,
       * meaning the flow was not detect complete.  This can happen due to pcap runs before
       * the firewall, and due to how spoof working, there are periods that packets may
       * leak, which causes the strange detection.  This need to be look at later.
       *
       * this problem does not exist in DHCP mode.
       *
       * when flag is set to 's', intel should ignore
       */
      let flag;
      if (obj.proto == "tcp") {
        // beware that OTH may occur in long lasting connections intermittently
        if (obj.conn_state == "REJ" || obj.conn_state == "S2" || obj.conn_state == "S3" ||
          obj.conn_state == "RSTOS0" || obj.conn_state == "RSTRH" ||
          obj.conn_state == "SH" || obj.conn_state == "SHR" ||
          obj.conn_state == "S0") {
          log.debug("Conn:Drop:State:P1", obj.conn_state, JSON.stringify(obj));
          flag = 's';
          // return directly for the traffic flagged as 's'
          return;
        }
      }

      const host = obj["id.orig_h"];
      const dst = obj["id.resp_h"];
      let flowdir = "in";
      let lhost = null;
      const origMac = obj["orig_l2_addr"];
      const respMac = obj["resp_l2_addr"];
      let localMac = null;
      let intfId = null;

      log.debug("ProcessingConection:", obj.uid, host, dst);

      // ignore multicast IP
      try {
        if (sysManager.isMulticastIP4(dst) || sysManager.isDNS(dst) || sysManager.isDNS(host)) {
          return;
        }
        if (obj["id.resp_p"] == 53 || obj["id.orig_p"] == 53) {
          return;
        }

        if (sysManager.isMyServer(dst) || sysManager.isMyServer(host)) {
          return;
        }
      } catch (e) {
        log.debug("Conn:Data:Error checking ulticast", e);
        return;
      }

      // fd: in, this flow initiated from inside
      // fd: out, this flow initated from outside, it is more dangerous

      if (iptool.isPrivate(host) == true && iptool.isPrivate(dst) == true) {
        flowdir = 'local';
        lhost = host;
        localMac = origMac;
        log.debug("Local Traffic, both sides are in private network, ignored", obj);
        return;
      } else if (sysManager.isLocalIP(host) == true && sysManager.isLocalIP(dst) == true) {
        flowdir = 'local';
        lhost = host;
        localMac = origMac;
        //log.debug("Dropping both ip address", host,dst);
        log.debug("Local Traffic, both sides are in local network, ignored", obj);
        return;
      } else if (sysManager.isLocalIP(host) == true && sysManager.isLocalIP(dst) == false) {
        flowdir = "in";
        lhost = host;
        localMac = origMac;
      } else if (sysManager.isLocalIP(host) == false && sysManager.isLocalIP(dst) == true) {
        flowdir = "out";
        lhost = dst;
        localMac = respMac;
      } else {
        log.debug("Conn:Error:Drop", data, host, dst, sysManager.isLocalIP(host), sysManager.isLocalIP(dst));
        return;
      }

      if (localMac && localMac.toUpperCase() === "FF:FF:FF:FF:FF:FF")
        return;

      const intfInfo = iptool.isV4Format(lhost) ? sysManager.getInterfaceViaIP4(lhost) : sysManager.getInterfaceViaIP6(lhost);
      if (intfInfo && intfInfo.uuid) {
        intfId = intfInfo.uuid;
      } else {
        log.error(`Unable to find nif uuid, ${intfId}`);
        intfId = '';
      }

      if (localMac && sysManager.isMyMac(localMac)) {
        // double confirm local mac is correct since bro may record Firewalla's MAC as local mac if packets are not fully captured due to ARP spoof leak
        if (!sysManager.isMyIP(lhost) && !(sysManager.isMyIP6(lhost))) {
          log.info("Discard incorrect local MAC address from bro log: ", localMac, lhost);
          localMac = null; // discard local mac from bro log since it is not correct
        }
      }
      if (!localMac && intfInfo && intfInfo.name !== "tun_fwvpn") { // no need to query IP from unrecognized interface, otherwise it will spawn many 'cat' processes in Layer2.js
        // this can also happen on older bro which does not support mac logging
        if (iptool.isV4Format(lhost)) {
          localMac = await l2.getMACAsync(lhost).catch((err) => {
            log.error("Failed to get MAC address from link layer for " + lhost, err);
            return;
          }); // Don't worry about performance issue, this function has internal cache
        }
        if (!localMac) {
          localMac = await hostTool.getMacByIPWithCache(lhost).catch((err) => {
            log.error("Failed to get MAC address from cache for " + lhost, err);
            return;
          });
        }
      }

      let localType = TYPE_MAC;
      let realLocal = null;
      if (!localMac && intfInfo && intfInfo.name === "tun_fwvpn") {
        localMac = lhost && VPNProfileManager.getProfileCNByVirtualAddr(lhost);
        if (localMac) {
          localMac = `${Constants.NS_VPN_PROFILE}:${localMac}`;
          realLocal = VPNProfileManager.getRealAddrByVirtualAddr(lhost);
          localType = TYPE_VPN;
        }
      }

      if (!localMac || localMac.constructor.name !== "String") {
        localMac = null;
      }

      let tags = [];
      if (localMac && localType === TYPE_MAC) {
        localMac = localMac.toUpperCase();
        const hostInfo = hostManager.getHostFastByMAC(localMac);
        tags = hostInfo ? await hostInfo.getTags() : [];
      }

      if (intfId !== '') {
        const networkProfile = NetworkProfileManager.getNetworkProfile(intfId);
        if (networkProfile)
          tags = _.concat(tags, networkProfile.getTags());
      }
      tags = _.uniq(tags);

      if (obj.orig_bytes == null) {
        obj.orig_bytes = 0;
      }
      if (obj.resp_bytes == null) {
        obj.resp_bytes = 0;
      }

      if (obj.duration == null) {
        obj.duration = Number(0);
      } else {
        obj.duration = Number(obj.duration);
      }

      if (Number(obj.orig_bytes) > threshold.logLargeBytesOrig) {
        log.error("Conn:Debug:Orig_bytes:", obj.orig_bytes, obj);
      }
      if (Number(obj.resp_bytes) > threshold.logLargeBytesResp) {
        log.error("Conn:Debug:Resp_bytes:", obj.resp_bytes, obj);
      }

      // Warning for long running tcp flows, the conn structure logs the ts as the
      // first packet.  when this happens, if the flow started a while back, it
      // will get summarize here
      //if (host == "192.168.2.164" || dst == "192.168.2.164") {
      //    log.error("Conn:192.168.2.164:",JSON.stringify(obj),null);
      // }

      // flowstash is the aggradation of flows within FLOWSTASH_EXPIRES seconds
      let now = Date.now() / 1000; // keep it as float, reduce the same score flows
      let flowspecKey = `${host}:${dst}:${intfId}:${obj['id.resp_p'] || ""}:${flowdir}`;
      let flowspec = this.flowstash[flowspecKey];
      let flowDescriptor = [
        Math.ceil(obj.ts),
        Math.ceil(obj.ts + obj.duration),
        Number(obj.orig_bytes),
        Number(obj.resp_bytes)
      ];

      const tmpspec = {
        ts: obj.ts, // ts stands for start timestamp
        ets: obj.ts + obj.duration, // ets stands for end timestamp
        _ts: now, // _ts is the last time updated
        __ts: obj.ts, // __ts is the first time found
        sh: host, // source
        dh: dst, // dstination
        ob: Number(obj.orig_bytes), // transfer bytes
        rb: Number(obj.resp_bytes),
        ct: 1, // count
        fd: flowdir, // flow direction
        lh: lhost, // this is local ip address
        mac: localMac, // mac address of local device
        intf: intfId, // intf id
        tags: tags,
        du: obj.duration,
        pf: {}, //port flow
        af: {}, //application flows
        pr: obj.proto,
        f: flag,
<<<<<<< HEAD
        flows: [flowDescriptor], // TODO: deprecate this to save memory
        uids: [obj.uid]
=======
        flows: [flowDescriptor],
        uids: [obj.uid],
        ltype: localType,
        realLocal: realLocal
>>>>>>> cdc69159
      };

      if (obj['id.orig_p']) tmpspec.sp = [obj['id.orig_p']];
      if (obj['id.resp_p']) tmpspec.dp = obj['id.resp_p'];


      if (flowspec == null) {
        flowspec = tmpspec
        this.flowstash[flowspecKey] = flowspec;
        log.debug("Conn:FlowSpec:Create:", flowspec);
        this.indicateNewFlowSpec(flowspec);
      } else {
        flowspec.ob += Number(obj.orig_bytes);
        flowspec.rb += Number(obj.resp_bytes);
        flowspec.ct += 1;
        if (flowspec.ts > obj.ts) {
          // update start timestamp
          flowspec.ts = obj.ts;
        }
        if (flowspec.ets < obj.ts + obj.duration) {
          // update end timestamp
          flowspec.ets = obj.ts + obj.duration;
        }
        // update last time updated
        flowspec._ts = now;
        // TBD: How to define and calculate the duration of flow?
        //      The total time of network transfer?
        //      Or the length of period from the beginning of the first to the end of last flow?
        // flowspec.du = flowspec.ets - flowspec.ts;
        // For now, we use total time of network transfer, since the rate calculation is based on this logic.
        // Bear in mind that this duration may be different from (ets - ts) in most cases since there may be gap and overlaps between different flows.
        flowspec.du += obj.duration;
        flowspec.flows.push(flowDescriptor);
        if (flag) {
          flowspec.f = flag;
        }
        flowspec.uids.includes(obj.uid) || flowspec.uids.push(obj.uid)

        if (obj['id.orig_p'] && !flowspec.sp.includes(obj['id.orig_p'])) {
          flowspec.sp.push(obj['id.orig_p']);
        }
      }

      const afobj = this.lookupAppMap(obj.uid);
      if (afobj) {
        tmpspec.af[afobj.host] = afobj;
        if (!flowspec.af[afobj.host]) {
          flowspec.af[afobj.host] = afobj;
        }
        delete afobj.host;
      }

      // TODO: obsolete flow.pf and the following aggregation as flowstash now use port as part of its key
      if (obj['id.orig_p'] && obj['id.resp_p']) {

        let portflowkey = obj.proto + "." + obj['id.resp_p'];
        let port_flow = flowspec.pf[portflowkey];
        if (port_flow == null) {
          port_flow = {
            sp: [obj['id.orig_p']],
            ob: Number(obj.orig_bytes),
            rb: Number(obj.resp_bytes),
            ct: 1
          };
          flowspec.pf[portflowkey] = port_flow;
        } else {
          port_flow.sp.push(obj['id.orig_p']);
          port_flow.ob += Number(obj.orig_bytes);
          port_flow.rb += Number(obj.resp_bytes);
          port_flow.ct += 1;
        }
        //log.error("Conn:FlowSpec:FlowKey", portflowkey,port_flow,tmpspec);
      }

      // Single flow is written to redis first to prevent data loss
      // will be aggregated on flow stash expiration and removed in most cases
      if (tmpspec) {
        if (tmpspec.lh === tmpspec.sh && localMac && localType === TYPE_MAC) {
          // record device as active if and only if device originates the connection
          let macIPEntry = this.activeMac[localMac];
          if (!macIPEntry)
            macIPEntry = { ipv6Addr: [] };
          if (iptool.isV4Format(tmpspec.lh)) {
            macIPEntry.ipv4Addr = tmpspec.lh;
          } else {
            if (iptool.isV6Format(tmpspec.lh)) {
              macIPEntry.ipv6Addr.push(tmpspec.lh);
            }
          }
          this.activeMac[localMac] = macIPEntry;
        }

        if (tmpspec.fd == 'in') {
          // use now instead of the start time of this flow
          this.recordTraffic(new Date() / 1000, tmpspec.rb, tmpspec.ob, localMac);
          if (intfId) {
            this.recordTraffic(new Date() / 1000, tmpspec.rb, tmpspec.ob, 'intf:' + intfId, true);
          }
          if (tags.length > 0) {
            for (let index = 0; index < tags.length; index++) {
              const tag = tags[index];
              this.recordTraffic(new Date() / 1000, tmpspec.rb, tmpspec.ob, 'tag:' + tag, true);
            }
          }
        } else {
          this.recordTraffic(new Date() / 1000, tmpspec.ob, tmpspec.rb, localMac);
          if (intfId) {
            this.recordTraffic(new Date() / 1000, tmpspec.ob, tmpspec.rb, 'intf' + intfId, true);
          }
          if (tags.length > 0) {
            for (let index = 0; index < tags.length; index++) {
              const tag = tags[index];
              this.recordTraffic(new Date() / 1000, tmpspec.ob, tmpspec.rb, 'tag:' + tag, true);
            }
          }
        }

        if (localMac) {
          let key = "flow:conn:" + tmpspec.fd + ":" + localMac;
          let strdata = JSON.stringify(tmpspec);

          //let redisObj = [key, tmpspec.ts, strdata];
          // beware that 'now' is used as score in flow:conn:* zset, since now is always monotonically increasing
          let redisObj = [key, now, strdata];
          log.debug("Conn:Save:Temp", redisObj);

          if (tmpspec.fd == 'out') {
            this.recordOutPort(tmpspec);
          }

          await rclient.zaddAsync(redisObj).catch(
            err => log.error("Failed to save tmpspec: ", tmpspec, err)
          )

          const remoteIPAddress = (tmpspec.lh === tmpspec.sh ? tmpspec.dh : tmpspec.sh);

          setTimeout(() => {
            sem.emitEvent({
              type: 'DestIPFound',
              ip: remoteIPAddress,
              fd: tmpspec.fd,
              ob: tmpspec.ob,
              rb: tmpspec.rb,
              suppressEventLogging: true
            });
          }, 1 * 1000); // make it a little slower so that dns record will be handled first

        }
      }

      // TODO: Need to write code take care to ensure orig host is us ...
      let hostsChanged = {}; // record and update host lastActive

      // Every FLOWSTASH_EXPIRES seconds, save aggregated flowstash into redis and empties flowstash
      if (now > this.flowstashExpires) {
        let stashed = {};
        log.info("Processing Flow Stash");
        for (const specKey in this.flowstash) {
          const spec = this.flowstash[specKey];
          if (!spec.mac)
            continue;
          try {
            // try resolve host info for previous flows again here
            for (const uid of spec.uids) {
              const afobj = this.lookupAppMap(uid);
              if (afobj && !spec.af[afobj.host]) {
                spec.af[afobj.host] = afobj;
                delete afobj['host'];
              }
            }
          } catch (e) {
            log.error("Conn:Save:AFMAP:EXCEPTION", e);
          }

          const key = "flow:conn:" + spec.fd + ":" + spec.mac;
          const strdata = JSON.stringify(spec);
          const ts = spec._ts; // this is the last time when this flowspec is updated
          const redisObj = [key, ts, strdata];
          if (stashed[key]) {
            stashed[key].push(redisObj);
          } else {
            stashed[key] = [redisObj];
          }

          try {
            if (spec.ob > 0 && spec.rb > 0 && spec.ct > 1) {
              let hostChanged = hostsChanged[spec.lh];
              if (hostChanged == null) {
                hostsChanged[spec.lh] = Number(spec.ts);
              } else {
                if (hostChanged < spec.ts) {
                  hostsChanged[spec.lh] = spec.ts;
                }
              }
            }
          } catch (e) {
            log.error("Conn:Save:Host:EXCEPTION", e);
          }

        }

        let sstart = this.flowstashExpires - FLOWSTASH_EXPIRES;
        let send = this.flowstashExpires;

        setTimeout(async () => {
          log.info("Conn:Save:Summary", sstart, send, this.flowstashExpires);
          for (let key in stashed) {
            let stash = stashed[key];
            log.info("Conn:Save:Summary:Wipe", key, "Resolved To:", stash.length);

            let transaction = [];
            transaction.push(['zremrangebyscore', key, sstart, send]);
            stash.forEach(robj => transaction.push(['zadd', robj]));
            if (this.config.bro.conn.expires) {
              transaction.push(['expireat', key, parseInt(new Date / 1000) + this.config.bro.conn.expires])
            }

            try {
              await rclient.multi(transaction).execAsync();
              log.info("Conn:Save:Removed", key);
            } catch (err) {
              log.error("Conn:Save:Error", err);
            }
          }
        }, FLOWSTASH_EXPIRES * 1000);

        this.flowstashExpires = now + FLOWSTASH_EXPIRES;
        this.flowstash = {};

        // record lastActive
        try {
          for (let i in hostsChanged) {
            dnsManager.resolveLocalHost(i, (err, data) => {
              if (data != null && data.lastActiveTimestamp != null) {
                if (data.lastActiveTimestamp < hostsChanged[i]) {
                  /*
                  log.debug("Conn:Flow:Resolve:Updated", i, hostsChanged[i]);
                  rclient.hmset("host:mac:" + data.mac, {
                      'lastActiveTimestamp': Number(hostsChanged[i])
                  });
                  */
                }
              } else {
                log.info("Conn:Flow:Resolve:Host Can not find ", i);
              }
            });
          }
        } catch (e) {
          log.error("Conn:Flow:Resolve:EXCEPTION", e);
        }

        // TODO add code here to delete from the ranked set ... ranked sets can not use key expire ....
      }



      //if (obj.note == null) {
      //    log.error("Http:Drop",obj);
      //    return;
      // }
    } catch (e) {
      log.error("Conn:Error Unable to save", e, data, new Error().stack);
    }

  }

  cleanUpSanDNS(obj) {
    // san.dns may be an array, need to convert it to string to avoid redis warning
    if (obj["san.dns"] && obj["san.dns"].constructor === Array) {
      obj["san.dns"] = JSON.stringify(obj["san.dns"]);
    }

    if (obj["san.ip"] && obj["san.ip"].constructor === Array) {
      obj["san.ip"] = JSON.stringify(obj["san.ip"]);
    }
  }

  /*
  {"ts":1506313273.469781,"uid":"CX5UTb3cZi0zJdeQqe","id.orig_h":"192.168.2.191","id.orig_p":57334,"id.resp_h":"45.57.26.133","id.resp_p":443,"version":"TLSv12","cipher":"TLS_ECDHE_RSA_WITH_AES_128_GCM_SHA256","server_name":"ipv4_1-lagg0-c004.1.sjc005.ix.nflxvideo.net","resumed":true,"established":true}
  */
  processSslData(data) {
    try {
      let obj = JSON.parse(data);
      if (obj == null) {
        log.error("SSL:Drop", obj);
        return;
      }
      // do not process ssl log that does not pass the certificate validation
      if (obj["validation_status"] && obj["validation_status"] !== "ok")
        return;
      let host = obj["id.orig_h"];
      let dst = obj["id.resp_h"];
      if (firewalla.isReservedBlockingIP(dst))
        return;
      let dsthost = obj['server_name'];
      let subject = obj['subject'];
      let key = "host:ext.x509:" + dst;
      let cert_chain_fuids = obj['cert_chain_fuids'];
      let cert_id = null;
      let flowdir = "in";
      if (cert_chain_fuids != null && cert_chain_fuids.length > 0) {
        cert_id = cert_chain_fuids[0];
        log.debug("SSL:CERT_ID ", cert_id, subject, dst);
      }

      if (subject != null && dst != null) {
        let xobj = {
          'subject': subject
        };
        if (dsthost != null) {
          xobj['server_name'] = dsthost;
        }
        log.debug("SSL: host:ext:x509:Save", key, xobj);

        this.cleanUpSanDNS(xobj);

        rclient.del(key, (err) => { // delete before hmset in case number of keys is not same in old and new data
          rclient.hmset(key, xobj, (err, value) => {
            if (err == null) {
              if (this.config.bro.ssl.expires) {
                rclient.expireat(key, parseInt((+new Date) / 1000) + this.config.bro.ssl.expires);
              }
            } else {
              log.error("host:ext:x509:save:Error", key, subject);
            }
          });
        });
      } else if (cert_id != null) {
        log.debug("SSL:CERT_ID flow.ssl creating cert", cert_id);
        rclient.hgetall("flow:x509:" + cert_id, (err, data) => {
          if (err) {
            log.error("SSL:CERT_ID flow.x509:Error" + cert_id);
          } else {
            log.debug("SSL:CERT_ID found ", data);
            if (data != null && data["certificate.subject"]) {
              let xobj = {
                'subject': data['certificate.subject']
              };
              if (data.server_name) {
                xobj.server_name = data.server_name;
              }

              this.cleanUpSanDNS(xobj);

              rclient.del(key, (err) => { // delete before hmset in case number of keys is not same in old and new data
                rclient.hmset(key, xobj, (err, value) => {
                  if (err == null) {
                    if (this.config.bro.ssl.expires) {
                      rclient.expireat(key, parseInt((+new Date) / 1000) + this.config.bro.ssl.expires);
                    }
                    log.debug("SSL:CERT_ID Saved", key, xobj);
                  } else {
                    log.error("SSL:CERT_ID host:ext:x509:save:Error", key, subject);
                  }
                });
              });
            } else {
              log.debug("SSL:CERT_ID flow.x509:notfound" + cert_id);
            }
          }
        });

      }
      // Cache
      let appCacheObj = {
        uid: obj.uid,
        host: obj.server_name,
        ssl: obj.established
      };

      this.addAppMap(appCacheObj.uid, appCacheObj);
      /* this piece of code uses http to map dns */
      if (flowdir === "in" && obj.server_name) {
        dnsTool.addDns(dst, obj.server_name, this.config.bro.dns.expires);
      }
    } catch (e) {
      log.error("SSL:Error Unable to save", e, e.stack, data);
    }
  }


  processX509Data(data) {
    try {
      let obj = JSON.parse(data);
      if (obj == null) {
        log.error("X509:Drop", data);
        return;
      }

      if (obj["certificate.subject"] && obj["certificate.subject"] === "CN=firewalla.encipher.io") {
        log.debug("X509:Self Ignoring", data);
        return;
      }

      let key = "flow:x509:" + obj['id'];
      log.debug("X509:Save", key, obj);

      this.cleanUpSanDNS(obj);

      rclient.hmset(key, obj, (err, value) => {
        if (err == null) {
          if (this.config.bro.x509.expires) {
            rclient.expireat(key, parseInt((+new Date) / 1000) + this.config.bro.x509.expires);
          }
        } else {
          log.error("X509:Save:Error", err);
        }
      });
    } catch (e) {
      log.error("X509:Error Unable to save", e, data, e.stack);
    }
  }

  //{"ts":1465878273.418592,"host":"192.168.2.239"}
  processknownHostsData(data) {
    try {
      let obj = JSON.parse(data);
      if (obj == null) {
        log.error("KnownHosts:Drop", obj);
        return;
      }

      let ip = obj.host;
      if (!ip) {
        log.error("Invalid knownHosts entry:", obj);
        return;
      }

      if (sysManager.isMyIP(ip)) return

      const intfInfo = sysManager.getInterfaceViaIP4(ip);
      if (!intfInfo || !intfInfo.uuid) {
        log.error(`Unable to find nif uuid, ${ip}`);
        return;
      }

      log.info("Found a known host from host:", ip, intfInfo.name);

      l2.getMAC(ip, (err, mac) => {

        if (err || !mac) {
          // not found, ignore this host
          log.error("Not able to found mac address for host:", ip, mac);
          return;
        }

        let host = {
          ipv4: ip,
          ipv4Addr: ip,
          mac: mac,
          from: "broKnownHosts"
        };

        sem.emitEvent({
          type: "DeviceUpdate",
          message: `Found a device via bro known hosts ${host.ipv4} ${host.mac}`,
          host: host
        })

      });

    } catch (e) { }
  }

  //{"ts":1465969866.72256,"note":"Scan::Port_Scan","msg":"192.168.2.190 scanned at least 15 unique ports of host 192.168.2.108 in 0m1s","sub":"local","src":
  //"192.168.2.190","dst":"192.168.2.108","peer_descr":"bro","actions":["Notice::ACTION_LOG"],"suppress_for":3600.0,"dropped":false}


  async processNoticeData(data) {
    if(!fc.isFeatureOn("cyber_security")) return;
    try {
      let obj = JSON.parse(data);
      if (obj.note == null) {
        return;
      }

      // TODO: on DHCP mode, notice could be generated on ethx or ethx:0 first
      // and the other one will be suppressed. And we'll lost either device/dest info

      log.debug("Notice:Processing", obj);
      if (this.config.bro.notice.ignore[obj.note] == null) {
        let strdata = JSON.stringify(obj);
        let key = "notice:" + obj.src;
        let redisObj = [key, obj.ts, strdata];
        log.debug("Notice:Save", redisObj);
        await rclient.zadd(redisObj);
        if (this.config.bro.notice.expires) {
          await rclient.expireat(key, parseInt((+new Date) / 1000) + this.config.bro.notice.expires);
        }
        let lh = null;
        let dh = null;

        // using src & dst by default, or id.orig_h & id.resp_h
        if (obj.src) {
          lh = obj.src;
          dh = obj.dst || (obj['id.orig_h'] == obj.src ? obj['id.resp_h'] : obj['id.orig_h']);
        } else {
          lh = obj['id.orig_h'];
          dh = obj['id.resp_h'];
        }

        lh = lh || "0.0.0.0";
        dh = dh || "0.0.0.0";

        // make sure lh points to local device
        if (lh && !sysManager.isLocalIP(lh)) {
          let tmp = lh;
          lh = dh;
          dh = tmp;
        }

        let message = obj.msg;
        let noticeType = obj.note;
        let timestamp = parseFloat(obj.ts);

        // TODO: create dedicate alarm type for each notice type
        let alarm = new Alarm.BroNoticeAlarm(timestamp, lh, noticeType, message, {
          "p.device.ip": lh,
          "p.dest.ip": dh
        });

        alarm = await broNotice.processNotice(alarm, obj);

        alarm && am2.enqueueAlarm(alarm);
      }
    } catch (e) {
      log.error("Notice:Error Unable to save", e, data);
    }
  }

  on(something, callback) {
    this.callbacks[something] = callback;
  }

  enableRecordHitsTimer() {
    setInterval(() => {
      timeSeries.exec(() => { })
      this.cc = 0
    }, 1 * 60 * 1000) // every minute to record the left-over items if no new flows
  }

  recordTraffic(ts, inBytes, outBytes, mac, ignoreGlobal = false) {
    if (this.enableRecording) {


      const normalizedTS = Math.floor(Math.floor(Number(ts)) / 10) // only record every 10 seconds

      // lastNTS starts with null and assigned with normalizedTS every 10s
      if (this.lastNTS != normalizedTS) {
        const toRecord = this.timeSeriesCache

        this.lastNTS = normalizedTS
        this.fullLastNTS = Math.floor(ts)
        this.timeSeriesCache = { global: { upload: 0, download: 0 } }

        for (const key in toRecord) {
          const subKey = key == 'global' ? '' : ':' + key
          log.debug("Store timeseries", this.fullLastNTS, key, toRecord[key].download, toRecord[key].upload)
          timeSeries
            .recordHit('download' + subKey, this.fullLastNTS, toRecord[key].download)
            .recordHit('upload' + subKey, this.fullLastNTS, toRecord[key].upload)
        }
        timeSeries.exec()
      }

      // append current status
      if (!ignoreGlobal) {
        // for traffic account
        (async () => {
          await rclient.hincrbyAsync("stats:global", "download", Number(inBytes));
          await rclient.hincrbyAsync("stats:global", "upload", Number(outBytes));
        })()

        this.timeSeriesCache.global.download += Number(inBytes)
        this.timeSeriesCache.global.upload += Number(outBytes)
      }

      if (!this.timeSeriesCache[mac]) {
        this.timeSeriesCache[mac] = { upload: 0, download: 0 }
      }
      this.timeSeriesCache[mac].download += Number(inBytes)
      this.timeSeriesCache[mac].upload += Number(outBytes)
    }
  }

  recordOutPort(tmpspec) {
    log.debug("recordOutPort: ", tmpspec);
    const key = tmpspec.mac + ":" + tmpspec.dp;
    let ats = tmpspec.ts;  //last alarm time
    let oldData = null;
    let oldIndex = this.outportarray.findIndex((dataspec) => dataspec && dataspec.key == key);
    if (oldIndex > -1) {
      oldData = this.outportarray.splice(oldIndex, 1)[0];
      ats = oldData.ats;
    }
    let newData = {key: key, ts: tmpspec.ts, ats: ats};
    const expireInterval = 15 * 60; // 15 minute;
    if (oldData == null || (oldData != null && oldData.ats < newData.ts - expireInterval)) {
      newData.ats = newData.ts;  //set
      sem.sendEventToFireMain({
        type: "NewOutPortConn",
        flow: tmpspec,
        suppressEventLogging: true
      });
    }
    //put the latest port flow at the end
    this.outportarray.push(newData);
    let maxsize = 9000; //limit size to optimize memory and prevent extremes
    if (this.outportarray.length > maxsize) {
      this.outportarray.shift();
    }
  }
}<|MERGE_RESOLUTION|>--- conflicted
+++ resolved
@@ -1072,15 +1072,10 @@
         af: {}, //application flows
         pr: obj.proto,
         f: flag,
-<<<<<<< HEAD
         flows: [flowDescriptor], // TODO: deprecate this to save memory
-        uids: [obj.uid]
-=======
-        flows: [flowDescriptor],
         uids: [obj.uid],
         ltype: localType,
         realLocal: realLocal
->>>>>>> cdc69159
       };
 
       if (obj['id.orig_p']) tmpspec.sp = [obj['id.orig_p']];
