--- conflicted
+++ resolved
@@ -151,26 +151,6 @@
     return result;
   }
 
-<<<<<<< HEAD
-  //
-  // {
-  //    mostflow: { flow:, std:}
-  //    leastflow: { flow:,std:}
-  //    total:
-  // }
-  //
-  // tx here means to outside
-  // rx means inside
-  getFlowCharacteristics(_flows, direction, minlength, sdv) {
-    log.debug("====== Calculating Flow spec of flows", _flows.length, direction, minlength, sdv);
-    if (minlength == null) {
-      minlength = 500000;
-    }
-    if (sdv == null) {
-      sdv = 4;
-    }
-    if (_flows.length <= 0) {
-=======
   // calculates standard score for bytes uploaded and upload/download ratio
   // tx: transmit, outbound
   // rx: receive, inbound
@@ -178,7 +158,6 @@
     log.debug(`====== Calculating Flow spec of ${_flows.length} ${direction} flows: ${profile}`)
 
     if (!_flows.length) {
->>>>>>> 705f5b20
       return null;
     }
 
@@ -396,11 +375,8 @@
     }
   }
 
-<<<<<<< HEAD
-=======
   // aggregates traffic between the same hosts together
   // also summarizes app/activities
->>>>>>> 705f5b20
   async summarizeConnections(mac, direction, from, to, sortby, hours, resolve) {
     let sorted = [];
     try {
@@ -503,11 +479,6 @@
       // trim to reduce size
       sorted.forEach(flowTool.trimFlow);
 
-<<<<<<< HEAD
-      if (result.length > 0)
-        log.debug("### Flow:Summarize", key, direction, from, to, sortby, hours, resolve, result.length, totalInBytes, totalOutBytes);
-=======
->>>>>>> 705f5b20
       conndb = {};
     } catch (err) {
       log.error("Flow Manager Error");
