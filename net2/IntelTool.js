<<<<<<< HEAD
/*    Copyright 2016-2021 Firewalla Inc.
=======
/*    Copyright 2016-2022 Firewalla Inc.
>>>>>>> 705f5b20
 *
 *    This program is free software: you can redistribute it and/or  modify
 *    it under the terms of the GNU Affero General Public License, version 3,
 *    as published by the Free Software Foundation.
 *
 *    This program is distributed in the hope that it will be useful,
 *    but WITHOUT ANY WARRANTY; without even the implied warranty of
 *    MERCHANTABILITY or FITNESS FOR A PARTICULAR PURPOSE.  See the
 *    GNU Affero General Public License for more details.
 *
 *    You should have received a copy of the GNU Affero General Public License
 *    along with this program.  If not, see <http://www.gnu.org/licenses/>.
 */
'use strict';

const log = require('./logger.js')(__filename);

const rclient = require('../util/redis_manager.js').getRedisClient()

const bone = require('../lib/Bone.js');

const util = require('util');

const flowUtil = require('../net2/FlowUtil.js');

const firewalla = require('../net2/Firewalla.js');

const DNSTool = require('../net2/DNSTool.js')
const dnsTool = new DNSTool()

const country = require('../extension/country/country.js');

const DEFAULT_INTEL_EXPIRE = 2 * 24 * 3600; // two days

let instance = null;

class IntelTool {

  constructor() {
    if(!instance) {
      instance = this;
      if(firewalla.isProduction()) {
        this.debugMode = false;
      } else {
        this.debugMode = true;
      }
    }
    return instance;
  }

  getUnblockKey(ip) {
    return util.format("auto:unblock:%s", ip);
  }

  getIntelKey(ip) {
    return util.format("intel:ip:%s", ip);
  }

  getURLIntelKey(url) {
    return util.format("intel:url:%s", url);
  }

  getDomainIntelKey(domain) {
    return `inteldns:${domain}`;
  }

  async getDomainIntel(domain) {
    const key = this.getDomainIntelKey(domain);
    return rclient.hgetallAsync(key);
  }

// example
// {
//   v: '1',
//   t: '50',
//   cc: '[]',
//   c: 'av',
//   s: '0',
//   ts: '1618825641',
//   r: '1',
//   app: '{"youtube":1}',
//   hash: 'LvOZqM9U3cK9V1r05/4lr38ecDvgztKSGdyzL4bvE8c=',
//   flowid: '0',
//   originIP: 'youtube.com'
  // }
  
  async addDomainIntel(domain, intel, expire) {
    intel = intel || {}
    expire = expire || 48 * 3600;
    
    const key = this.getDomainIntelKey(domain);

    log.debug("Storing intel for domain", domain);

    intel.updateTime = `${new Date() / 1000}`

    await rclient.hmsetAsync(key, intel);
    return rclient.expireAsync(key, expire);
  }

  async urlIntelExists(url) {
    const key = this.getURLIntelKey(url);
    const exists = await rclient.existsAsync(key);
    return exists == 1;
  }

  async intelExists(ip) {
    let key = this.getIntelKey(ip);
    let exists = await rclient.existsAsync(key);
    return exists == 1;
  }

  async appExists(ip) {
    let key = this.getIntelKey(ip);
    let result = await rclient.hgetAsync(key, "app");
    return result != null;
  }

  async unblockExists(ip) {
    const key = this.getUnblockKey(ip);
    const result = await rclient.existsAsync(key);
    return result == 1;
  }

  getIntel(ip) {
    let key = this.getIntelKey(ip);

    return rclient.hgetallAsync(key);
  }

  getURLIntel(url) {
    const key = this.getURLIntelKey(url);
    return rclient.hgetallAsync(key);
  }

  getSecurityIntelTrackingKey() {
    return "intel:security:tracking"
  }

  async securityIntelTrackingExists() {
    const exists = await rclient.existsAsync(this.getSecurityIntelTrackingKey());
    return exists === 1;
  }

  async updateSecurityIntelTracking(intelKey) {
    return rclient.zaddAsync(this.getSecurityIntelTrackingKey(), new Date() / 1000, intelKey);
  }

  async removeFromSecurityIntelTracking(intelKey) {
    return rclient.zremAsync(this.getSecurityIntelTrackingKey(), intelKey);
  }

  async addIntel(ip, intel, expire) {
    intel = intel || {}
    expire = intel.e || DEFAULT_INTEL_EXPIRE

    let key = this.getIntelKey(ip);

    log.debug("Storing intel for ip", ip);

    intel.updateTime = `${new Date() / 1000}`

    await rclient.hmsetAsync(key, intel);
    if(intel.host && intel.ip) {
      // sync reverse dns info when adding intel
      await dnsTool.addReverseDns(intel.host, [intel.ip])
    }

    if(intel.category === 'intel') {
      await this.updateSecurityIntelTracking(key);
    } else {
      await this.removeFromSecurityIntelTracking(key);
    }
    return rclient.expireAsync(key, expire);
  }

  async addURLIntel(url, intel, expire) {
    intel = intel || {}
    expire = expire || 7 * 24 * 3600; // one week by default

    let key = this.getURLIntelKey(url);

    log.debug("Storing intel for url", url);

    intel.updateTime = `${new Date() / 1000}`

    await rclient.hmsetAsync(key, intel);

    if(intel.category === 'intel') {
      await this.updateSecurityIntelTracking(key);
    } else {
      await this.removeFromSecurityIntelTracking(key);
    }
    return rclient.expireAsync(key, expire);
  }

  async updateExpire(ip, expire) {
    expire = expire || 7 * 24 * 3600; // one week by default

    const key = this.getIntelKey(ip);
    return rclient.expireAsync(key, expire);
  }

  async setUnblockExpire(ip, expire) {
    expire = expire || 6 * 3600;
    const key = this.getUnblockKey(ip);
    await rclient.setAsync(key, "default");
    return rclient.expireAsync(key, expire);
  }

  removeIntel(ip) {
    let key = this.getIntelKey(ip);

    return rclient.unlinkAsync(key);
  }

  removeURLIntel(url) {
    return rclient.unlinkAsync(this.getURLIntelKey(url));
  }

  updateHashMapping(hashCache, hash) {
    if(Array.isArray(hash)) {
      const origin = hash[0]
      const hashedOrigin = hash[2]
      hashCache[hashedOrigin] = origin
    }
  }

  async checkURLIntelFromCloud(urlList, fd) {
    fd = fd || 'in';

    log.info("Checking Intel for urls:", urlList);

    let list = [];

    const hashList = urlList.map((item) => item.slice(1, 3));

    if (this.debugMode) {
      list.push({
        _alist: hashList,
        alist: urlList.map(item => item[0]),
        flow: { fd }
      });
    } else {
      list.push({
        _alist: hashList,
        flow: { fd }
      });
    }

    let data = { flowlist: list, hashed: 1 };

    try {
      const result = await bone.intelAsync("*", "check", data);
      return result;
    } catch (err) {
      log.error("Failed to get intel for urls", urlList, "err:", err);
      return null;
    }
  }

  async checkIntelFromCloud(ip, domain, options = {}) {
    let {fd, lucky} = options;
    
    log.debug("Checking intel for", fd, ip, domain);
    if (fd == null) {
      fd = 'in';
    }

    const _ipList = flowUtil.hashHost(ip, { keepOriginal: true }) || [];

    const hashCache = {}

    const hds = flowUtil.hashHost(domain, { keepOriginal: true }) || [];
    _ipList.push.apply(_ipList, hds);
    
    _ipList.forEach((hash) => {
      this.updateHashMapping(hashCache, hash)
    })

    const _ips = _ipList.map((x) => x.slice(1, 3)); // remove the origin domains
    const _hList = hds.map((x) => x.slice(1, 3));

    const _aList = flowUtil.hashApp(domain);

    const flowList = [{
      _iplist: _ips,
      _hlist: _hList,
      _alist: _aList,
      flow: { fd }
    }]

    if (this.debugMode) {
      Object.assign(flowList[0], {
        iplist: [ip],
        hlist: [domain],
        alist: [domain]
      })
    }

    const data = { flowlist: flowList, hashed: 1 };
    if(lucky) {
      data.lucky = 1;
    }
    log.debug(require('util').inspect(data, { depth: null }));

    try {
      const results = await bone.intelAsync('*', 'check', data)
      if (Array.isArray(results)) {
        results.forEach((result) => {
          const ip = result.hash
          if (hashCache[ip]) {
            result.originIP = hashCache[ip]
          }
        })
      }
      log.debug("IntelCheck Result:", ip, domain, results);

      return results
    } catch (err) {
      log.error("IntelCheck Result FAIL:", ip, data, err);
      throw err;
    }
  }

  getUserAgentKey(src, dst, dstPort) {
    dstPort = dstPort || 80;
    return util.format("user_agent:%s:%s:%s", src, dst, dstPort);
  }

  async getUserAgent(src, dst, dstPort) {
    let key = this.getUserAgentKey(src, dst, dstPort);
    const userAgent = await rclient.getAsync(key);
    if (userAgent) {
      return userAgent;
    } else {
      return undefined;
    }
  }

  getSSLCertKey(ip) {
    return util.format("host:ext.x509:%s", ip);
  }

  async getSSLCertificate(ip) {
    let certKey = this.getSSLCertKey(ip);

    let sslInfo = await rclient.hgetallAsync(certKey);
    if (sslInfo) {
      let subject = sslInfo.subject;
      if (subject) {
        let result = this._parseX509Subject(subject);
        if (result) {
          sslInfo.CN = result.CN || ""
          sslInfo.OU = result.OU || ""
          sslInfo.O = result.O || ""
        }
      }

      return sslInfo;
    } else {
      return undefined;
    }

  }

  updateSSLExpire(ip, expire) {
    expire = expire || 7 * 24 * 3600; // one week by default

    const key = this.getSSLCertKey(ip);
    return rclient.expireAsync(key, expire);
  }

  _parseX509Subject(subject) {
    let array = subject.split(',');
    let result = {};
    for (let i in array) {
      let obj = array[i].split("=");
      if (obj.length == 2) {
        result[obj[0]] = obj[1];
      }
    }

    return result;
  }

  async updateDNSExpire(ip, expire) {
    expire = expire || 7 * 24 * 3600; // one week by default

    const key = dnsTool.getDNSKey(ip);
    return rclient.expireAsync(key, expire);
  }

  async getDNS(ip) {
    return dnsTool.getDns(ip);
  }

  async getCountry(ip) {
    const intel = await this.getIntel(ip)
    return intel && intel.country || country.getCountry(ip);
  }
}


module.exports = IntelTool;<|MERGE_RESOLUTION|>--- conflicted
+++ resolved
@@ -1,8 +1,4 @@
-<<<<<<< HEAD
-/*    Copyright 2016-2021 Firewalla Inc.
-=======
 /*    Copyright 2016-2022 Firewalla Inc.
->>>>>>> 705f5b20
  *
  *    This program is free software: you can redistribute it and/or  modify
  *    it under the terms of the GNU Affero General Public License, version 3,
