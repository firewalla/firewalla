/*    Copyright 2016 Firewalla LLC
 *
 *    This program is free software: you can redistribute it and/or  modify
 *    it under the terms of the GNU Affero General Public License, version 3,
 *    as published by the Free Software Foundation.
 *
 *    This program is distributed in the hope that it will be useful,
 *    but WITHOUT ANY WARRANTY; without even the implied warranty of
 *    MERCHANTABILITY or FITNESS FOR A PARTICULAR PURPOSE.  See the
 *    GNU Affero General Public License for more details.
 *
 *    You should have received a copy of the GNU Affero General Public License
 *    along with this program.  If not, see <http://www.gnu.org/licenses/>.
 */
'use strict';

const log = require('./logger.js')(__filename);

const redis = require('redis');
const rclient = redis.createClient();

const Promise = require('bluebird');
Promise.promisifyAll(redis.RedisClient.prototype);
Promise.promisifyAll(redis.Multi.prototype);

const async = require('asyncawait/async');
const await = require('asyncawait/await');

const exec = require('child-process-promise').exec

let firewalla = require('../net2/Firewalla.js');

let instance = null;

class SysTool {
  constructor() {
    if(!instance) {
      instance = this;
    }
    return instance;
  }

  // call main-run
  restartServices() {
    return exec(`${firewalla.getFirewallaHome()}/scripts/main-run`)
  }

  rebootServices() {
    return exec("sync & NO_FIREKICK_RESTART=1 /home/pi/firewalla/scripts/fire-reboot-normal")
  }

  shutdownServices() {
    return exec("sleep 3; sudo shutdown -h now")
  }

  restartFireKickService() {
    return exec("sudo systemctl restart firekick")
  }

  stopFireKickService() {
    return exec("sudo systemctl stop firekick")
  }

  upgradeToLatest() {
<<<<<<< HEAD
    return exec("/home/pi/firewalla/scripts/fireupgrade.sh soft")
=======
    return exec("NO_FIREKICK_RESTART=1 /home/pi/firewalla/scripts/fireupgrade.sh soft")
>>>>>>> be27f527
  }

  resetPolicy() {
    return exec("/home/pi/firewalla/scripts/reset-policy")
  }
}

module.exports = SysTool<|MERGE_RESOLUTION|>--- conflicted
+++ resolved
@@ -62,11 +62,7 @@
   }
 
   upgradeToLatest() {
-<<<<<<< HEAD
-    return exec("/home/pi/firewalla/scripts/fireupgrade.sh soft")
-=======
     return exec("NO_FIREKICK_RESTART=1 /home/pi/firewalla/scripts/fireupgrade.sh soft")
->>>>>>> be27f527
   }
 
   resetPolicy() {
