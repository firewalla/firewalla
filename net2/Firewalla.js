/*    Copyright 2016 Rottiesoft LLC 
 *
 *    This program is free software: you can redistribute it and/or  modify
 *    it under the terms of the GNU Affero General Public License, version 3,
 *    as published by the Free Software Foundation.
 *
 *    This program is distributed in the hope that it will be useful,
 *    but WITHOUT ANY WARRANTY; without even the implied warranty of
 *    MERCHANTABILITY or FITNESS FOR A PARTICULAR PURPOSE.  See the
 *    GNU Affero General Public License for more details.
 *
 *    You should have received a copy of the GNU Affero General Public License
 *    along with this program.  If not, see <http://www.gnu.org/licenses/>.
 */
'use strict';
var log;
var config;
var redis = require("redis");
var rclient = redis.createClient();

// TODO: Read this from config file
<<<<<<< HEAD
let firewallaHome = process.env.FIREWALLA_HOME || "/home/pi/firewalla"
var _isProduction = null;

function getFirewallaHome() {
  return firewallaHome;
}

function getUserID() {
  return process.env.USER;
}

function getUserHome() {
  return process.env[(process.platform == 'win32') ? 'USERPROFILE' : 'HOME'];
}

function getLogFolder() {
  return getUserHome() + "/.forever";
}

function getHiddenFolder() {
  return getUserHome() + "/.firewalla";
}

function isProduction() {
  // if either of condition matches, this is production environment
  if (_isProduction==null) {
    _isProduction =  process.env.FWPRODUCTION != null || require('fs').existsSync("/tmp/FWPRODUCTION");
  }
  return _isProduction;
}

function getRuntimeInfoFolder() {
  return getHiddenFolder() + "/run";
}

function getUserConfigFolder() {
  return getHiddenFolder() + "/config";
}

module.exports = {
  getFirewallaHome: getFirewallaHome,
  getUserHome: getUserHome,
  getHiddenFolder: getHiddenFolder,
  isProduction: isProduction,
  getLogFolder: getLogFolder,
  getRuntimeInfoFolder: getRuntimeInfoFolder,
  getUserConfigFolder: getUserConfigFolder,
  getUserID: getUserID
=======
var firewallaHome = process.env.FIREWALLA_HOME || "/home/pi/firewalla"
const MAX_CONNS_PER_FLOW = 70000

log = require("../net2/logger.js")("SysManager", "info");

module.exports = class {
    getFirewallaHome() {
        return firewallaHome;
    }

    getUserHome() {
      return process.env[(process.platform == 'win32') ? 'USERPROFILE' : 'HOME'];
    }

    getFirewallaConfigFolder() {
      return this.getUserHome() + "/.firewalla/";
    }

    isProduction() {
      // if either of condition matches, this is production environment
      if (this._isProduction==null) {
        this._isProduction =  process.env.FWPRODUCTION != null || require('fs').existsSync("/tmp/FWPRODUCTION");
      }
      return this._isProduction;
    }

    redisclean(config) {
        this.config = config;
        rclient.keys("flow:conn:*", (err, keys) => {
            var expireDate = Date.now() / 1000 - this.config.bro.conn.expires;
            if (expireDate > Date.now() / 1000 - 8 * 60 * 60) {
                expireDate = Date.now() / 1000 - 8 * 60 * 60;
            }
            for (let k in keys) {
                //console.log("Expring for ",keys[k],expireDate);
                rclient.zremrangebyscore(keys[k], "-inf", expireDate, (err, data) => {

                  // drop old flows to avoid explosion due to p2p connections
                  rclient.zremrangebyrank(keys[k], 0, -1 * MAX_CONNS_PER_FLOW, (err, data) => {
                    if(data !== 0) {
                      log.warn(data + " entries of flow " + keys[k] + " are dropped for self protection")
                    }
                  })
                    //    log.debug("Host:Redis:Clean",keys[k],expireDate,err,data);
                });


                rclient.zcount(keys[k],'-inf','+inf',(err,data) => {
                     log.info("REDISCLEAN: flow:conn ",keys[k],data);
                });
            }
        });
        rclient.keys("flow:ssl:*", (err, keys) => {
            var expireDate = Date.now() / 1000 - this.config.bro.ssl.expires;
            if (expireDate > Date.now() / 1000 - 8 * 60 * 60) {
                expireDate = Date.now() / 1000 - 8 * 60 * 60;
            }
            for (let k in keys) {
                rclient.zremrangebyscore(keys[k], "-inf", expireDate, (err, data) => {
                    //log.debug("Host:Redis:Clean",keys[k],expireDate,err,data);
                });
            }
        });
        rclient.keys("flow:http:*", (err, keys) => {
            var expireDate = Date.now() / 1000 - this.config.bro.http.expires;
            if (expireDate > Date.now() / 1000 - 8 * 60 * 60) {
                expireDate = Date.now() / 1000 - 8 * 60 * 60;
            }
            for (let k in keys) {
                rclient.zremrangebyscore(keys[k], "-inf", expireDate, (err, data) => {
                    //log.debug("Host:Redis:Clean",keys[k],expireDate,err,data);
                });
            }
        });
        rclient.keys("notice:*", (err, keys) => {
            var expireDate = Date.now() / 1000 - this.config.bro.notice.expires;
            if (expireDate > Date.now() / 1000 - 8 * 60 * 60) {
                expireDate = Date.now() / 1000 - 8 * 60 * 60;
            }
            for (let k in keys) {
                rclient.zremrangebyscore(keys[k], "-inf", expireDate, (err, data) => {
                    //log.debug("Host:Redis:Clean",keys[k],expireDate,err,data);
                });
            }
        });
        rclient.keys("intel:*", (err, keys) => {
            var expireDate = Date.now() / 1000 - this.config.bro.intel.expires;
            if (expireDate > Date.now() / 1000 - 8 * 60 * 60) {
                expireDate = Date.now() / 1000 - 8 * 60 * 60;
            }
            for (let k in keys) {
                rclient.zremrangebyscore(keys[k], "-inf", expireDate, (err, data) => {
                    //log.debug("Host:Redis:Clean",keys[k],expireDate,err,data);
                });
                rclient.zremrangebyrank(keys[k], 0, -20, (err, data) => {
                    //log.debug("Host:Redis:Clean",keys[k],expireDate,err,data);
                });
            }
        });
        rclient.keys("software:*", (err, keys) => {
            var expireDate = Date.now() / 1000 - this.config.bro.software.expires;
            if (expireDate > Date.now() / 1000 - 8 * 60 * 60) {
                expireDate = Date.now() / 1000 - 8 * 60 * 60;
            }
            for (let k in keys) {
                rclient.zremrangebyscore(keys[k], "-inf", expireDate, (err, data) => {
                    //log.debug("Host:Redis:Clean",keys[k],err,data);
                });
            }
        });
        rclient.keys("monitor:flow:*", (err, keys) => {
            let expireDate = Date.now() / 1000 - 8 * 60 * 60;
            for (let k in keys) {
                rclient.zremrangebyscore(keys[k], "-inf", expireDate, (err, data) => {
                    //log.debug("Host:Redis:Clean",keys[k],expireDate,err,data);
                });
            }
        });
        rclient.keys("alarm:ip4:*", (err, keys) => {
            let expireDate = Date.now() / 1000 - 60 * 60 * 24 * 7;
            for (let k in keys) {
                rclient.zremrangebyscore(keys[k], "-inf", expireDate, (err, data) => {
                    //log.debug("Host:Redis:Clean",keys[k],expireDate,err,data);
                });
                rclient.zremrangebyrank(keys[k], 0, -20, (err, data) => {
                    //log.debug("Host:Redis:Clean",keys[k],expireDate,err,data);
                });
            }
        });
        rclient.keys("stats:hour*",(err,keys)=> {
            let expireDate = Date.now() / 1000 - 60 * 60 * 24 * 30 * 6;
            for (let j in keys) {
                rclient.zscan(keys[j],0,(err,data)=>{
                    if (data && data.length==2) {
                       let array = data[1];
                       for (let i=0;i<array.length;i++) {
                           if (array[i]<expireDate) {
                               rclient.zrem(keys[j],array[i]);
                           }
                           i += Number(1);
                       }
                    }
                });
            }
        });
        let MAX_AGENT_STORED = 150;
        rclient.keys("host:user_agent:*",(err,keys)=>{
            for (let j in keys) {
                rclient.scard(keys[j],(err,count)=>{
                    log.info(keys[j]," count ", count);
                    if (count>MAX_AGENT_STORED) {
                        log.info(keys[j]," pop count ", count-MAX_AGENT_STORED);
                        for (let i=0;i<count-MAX_AGENT_STORED;i++) {
                            rclient.spop(keys[j],(err)=>{
                                if (err) {
                                    log.info(keys[j]," count ", count-MAX_AGENT_STORED, err);
                                }
                            });
                        }
                    }
                });
            }
        });
    }
>>>>>>> 9dd83939
};<|MERGE_RESOLUTION|>--- conflicted
+++ resolved
@@ -17,9 +17,9 @@
 var config;
 var redis = require("redis");
 var rclient = redis.createClient();
+log = require("../net2/logger.js")("SysManager", "info");
 
 // TODO: Read this from config file
-<<<<<<< HEAD
 let firewallaHome = process.env.FIREWALLA_HOME || "/home/pi/firewalla"
 var _isProduction = null;
 
@@ -59,43 +59,8 @@
   return getHiddenFolder() + "/config";
 }
 
-module.exports = {
-  getFirewallaHome: getFirewallaHome,
-  getUserHome: getUserHome,
-  getHiddenFolder: getHiddenFolder,
-  isProduction: isProduction,
-  getLogFolder: getLogFolder,
-  getRuntimeInfoFolder: getRuntimeInfoFolder,
-  getUserConfigFolder: getUserConfigFolder,
-  getUserID: getUserID
-=======
-var firewallaHome = process.env.FIREWALLA_HOME || "/home/pi/firewalla"
-const MAX_CONNS_PER_FLOW = 70000
-
-log = require("../net2/logger.js")("SysManager", "info");
-
-module.exports = class {
-    getFirewallaHome() {
-        return firewallaHome;
-    }
-
-    getUserHome() {
-      return process.env[(process.platform == 'win32') ? 'USERPROFILE' : 'HOME'];
-    }
-
-    getFirewallaConfigFolder() {
-      return this.getUserHome() + "/.firewalla/";
-    }
-
-    isProduction() {
-      // if either of condition matches, this is production environment
-      if (this._isProduction==null) {
-        this._isProduction =  process.env.FWPRODUCTION != null || require('fs').existsSync("/tmp/FWPRODUCTION");
-      }
-      return this._isProduction;
-    }
-
-    redisclean(config) {
+function redisclean(config) {
+  const MAX_CONNS_PER_FLOW = 70000
         this.config = config;
         rclient.keys("flow:conn:*", (err, keys) => {
             var expireDate = Date.now() / 1000 - this.config.bro.conn.expires;
@@ -232,6 +197,16 @@
                 });
             }
         });
-    }
->>>>>>> 9dd83939
-};+}
+
+module.exports = {
+  getFirewallaHome: getFirewallaHome,
+  getUserHome: getUserHome,
+  getHiddenFolder: getHiddenFolder,
+  isProduction: isProduction,
+  getLogFolder: getLogFolder,
+  getRuntimeInfoFolder: getRuntimeInfoFolder,
+  getUserConfigFolder: getUserConfigFolder,
+  getUserID: getUserID,
+  redisclean: redisclean
+}
