/*    Copyright 2021-2022 Firewalla Inc.
 *
 *    This program is free software: you can redistribute it and/or  modify
 *    it under the terms of the GNU Affero General Public License, version 3,
 *    as published by the Free Software Foundation.
 *
 *    This program is distributed in the hope that it will be useful,
 *    but WITHOUT ANY WARRANTY; without even the implied warranty of
 *    MERCHANTABILITY or FITNESS FOR A PARTICULAR PURPOSE.  See the
 *    GNU Affero General Public License for more details.
 *
 *    You should have received a copy of the GNU Affero General Public License
 *    along with this program.  If not, see <http://www.gnu.org/licenses/>.
 */

'use strict';

const log = require('./logger.js')(__filename);

const sem = require('../sensor/SensorEventManager.js').getInstance();
const f = require('./Firewalla.js');
const { Address4, Address6 } = require('ip-address');
const Message = require('./Message.js');
const sysManager = require('./SysManager')
const asyncNative = require('../util/asyncNative.js');

const Promise = require('bluebird');
const _ = require('lodash');
const fs = require('fs');
Promise.promisifyAll(fs);


class IdentityManager {
  constructor() {
    this.allIdentities = {};
    this.nsClassMap = {};
    this.ipUidMap = {};
    this.ipEndpointMap = {};

    this.refreshIdentityTasks = {};
    this.refreshIPMappingsTasks = {};
    this._refreshIdentityInProgress = {};
    this._refreshIPMappingsInProgress = {};
    this.loadIdentityClasses();

    this.scheduleRefreshIdentities();
    if (f.isMain()) {
      sem.once('IPTABLES_READY', async () => {
        log.info("Iptables is ready, refreshing all identities ...");
        this.scheduleRefreshIdentities();

        sem.on(Message.MSG_SYS_NETWORK_INFO_RELOADED, async (event) => {
          for (const ns of Object.keys(this.nsClassMap)) {
            const c = this.nsClassMap[ns];
            if (this.allIdentities[ns]) {
              for (const uid of Object.keys(this.allIdentities[ns])) {
                await c.ensureCreateEnforcementEnv(uid).catch((err) => {
                  log.error(`Failed to create enforcement env for identity ${ns} ${uid}`, err.message);
                });
              }
            }
          }
        });
      });
    }

    this.initialized = {}
    for (const ns of Object.keys(this.nsClassMap)) {
      this.initialized[ns] = false
      const c = this.nsClassMap[ns];
      let events = c.getRefreshIdentitiesHookEvents() || [];
      for (const e of events) {
        sem.on(e, async (event) => {
          log.info(`Schedule refreshing identity ${ns} on receiving event`, event);
          this.scheduleRefreshIdentities([ns]);
        });
      }
      events = c.getRefreshIPMappingsHookEvents() || [];
      for (const e of events) {
        sem.on(e, async (event) => {
          log.info(`Schedule refreshing IP mappings of identity ${ns} on receiving event`, event);
          this.scheduleRefreshIPMappings([ns]);
        });
      }
    }
    return this;
  }

  loadIdentityClasses() {
    const files = fs.readdirSync(`${__dirname}/identity`);
    for (const file of files) {
      const identity = require(`./identity/${file}`);
      if (!identity.isEnabled())
        continue;
      const ns = identity.getNamespace();
      if (!this.nsClassMap.hasOwnProperty(ns))
        this.nsClassMap[ns] = identity;
      if (!this.allIdentities.hasOwnProperty(ns))
        this.allIdentities[ns] = {};
      if (!this.ipUidMap.hasOwnProperty(ns))
        this.ipUidMap[ns] = {};
      if (!this.ipEndpointMap.hasOwnProperty(ns))
        this.ipEndpointMap[ns] = {};
    }
  }

  async cleanUpIdentityData(identity) {
    if (!identity)
      return;
    const PolicyManager2 = require('../alarm/PolicyManager2.js');
    const AlarmManager2 = require('../alarm/AlarmManager2.js');
    const ExceptionManager = require('../alarm/ExceptionManager.js');
    const pm2 = new PolicyManager2();
    const am2 = new AlarmManager2();
    const em = new ExceptionManager();
    const TypeFlowTool = require('../flow/TypeFlowTool.js');
    const categoryFlowTool = new TypeFlowTool('category');
    const FlowAggrTool = require('../net2/FlowAggrTool');
    const flowAggrTool = new FlowAggrTool();
    const FlowManager = require('../net2/FlowManager.js');
    const flowManager = new FlowManager('info');
    const guid = this.getGUID(identity);
    await pm2.deleteMacRelatedPolicies(guid);
    await em.deleteMacRelatedExceptions(guid);
    await am2.deleteMacRelatedAlarms(guid);
    await categoryFlowTool.delAllTypes(guid);
    await flowAggrTool.removeAggrFlowsAll(guid);
    await flowManager.removeFlowsAll(guid);
  }

  scheduleRefreshIdentities(nss = null) {
    nss = _.isArray(nss) ? nss : Object.keys(this.nsClassMap);

    for (const ns of nss) {
      if (this.refreshIdentityTasks[ns])
        clearTimeout(this.refreshIdentityTasks[ns]);
      this.refreshIdentityTasks[ns] = setTimeout(async () => {
        if (this._refreshIdentityInProgress[ns]) {
          log.info(`Refresh identity ${ns} in progress, will schedule later ...`);
          this.scheduleRefreshIdentities([ns]);
        } else {
          try {
            this._refreshIdentityInProgress[ns] = true;
            await this.refreshIdentity(ns);
            this.scheduleRefreshIPMappings([ns]);
            if (f.isMain() && sysManager.isIptablesReady()) {
              for (const uid of Object.keys(this.allIdentities[ns])) {
                const identity = this.allIdentities[ns][uid];
                await this.nsClassMap[ns].ensureCreateEnforcementEnv(uid);
                identity.scheduleApplyPolicy();
              }
            }
            this.initialized[ns] = true
          } catch (err) {
            log.error(`Failed to refresh Identity of ${ns}`, err);
          } finally {
            this._refreshIdentityInProgress[ns] = false;
          }
        }
      }, 3000);
    }
  }

  isInitialized() {
    for (const ns in this.nsClassMap) {
      if (!ns in this.initialized) {
        log.error('Initialized map mismatch with nsClassMap', ns)
        return false
      }
      if (!this.initialized[ns]) return false
    }
    return true
  }

  async refreshIdentity(ns) {
    const c = ns && this.nsClassMap[ns];
    if (!c)
      return;
    const previousIdentities = this.allIdentities[ns] || {};
    const currentIdentities = await c.getIdentities();
    const removedIdentities = Object.keys(previousIdentities).filter(uid => !Object.keys(currentIdentities).includes(uid)).map(uid => previousIdentities[uid]);
    const newIdentities = Object.keys(currentIdentities).filter(uid => !Object.keys(previousIdentities).includes(uid)).map(uid => currentIdentities[uid]);
    if (f.isMain()) {
      for (const identity of removedIdentities) {
        if (sysManager.isIptablesReady()) {
          log.info(`Destroying environment for identity ${ns} ${identity.getUniqueId()} ...`);
          await this.cleanUpIdentityData(identity);
          await identity.destroyEnv();
        } else {
          sem.once('IPTABLES_READY', async () => {
            log.info(`Destroying environment for identity ${ns} ${identity.getUniqueId()} ...`);
            await this.cleanUpIdentityData(identity);
            await identity.destroyEnv();
          });
        }
      }
      for (const identity of newIdentities) {
        if (sysManager.isIptablesReady()) {
          log.info(`Creating environment for identity ${ns} ${identity.getUniqueId()} ...`);
          await identity.createEnv();
        } else {
          sem.once('IPTABLES_READY', async () => {
            log.info(`Creating environment for identity ${ns} ${identity.getUniqueId()} ...`);
            await identity.createEnv();
          });
        }
      }
    }
    this.allIdentities[ns] = Object.assign({}, currentIdentities); // use a new hash object in case currentIdentities is changed by Identity instance
  }

  scheduleRefreshIPMappings(nss) {
    nss = _.isArray(nss) ? nss : Object.keys(this.nsClassMap);

    for (const ns of nss) {
      if (this.refreshIPMappingsTasks[ns])
        clearTimeout(this.refreshIPMappingsTasks[ns]);
      this.refreshIPMappingsTasks[ns] = setTimeout(async () => {
        if (this._refreshIPMappingsInProgress[ns]) {
          log.info(`Refresh IP mappings ${ns} in progress, will schedule later ...`);
          this.scheduleRefreshIPMappings([ns]);
        } else {
          try {
            this._refreshIPMappingsInProgress[ns] = true;
            await this.refreshIPMappingsOfIdentity(ns);
            if (f.isMain() && sysManager.isIptablesReady()) {
              const identities = this.allIdentities[ns] || {};
              for (const uid of Object.keys(identities)) {
                const ips = Object.keys(this.ipUidMap[ns]).filter(ip => this.ipUidMap[ns][ip] === uid);
                identities[uid] && await identities[uid].updateIPs(ips);
              }
            }
          } catch (err) {
            log.error(`Failed to refresh IP mappings of ${ns}`, err);
          } finally {
            this._refreshIPMappingsInProgress[ns] = false;
          }
        }
      }, 3000);
    }
  }

  async refreshIPMappingsOfIdentity(ns) {
    const c = ns && this.nsClassMap[ns];
    if (!c)
      return;
    const ipUidMap = await c.getIPUniqueIdMappings();
    this.ipUidMap[ns] = ipUidMap;
    const ipEndpointMap = await c.getIPEndpointMappings();
    this.ipEndpointMap[ns] = ipEndpointMap;
  }

  getIdentity(ns, uid) {
    return this.allIdentities[ns] && this.allIdentities[ns][uid];
  }

  isGUID(str) {
    const [ns, uid] = str && str.split(':', 2);
    if (this.allIdentities[ns])
      return true;
    return false;
  }

  getIdentityByGUID(guid) {
    const [ns, uid] = guid && guid.split(':', 2);
    return this.getIdentity(ns, uid);
  }

  getIdentityByIP(ip) {
    // Quick path. In most cases, key in this.ipUidMap is bare IP address and can be directly compared with argument ip
    for (const ns of Object.keys(this.ipUidMap)) {
      const ipUidMap = this.ipUidMap[ns];
      const uid = ipUidMap && (ipUidMap[ip] || ipUidMap[`${ip}/32`] || ipUidMap[`${ip}/128`]);
      if (uid && this.allIdentities[ns] && this.allIdentities[ns][uid])
        return this.allIdentities[ns][uid];
    }
    // Slow path. Match argument ip with cidr keys of this.ipUidMap
    for (const ns of Object.keys(this.ipUidMap)) {
      const ipUidMap = this.ipUidMap[ns];
      const cidr = Object.keys(ipUidMap).find(subnet => {
        const ip4 = new Address4(ip);
        if (ip4.isValid()) {
          const subnet4 = new Address4(subnet);
          return subnet4.isValid() && ip4.isInSubnet(subnet4);
        } else {
          const ip6 = new Address6(ip);
          if (ip6.isValid()) {
            const subnet6 = new Address6(subnet);
            return subnet6.isValid() && ip6.isInSubnet(subnet6);
          } else
            return false;
        }
      });
      if (cidr) {
        const uid = ipUidMap[cidr];
        if (this.allIdentities[ns] && this.allIdentities[ns][uid])
          return this.allIdentities[ns][uid];
      }
    }
    return null;
  }

  getEndpointByIP(ip) {
    // Quick path. In most cases, key in this.ipEndpointMap is bare IP address and can be directly compared with argument ip
    for (const ns of Object.keys(this.ipEndpointMap)) {
      const ipEndpointMap = this.ipEndpointMap[ns];
      const endpoint = ipEndpointMap && (ipEndpointMap[ip] || ipEndpointMap[`${ip}/32`] || ipEndpointMap[`${ip}/128`]);
      if (endpoint)
        return endpoint;
    }
    // Slow path. Match argument ip with cidr keys of this.ipEndpointMap
    for (const ns of Object.keys(this.ipEndpointMap)) {
      const ipEndpointMap = this.ipEndpointMap[ns];
      const cidr = Object.keys(ipEndpointMap).find(subnet => {
        const ip4 = new Address4(ip);
        if (ip4.isValid()) {
          const subnet4 = new Address4(subnet);
          return subnet4.isValid() && ip4.isInSubnet(subnet4);
        } else {
          const ip6 = new Address6(ip);
          if (ip6.isValid()) {
            const subnet6 = new Address6(subnet);
            return subnet6.isValid() && ip6.isInSubnet(subnet6);
          } else
            return false;
        }
      });
      if (cidr)
        return ipEndpointMap[cidr];
    }
    return null;
  }

  getIdentities(ns) {
    return this.allIdentities[ns];
  }

  getAllIdentities() {
    return this.allIdentities;
  }

  forEachAll(f) {
    for (const ns of Object.keys(this.allIdentities)) {
      const identities = this.allIdentities[ns];
      for (const uid of Object.keys(identities)) {
        if (identities[uid])
          f(identities[uid], uid, ns)
      }
    }
  }

  getAllIdentitiesFlat() {
    const results = []
    this.forEachAll(identity => results.push(identity))
    return results
  }

  getGUID(identity) {
    return `${identity.constructor.getNamespace()}:${identity.getUniqueId()}`;
  }

  getNSAndUID(guid) {
    if (!this.isGUID(guid))
      return null;
    const [ns, uid] = guid && guid.split(':', 2);
    return { ns, uid };
  }

  getIdentityClassByGUID(guid) {
    if (!this.isGUID(guid))
      return null;
    const [ns, uid] = guid && guid.split(':', 2);
    return this.nsClassMap[ns];
  }

  getAllIdentitiesGUID() {
    const guids = [];
    this.forEachAll(identity => guids.push(identity.getGUID()))
    return guids;
  }

  async generateInitData(json, nss) {
    nss = _.isArray(nss) ? nss : Object.keys(this.nsClassMap);
    const HostManager = require('./HostManager.js');
    const hostManager = new HostManager();
    await Promise.all(nss.map(async ns => {
      const c = this.nsClassMap[ns];
      const key = c.getKeyOfInitData();
      const data = await c.getInitData();
      log.debug('init data finished for', ns)
      if (_.isArray(data)) {
        await asyncNative.eachLimit(data, 30, async e => {
          if (e.uid) {
            const guid = `${c.getNamespace()}:${e.uid}`;
            const stats = await hostManager.getStats({ granularities: '1hour', hits: 24 }, guid, ['upload', 'download']);
            e.flowsummary = {
              inbytes: stats.totalDownload,
              outbytes: stats.totalUpload
            }
          }
        })
      }
      json[key] = data;
    }))
  }

  getIdentitiesByNicName(nic) {
    const result = {};
    for (const ns of Object.keys(this.allIdentities)) {
      const identities = this.allIdentities[ns];
      const matchedIdentities = {};
      for (const uid of Object.keys(identities)) {
        if (identities[uid] && identities[uid].getNicName() === nic)
          matchedIdentities[uid] = identities[uid];
      }
      result[ns] = matchedIdentities;
    }
    return result;
  }

  isIdentity(obj) {
    for (const ns of Object.keys(this.nsClassMap)) {
      if (obj.constructor.name === this.nsClassMap[ns].name)
        return true;
    }
    return false;
  }

  // returns an array of IP or CIDRs
  getIPsByGUID(guid) {
    const { ns, uid } = this.getNSAndUID(guid)
    return Object.keys(this.ipUidMap[ns]).filter(ip => this.ipUidMap[ns][ip] === uid);
  }

<<<<<<< HEAD
=======
  async loadPolicyRules() {
    await asyncNative.eachLimit(this.getAllIdentitiesFlat(), 10, id => id.loadPolicy())
  }
>>>>>>> 705f5b20
}

const instance = new IdentityManager();
module.exports = instance;<|MERGE_RESOLUTION|>--- conflicted
+++ resolved
@@ -432,12 +432,9 @@
     return Object.keys(this.ipUidMap[ns]).filter(ip => this.ipUidMap[ns][ip] === uid);
   }
 
-<<<<<<< HEAD
-=======
   async loadPolicyRules() {
     await asyncNative.eachLimit(this.getAllIdentitiesFlat(), 10, id => id.loadPolicy())
   }
->>>>>>> 705f5b20
 }
 
 const instance = new IdentityManager();
