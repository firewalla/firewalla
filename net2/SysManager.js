--- conflicted
+++ resolved
@@ -34,14 +34,7 @@
     "8.8.8.8": true
 };
 
-<<<<<<< HEAD
 const MAX_CONNS_PER_FLOW = 35000;
-=======
-let Firewalla = require('../net2/Firewalla.js');
-let f = new Firewalla("config.json", 'info');
-
-const MAX_CONNS_PER_FLOW = 70000;
->>>>>>> 9dd83939
 
 const dns = require('dns');
 
