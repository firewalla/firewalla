--- conflicted
+++ resolved
@@ -335,41 +335,6 @@
     return tz;
   }
 
-<<<<<<< HEAD
-  async setTimezone(timezone, callback) {
-    callback = callback || function () { }
-    const tz = await this.getTimezone();
-    this.timezone = timezone;
-    if (tz == timezone) {
-      callback(null);
-      return;
-    }
-
-    rclient.hset("sys:config", "timezone", timezone, (err) => {
-      if (err) {
-        log.error("Failed to set timezone " + timezone + ", err: " + err);
-      }
-      pclient.publish("System:TimezoneChange", timezone);
-
-      // TODO: each running process may not be set to the target timezone until restart
-      (async () => {
-        try {
-          let cmd = `sudo timedatectl set-timezone ${timezone}`
-          await exec(cmd)
-
-          // TODO: we can improve in the future that only restart if new timezone is different from old one
-          // but the impact is low since calling this settimezone function is very rare
-          let cronRestartCmd = "sudo systemctl restart cron.service"
-          await exec(cronRestartCmd)
-          await exec('sudo systemctl restart firemain');
-          callback(null)
-        } catch (err) {
-          log.error("Failed to set timezone:", err);
-          callback(err)
-        }
-      })()
-    });
-=======
   async setTimezone(timezone) {
     const tz = await this.getTimezone();
     this.timezone = timezone;
@@ -390,7 +355,6 @@
       log.error("Failed to set timezone:", err);
       return err;
     }
->>>>>>> 7391b68c
   }
 
   update(callback) {
