--- conflicted
+++ resolved
@@ -68,12 +68,9 @@
   ST_IGNORE: 'ignore',
   ST_TIMEOUT: 'timeout',
 
-<<<<<<< HEAD
   FW_AP_MAC_PREFIX: "20:6D:31:61",
   FW_AP_DEFAULT_DHCP_HOSTNAME: "FirewallaAP",
-=======
   VPN_ROUTE_MARK_KEY_PREFIX: "fwmark:vpn",
->>>>>>> 2e2f6ef8
 
   NOTIF_CATEGORY_WEAK_PASSWORD_SCAN: "com.firewalla.category.weak_password_scan",
 
