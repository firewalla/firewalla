--- conflicted
+++ resolved
@@ -144,11 +144,7 @@
     }
     if (vpnSubnet) {
       // add new vpn subnet
-<<<<<<< HEAD
-      const cmd = util.format("sudo ipset -! add trusted_ip_set %s", vpnSubnet);
-=======
       const cmd = util.format("sudo ipset add -! trusted_ip_set %s", vpnSubnet);
->>>>>>> a10a8bba
       await exec(cmd);
       this.vpnSubnet = vpnSubnet;
     }
