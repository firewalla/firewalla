--- conflicted
+++ resolved
@@ -19,12 +19,8 @@
 
 const minimatch = require("minimatch")
 
-<<<<<<< HEAD
-const _ = require('lodash')
+const _ = require('lodash');
 const flat = require('flat');
-=======
-const _ = require('lodash');
->>>>>>> 046369a3
 
 const POLICY_MIN_EXPIRE_TIME = 60 // if policy is going to expire in 60 seconds, don't bother to enforce it.
 
