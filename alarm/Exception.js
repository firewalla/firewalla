--- conflicted
+++ resolved
@@ -71,11 +71,7 @@
   }
 
   getMatchingKeys() {
-<<<<<<< HEAD
-    let keys = []
-=======
     let keys = ["cronTime", "duration", "expireTs", "idleTs"]
->>>>>>> 705f5b20
     for (let k in this) {
       if (k === "type" || k.startsWith("p.") || k.startsWith("e.")) {
         keys.push(k)
@@ -186,8 +182,6 @@
     this.categoryMatcher = matcher;
   }
 
-<<<<<<< HEAD
-=======
   isExpired() {
     if (this.expireTs)
       return Date.now() / 1000 > this.expireTs;
@@ -202,7 +196,6 @@
       return false;
   }
 
->>>>>>> 705f5b20
   match(alarm) {
     try {
       let matched = false;
