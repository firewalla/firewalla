/*    Copyright 2016 Firewalla LLC / Firewalla LLC
 *
 *    This program is free software: you can redistribute it and/or  modify
 *    it under the terms of the GNU Affero General Public License, version 3,
 *    as published by the Free Software Foundation.
 *
 *    This program is distributed in the hope that it will be useful,
 *    but WITHOUT ANY WARRANTY; without even the implied warranty of
 *    MERCHANTABILITY or FITNESS FOR A PARTICULAR PURPOSE.  See the
 *    GNU Affero General Public License for more details.
 *
 *    You should have received a copy of the GNU Affero General Public License
 *    along with this program.  If not, see <http://www.gnu.org/licenses/>.
 */

'use strict'

let log = require('../net2/logger.js')(__filename, 'info');

let redis = require('redis');
let rclient = redis.createClient();

let flat = require('flat');

let audit = require('../util/audit.js');
let util = require('util');
let Bone = require('../lib/Bone.js');

let async = require('asyncawait/async')
let await = require('asyncawait/await')

let Promise = require('bluebird');

let instance = null;

let policyActiveKey = "policy_active";

let policyIDKey = "policy:id";
let policyPrefix = "policy:";
let initID = 1;

let DNSMASQ = require('../extension/dnsmasq/dnsmasq.js');
let dnsmasq = new DNSMASQ();

let sem = require('../sensor/SensorEventManager.js').getInstance();

let extend = require('util')._extend;

let Block = require('../control/Block.js');

let Policy = require('./Policy.js');



class PolicyManager2 {
  constructor() {
    if (instance == null) {
      instance = this;
    }
    return instance;
  }

  registerPolicyEnforcementListener() {
    log.info("register policy enforcement listener")
    sem.on("PolicyEnforcement", (event) => {
      if (event && event.policy) {
        log.info("got policy enforcement event:" + event.action + ":" + event.policy.pid)
<<<<<<< HEAD

        if (event.action && event.action == 'enforce') {
          try {
            this.enforce(event.policy)
          } catch (err) {
            log.error("enforce policy failed:" + err)
          }
        } else if (event && event.action == 'unenforce') {
          try {
            this.unenforce(event.policy).then(() => {
              try {
                this.deletePolicy(event.policy.pid);
              } catch (err) {
                log.error("failed to delete policy:" + err)
              }
            })
          } catch (err) {
            log.error("failed to unenforce policy:" + err)
          }
          
        } else {
          log.error("unrecoganized policy enforcement action:" + event.action)
        }
=======
        async(()=>{
          if (event.action && event.action == 'enforce') {
              try {
                await(this.enforce(event.policy))
              } catch (err) {
                log.error("enforce policy failed:" + err)
              }
          } else if (event && event.action == 'unenforce') {
              try {
                await(this.unenforce(event.policy))
              } catch (err) {
                log.error("failed to unenforce policy:" + err)
              }
              
              try {
                await(this.deletePolicy(event.policy.pid))
              } catch (err) {
                log.error("failed to delete policy:" + err)
              }
          } else {
            log.error("unrecoganized policy enforcement action:" + event.action)
          }
        })()
>>>>>>> ef93e1f5
      }
    })
  }

  tryPolicyEnforcement(policy, action) {
    if (policy) {
      action = action || 'enforce'
      log.info("try policy enforcement:" + action + ":" + policy.pid)

      sem.emitEvent({
        type: 'PolicyEnforcement',
        toProcess: 'FireMain',//make sure firemain process handle enforce policy event
        message: 'Policy Enforcement:' + action,
        action : action, //'enforce', 'unenforce'
        policy : policy
      })
    }
  }

  createPolicyIDKey(callback) {
    rclient.set(policyIDKey, initID, callback);
  }

  getNextID(callback) {
    rclient.get(policyIDKey, (err, result) => {
      if(err) {
        log.error("Failed to get policyIDKey: " + err);
        callback(err);
        return;
      }

      if(result) {
        rclient.incr(policyIDKey, (err, newID) => {
          if(err) {
            log.error("Failed to incr policyIDKey: " + err);
          }
          callback(null, newID);
        });
      } else {
        this.createPolicyIDKey((err) => {
          if(err) {
            log.error("Failed to create policyIDKey: " + err);
            callback(err);
            return;
          }

          rclient.incr(policyIDKey, (err) => {
            if(err) {
              log.error("Failed to incr policyIDKey: " + err);
            }
            callback(null, initID);
          });
        });
      }
    });
  }

  addToActiveQueue(policy, callback) {
    //TODO
    let score = parseFloat(policy.timestamp);
    let id = policy.pid;
    rclient.zadd(policyActiveKey, score, id, (err) => {
      if(err) {
        log.error("Failed to add policy to active queue: " + err);
      }
      callback(err);
    });
  }

  createPolicyFromJson(json, callback) {
    callback = callback || function() {}

    callback(null, this.jsonToPolicy(json));
  }

  savePolicyAsync(policy) {
    return new Promise((resolve, reject) => {
      this.savePolicy(policy, (err) => {
        if(err)
          reject(err);

        resolve();
      })
    })
  }
  savePolicy(policy, callback) {
    callback = callback || function() {}

    log.info("In save policy:", policy);

    this.getNextID((err, id) => {
      if(err) {
        log.error("Failed to get next ID: " + err);
        callback(err);
        return;
      }

      policy.pid = id + ""; // convert to string

      let policyKey = policyPrefix + id;

      rclient.hmset(policyKey, flat.flatten(policy), (err) => {
        if(err) {
          log.error("Failed to set policy: " + err);
          callback(err);
          return;
        }

        this.addToActiveQueue(policy, (err) => {
          if(!err) {
            audit.trace("Created policy", policy.pid);
          }
          this.tryPolicyEnforcement(policy)
          callback(null, policy.pid)
        });

        Bone.submitUserIntel('block', policy, 'policy');
      });
    });
  }

  checkAndSave(policy, callback) {
    callback = callback || function() {}
    async(()=>{
      //FIXME: data inconsistence risk for multi-processes or multi-threads
      try {
        let policies = await(this.getSamePolicies(policy))
        if (policies && policies.length > 0) {
          log.info("policy with type:" + policy.type + ",target:" + policy.target + " already existed")
          callback(new Error("policy existed"))
        } else {
          this.savePolicy(policy, callback);
        }
      } catch (err) {
        log.error("failed to save policy:" + err)
        callback(err)
      }
    })()
  }

  policyExists(policyID) {
    return new Promise((resolve, reject) => {
      rclient.keys(policyPrefix + policyID, (err, result) => {
        if(err) {
          reject(err);
          return;
        }

        resolve(result !== null);
      });
    });
  }

  getPolicy(policyID) {
    return new Promise((resolve, reject) => {
      this.idsToPolicys([policyID], (err, results) => {
        if(err) {
          reject(err);
          return;
        }

        if(results == null || results.length === 0) {
          resolve(null)
          return
        }

        resolve(results[0]);
      });
    });
  }

  getSamePolicies(policy) {
    let pm2 = this
    return async(() => {
      return new Promise(function (resolve, reject) {
        pm2.loadActivePolicys(200, (err, policies)=>{
          if (err) {
            log.error("failed to load active policies:" + err)
            reject(err)
          } else {
            if (policies) {
<<<<<<< HEAD
              resolve(policies.filter(p => p.type === policy.type && p.target === policy.target))
=======
              let type = policy["i.type"] || policy["type"]
              let target = policy["i.target"] || policy["target"]
              resolve(policies.filter(p => {
                let ptype = p["i.type"] || p["type"]
                let ptarget = p["i.target"] || p["target"]
                return type === ptype && target === ptarget
              }))
>>>>>>> ef93e1f5
            } else {
              resolve([])
            }
          }    
        })
      })
    })();
  }

  disableAndDeletePolicy(policyID) {
    let p = this.getPolicy(policyID);

    if(!p) {
      return Promise.resolve()
    }
    
    return p.then((policy) => {
      this.tryPolicyEnforcement(policy, "unenforce")

      Bone.submitUserIntel('unblock', policy, 'policy');
      return Promise.resolve()
    }).catch((err) => Promise.reject(err));
  }

  deletePolicy(policyID) {
    log.info("Trying to delete policy " + policyID);
    return this.policyExists(policyID)
      .then((exists) => {
        if(!exists) {
          log.error("policy " + policyID + " doesn't exists");
          return Promise.reject("policy " + policyID + " doesn't exists");
        }

        return new Promise((resolve, reject) => {
          let multi = rclient.multi();

          multi.zrem(policyActiveKey, policyID);
          multi.del(policyPrefix + policyID);
          multi.exec((err) => {
            if(err) {
              log.error("Fail to delete policy: " + err);
              reject(err);
              return;
            }

            resolve();
          })
        });
      });
  }

  jsonToPolicy(json) {
    if(!json) {
      return null;
    }
    
    let proto = Policy.prototype;
    if(proto) {
      let obj = Object.assign(Object.create(proto), json);
      if(!obj.timestamp)
        obj.timestamp = new Date() / 1000;
      return obj;
    } else {
      log.error("Unsupported policy type: " + json.type);
      return null;
    }
  }

    idsToPolicys(ids, callback) {
      let multi = rclient.multi();

      ids.forEach((pid) => {
        multi.hgetall(policyPrefix + pid);
      });

      multi.exec((err, results) => {
        if(err) {
          log.error("Failed to load active policys (hgetall): " + err);
          callback(err);
          return;
        }
        
        let rr = results.map((r) => this.jsonToPolicy(r)).filter((r) => r != null)

        // recent first
        rr.sort((a, b) => {
          return b.timestamp > a.timestamp
        })

        callback(null, rr)

      });
    }

    loadRecentPolicys(duration, callback) {
      if(typeof(duration) == 'function') {
        callback = duration;
        duration = 86400;
      }

      callback = callback || function() {}

      let scoreMax = new Date() / 1000 + 1;
      let scoreMin = scoreMax - duration;
      rclient.zrevrangebyscore(policyActiveKey, scoreMax, scoreMin, (err, policyIDs) => {
        if(err) {
          log.error("Failed to load active policys: " + err);
          callback(err);
          return;
        }

        this.idsToPolicys(policyIDs, callback);
      });
    }

  numberOfPolicys(callback) {
    callback = callback || function() {}

    rclient.zcount(policyActiveKey, "-inf", "+inf", (err, result) => {
      if(err) {
        callback(err);
        return;
      }

      // TODO: support more than 20 in the future
      callback(null, result > 20 ? 20 : result);
    });
  }

  // FIXME: top 200 only by default
  // we may need to limit number of policy rules created by user
  loadActivePolicys(number, callback) {

    if(typeof(number) == 'function') {
      callback = number;
      number = 1000; // by default load last 1000 policy rules, for self-protection
    }

    callback = callback || function() {}

    rclient.zrevrange(policyActiveKey, 0, number -1 , (err, results) => {
      if(err) {
        log.error("Failed to load active policys: " + err);
        callback(err);
        return;
      }

      this.idsToPolicys(results, callback);
    });
  }

  enforceAllPolicies() {
    return new Promise((resolve, reject) => {
      this.loadActivePolicys((err, rules) => {

        let enforces = rules.map((rule) => this.enforce(rule));

        return Promise.all(enforces);
      });
    });
  }

  enforce(policy) {
    log.info("Enforce policy: ", policy, {});

    let type = policy["i.type"] || policy["type"]; //backward compatibility

    switch(type) {
    case "ip":
      return Block.block(policy.target);
      break;
    case "mac":
      let blockMacAsync = Promise.promisify(Block.blockMac);
      return blockMacAsync(policy.target);
      break;
    case "domain":
    case "dns":
      return dnsmasq.addPolicyFilterEntry(policy.target)
        .then(() => {
          sem.emitEvent({
            type: 'ReloadDNSRule',
            message: 'DNSMASQ filter rule is updated',
            toProcess: 'FireMain'
          });
        });
      break;
    case "ip_port":
      return Block.blockPublicPort(policy.target, policy.target_port, policy.target_protocol);
      break;
    default:
      return Promise.reject("Unsupported policy");
    }
  }

  unenforce(policy) {
    log.info("Unenforce policy: ", policy, {});

    let type = policy["i.type"] || policy["type"]; //backward compatibility
    switch(type) {
    case "ip":
      return Block.unblock(policy.target);
      break;
    case "mac":
      let unblockMacAsync = Promise.promisify(Block.unblockMac);
      return unblockMacAsync(policy.target);
      break;
    case "domain":
    case "dns":
      return dnsmasq.removePolicyFilterEntry(policy.target)
        .then(() => {
          sem.emitEvent({
            type: 'ReloadDNSRule',
            message: 'DNSMASQ filter rule is updated',
            toProcess: 'FireMain'
          });
      });
    case "ip_port":
      return Block.unblockPublicPort(policy.target, policy.target_port, policy.target_protocol);
      break;
    default:
      return Promise.reject("Unsupported policy");
    }
  }

}

module.exports = PolicyManager2;<|MERGE_RESOLUTION|>--- conflicted
+++ resolved
@@ -65,31 +65,6 @@
     sem.on("PolicyEnforcement", (event) => {
       if (event && event.policy) {
         log.info("got policy enforcement event:" + event.action + ":" + event.policy.pid)
-<<<<<<< HEAD
-
-        if (event.action && event.action == 'enforce') {
-          try {
-            this.enforce(event.policy)
-          } catch (err) {
-            log.error("enforce policy failed:" + err)
-          }
-        } else if (event && event.action == 'unenforce') {
-          try {
-            this.unenforce(event.policy).then(() => {
-              try {
-                this.deletePolicy(event.policy.pid);
-              } catch (err) {
-                log.error("failed to delete policy:" + err)
-              }
-            })
-          } catch (err) {
-            log.error("failed to unenforce policy:" + err)
-          }
-          
-        } else {
-          log.error("unrecoganized policy enforcement action:" + event.action)
-        }
-=======
         async(()=>{
           if (event.action && event.action == 'enforce') {
               try {
@@ -113,7 +88,6 @@
             log.error("unrecoganized policy enforcement action:" + event.action)
           }
         })()
->>>>>>> ef93e1f5
       }
     })
   }
@@ -295,9 +269,6 @@
             reject(err)
           } else {
             if (policies) {
-<<<<<<< HEAD
-              resolve(policies.filter(p => p.type === policy.type && p.target === policy.target))
-=======
               let type = policy["i.type"] || policy["type"]
               let target = policy["i.target"] || policy["target"]
               resolve(policies.filter(p => {
@@ -305,7 +276,6 @@
                 let ptarget = p["i.target"] || p["target"]
                 return type === ptype && target === ptarget
               }))
->>>>>>> ef93e1f5
             } else {
               resolve([])
             }
