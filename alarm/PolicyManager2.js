/*    Copyright 2016-2020 Firewalla Inc.
 *
 *    This program is free software: you can redistribute it and/or  modify
 *    it under the terms of the GNU Affero General Public License, version 3,
 *    as published by the Free Software Foundation.
 *
 *    This program is distributed in the hope that it will be useful,
 *    but WITHOUT ANY WARRANTY; without even the implied warranty of
 *    MERCHANTABILITY or FITNESS FOR A PARTICULAR PURPOSE.  See the
 *    GNU Affero General Public License for more details.
 *
 *    You should have received a copy of the GNU Affero General Public License
 *    along with this program.  If not, see <http://www.gnu.org/licenses/>.
 */

'use strict'

const log = require('../net2/logger.js')(__filename);

const rclient = require('../util/redis_manager.js').getRedisClient()

const Bone = require('../lib/Bone.js');

const minimatch = require('minimatch')

const sysManager = require('../net2/SysManager.js')

let instance = null;

const policyActiveKey = "policy_active";
const policyIDKey = "policy:id";
const policyPrefix = "policy:";
const policyDisableAllKey = "policy:disable:all";
const initID = 1;
const {Address4, Address6} = require('ip-address');
const Host = require('../net2/Host.js');

const sem = require('../sensor/SensorEventManager.js').getInstance();

const Block = require('../control/Block.js');

const Policy = require('./Policy.js');

const HostTool = require('../net2/HostTool.js')
const ht = new HostTool()

const DomainIPTool = require('../control/DomainIPTool.js');
const domainIPTool = new DomainIPTool();

const domainBlock = require('../control/DomainBlock.js');

const CategoryUpdater = require('../control/CategoryUpdater.js')
const categoryUpdater = new CategoryUpdater()
const CountryUpdater = require('../control/CountryUpdater.js')
const countryUpdater = new CountryUpdater()

const scheduler = require('../extension/scheduler/scheduler.js')

const Queue = require('bee-queue')

const platform = require('../platform/PlatformLoader.js').getPlatform();
const policyCapacity = platform.getPolicyCapacity();

const DNSMASQ = require('../extension/dnsmasq/dnsmasq.js');
const dnsmasq = new DNSMASQ();

const NetworkProfile = require('../net2/NetworkProfile.js');
const Tag = require('../net2/Tag.js');
const ipset = require('../net2/Ipset.js');
const fc = require('../net2/config.js');
const _ = require('lodash');

const delay = require('../util/util.js').delay;
const validator = require('validator');
const iptool = require('ip');
const util = require('util');
const exec = require('child-process-promise').exec;
const DNSTool = require('../net2/DNSTool.js');
const dnsTool = new DNSTool();

const ruleSetTypeMap = {
  'ip': 'hash:ip',
  'net': 'hash:net',
  'remotePort': 'bitmap:port',
  'remoteIpPort': 'hash:ip,port',
  'remoteNetPort': 'hash:net,port'
}
const simpleRuleSetMap = {
  'ip': 'ip_set',
  'net': 'net_set',
  'remotePort': 'remote_port_set',
  'remoteIpPort': 'remote_ip_port_set',
  'remoteNetPort': 'remote_net_port_set',
  'domain': 'domain_set',
  'dns': 'domain_set'
}

class PolicyManager2 {
  constructor() {
    if (instance == null) {
      instance = this;

      scheduler.enforceCallback = (policy) => {
        return this._enforce(policy)
      }

      scheduler.unenforceCallback = (policy) => {
        return this._unenforce(policy)
      }

      this.enabledTimers = {}
      this.disableAllTimer = null;

      this.ipsetCache= null;
      this.ipsetCacheUpdateTime = null;
      this.sortedActiveRulesCache = null;
    }
    return instance;
  }

  shouldFilter(rule) {
    // this is to filter legacy schedule rules that is not compatible with current system any more
    // all legacy rules should already been migrated in OldDataCleanSensor, any leftovers should be bug
    // and here is a protection for that
    if (rule.cronTime && rule.cronTime.startsWith("* *")) {
      return true;
    }
    return false;
  }

  async setupPolicyQueue() {
    this.queue = new Queue('policy', {
      removeOnFailure: true,
      removeOnSuccess: true
    });

    this.queue.on('error', (err) => {
      log.error("Queue got err:", err)
    })

    this.queue.on('failed', (job, err) => {
      log.error(`Job ${job.id} ${JSON.stringify(job.data)} failed with error ${err.message}`);
    });

    this.queue.destroy(() => {
      log.info("policy queue is cleaned up")
    })

    this.queue.process(async (job) => {
      const event = job.data;
      const policy = new Policy(event.policy);
      const oldPolicy = event.oldPolicy ? new Policy(event.oldPolicy) : null;
      const action = event.action

      if (this.shouldFilter(policy)) {
        return;
      }

      switch (action) {
        case "enforce": {
          try {
            log.info("START ENFORCING POLICY", policy.pid, action);
            await this.enforce(policy)
          } catch (err) {
            log.error("enforce policy failed:" + err, policy)
          } finally {
            log.info("COMPLETE ENFORCING POLICY", policy.pid, action);
          }
          break
        }

        case "unenforce": {
          try {
            log.info("START UNENFORCING POLICY", policy.pid, action);
            await this.unenforce(policy)
          } catch (err) {
            log.error("unenforce policy failed:" + err, policy)
          } finally {
            log.info("COMPLETE UNENFORCING POLICY", policy.pid, action);
          }
          break
        }

        case "reenforce": {
          try {
            if (!oldPolicy) {
              // do nothing
            } else {
              log.info("START REENFORCING POLICY", policy.pid, action);

              await this.unenforce(oldPolicy).catch((err) => {
                log.error("Failed to unenforce policy before reenforce", err.message, policy);
              });
              await this.enforce(policy).catch((err) => {
                log.error("Failed to reenforce policy", err.message, policy);
              })
            }
          } catch (err) {
            log.error("reenforce policy failed:" + err, policy)
          } finally {
            log.info("COMPLETE ENFORCING POLICY", policy.pid, action);
          }
          break
        }

        case "incrementalUpdate": {
          try {
            const list = await domainIPTool.getAllIPMappings()
            for (const l of list) {
              const matchDomain = l.match(/ipmapping:domain:(.*)/)
              if (matchDomain) {
                const domain = matchDomain[1]
                await domainBlock.incrementalUpdateIPMapping(domain, {})
                return
              }

              const matchBlockSetDomain = l.match(/ipmapping:blockset:({^:}*):domain:(.*)/);
              if (matchBlockSetDomain) {
                const blockSet = matchBlockSetDomain[1];
                const domain = matchBlockSetDomain[2];
                await domainBlock.incrementalUpdateIPMapping(domain, { blockSet: blockSet })
                return;
              }

              const matchExactDomain = l.match(/ipmapping:exactdomain:(.*)/)
              if (matchExactDomain) {
                const domain = matchExactDomain[1]
                await domainBlock.incrementalUpdateIPMapping(domain, { exactMatch: 1 })
                return
              }

              const matchBlockSetExactDomain = l.match(/ipmapping:blockset:({^:}*):exactdomain:(.*)/);
              if (matchBlockSetExactDomain) {
                const blockSet = matchBlockSetExactDomain[1];
                const domain = matchBlockSetExactDomain[2];
                await domainBlock.incrementalUpdateIPMapping(domain, { exactMatch: 1, blockSet: blockSet });
              }
            }
          } catch (err) {
            log.error("incremental update policy failed:", err);
          } finally {
            log.info("COMPLETE incremental update policy");
          }
          break
        }

        default:
          log.error("unrecoganized policy enforcement action:" + action)
          return
      }
    })

    setInterval(() => {
      this.queue.checkHealth((error, counts) => {
        log.debug("Policy queue status:", counts);
      })

    }, 60 * 1000)

    return this.queue.ready();
  }

  registerPolicyEnforcementListener() { // need to ensure it's serialized
    log.info("register policy enforcement listener")
    sem.on("PolicyEnforcement", (event) => {
      if (event && event.policy) {
        log.info("got policy enforcement event:" + event.action + ":" + event.policy.pid)
        if (this.queue) {
          const job = this.queue.createJob(event)
          job.timeout(60 * 1000).save((err) => {
            if (err) {
              log.error("Failed to create policy job", err.message);
              if (err.message && err.message.includes("NOSCRIPT")) {
                // this is usually caused by unexpected redis restart and previously loaded scripts are flushed
                log.info("Re-creating policy queue ...");
                this.queue.close(() => {
                  this.setupPolicyQueue().then(() => {
                    if (event.retry !== false) {
                      log.info("Retry policy job ...", event);
                      event.retry = false;
                      sem.emitEvent(event);
                    }
                  });
                });
              }
            }
          })
        }
      }
    })

    sem.on("PolicySetDisableAll", async (event) => {
      await this.checkRunPolicies(false);
    })
  }

  tryPolicyEnforcement(policy, action, oldPolicy) {
    if (policy) {
      action = action || 'enforce'
      log.info("try policy enforcement:" + action + ":" + policy.pid)

      // invalidate ipset and active rules cache after policy update
      this.ipsetCache = null;
      this.sortedActiveRulesCache = null;

      sem.emitEvent({
        type: 'PolicyEnforcement',
        toProcess: 'FireMain',//make sure firemain process handle enforce policy event
        message: 'Policy Enforcement:' + action,
        action: action, //'enforce', 'unenforce', 'reenforce'
        policy: policy,
        oldPolicy: oldPolicy
      })
    }
  }

  createPolicyIDKey(callback) {
    rclient.set(policyIDKey, initID, callback);
  }

  getNextID(callback) {
    rclient.get(policyIDKey, (err, result) => {
      if (err) {
        log.error("Failed to get policyIDKey: " + err);
        callback(err);
        return;
      }

      if (result) {
        rclient.incr(policyIDKey, (err, newID) => {
          if (err) {
            log.error("Failed to incr policyIDKey: " + err);
          }
          callback(null, newID);
        });
      } else {
        this.createPolicyIDKey((err) => {
          if (err) {
            log.error("Failed to create policyIDKey: " + err);
            callback(err);
            return;
          }

          rclient.incr(policyIDKey, (err) => {
            if (err) {
              log.error("Failed to incr policyIDKey: " + err);
            }
            callback(null, initID);
          });
        });
      }
    });
  }

  addToActiveQueue(policy, callback) {
    //TODO
    let score = parseFloat(policy.timestamp);
    let id = policy.pid;
    rclient.zadd(policyActiveKey, score, id, (err) => {
      if (err) {
        log.error("Failed to add policy to active queue: " + err);
      }
      callback(err);
    });
  }

  // TODO: A better solution will be we always provide full policy data on calling this (requires mobile app update)
  // it's hard to keep sanity dealing with partial update and redis in the same time
  async updatePolicyAsync(policy) {
    if (!policy.pid)
      throw new Error("UpdatePolicyAsync requires policy ID");

    const policyKey = policyPrefix + policy.pid;

    if (policy instanceof Policy) {
      await rclient.hmsetAsync(policyKey, policy.redisfy());
      return;
    }

    let existing = await this.getPolicy(policy.pid);

    if (!existing)
      throw new Error("Policy not exist");

    Object.assign(existing, policy);

    if (existing.target && existing.type) {
      switch (existing.type) {
        case "mac":
          existing.target = existing.target.toUpperCase(); // always upper case for mac address
          break;
        case "dns":
        case "domain":
          existing.target = existing.target.toLowerCase(); // always lower case for domain block
          break;
        default:
        // do nothing;
      }
    }

    await rclient.hmsetAsync(policyKey, existing.redisfy());

    const emptyStringCheckKeys = ["expire", "cronTime", "duration", "activatedTime", "remote", "remoteType", "local", "localType", "localPort", "remotePort", "proto"];

    for (const key of emptyStringCheckKeys) {
      if (policy[key] === '')
        await rclient.hdelAsync(policyKey, key);
    }

    if (policy.hasOwnProperty('scope') && _.isEmpty(policy.scope)) {
      await rclient.hdelAsync(policyKey, "scope");
    }
    if (policy.hasOwnProperty('tag') && _.isEmpty(policy.tag)) {
      await rclient.hdelAsync(policyKey, "tag");
    }
  }

  savePolicyAsync(policy) {
    return new Promise((resolve, reject) => {
      this.savePolicy(policy, (err) => {
        if (err)
          reject(err);

        resolve();
      })
    })
  }

  savePolicy(policy, callback) {
    callback = callback || function () { }

    log.info("In save policy:", policy);

    this.getNextID((err, id) => {
      if (err) {
        log.error("Failed to get next ID: " + err);
        callback(err);
        return;
      }

      policy.pid = id + ""; // convert to string

      let policyKey = policyPrefix + id;

      rclient.hmset(policyKey, policy.redisfy(), (err) => {
        if (err) {
          log.error("Failed to set policy: " + err);
          callback(err);
          return;
        }

        this.addToActiveQueue(policy, (err) => {
          if (!err) {
          }
          this.tryPolicyEnforcement(policy)
          callback(null, policy)
        });

        Bone.submitIntelFeedback('block', policy, 'policy');
      });
    });
  }

  async checkAndSave(policy, callback) {
    callback = callback || function () { }
    if (!(policy instanceof Policy)) callback(new Error("Not Policy instance"));
    //FIXME: data inconsistence risk for multi-processes or multi-threads
    try {
      if (this.isFirewallaOrCloud(policy)) {
        callback(new Error("To keep Firewalla Box running normally, Firewalla Box or Firewalla Cloud can't be blocked."));
        return
      }
      let policies = await this.getSamePolicies(policy)
      if (policies && policies.length > 0) {
        log.info("policy with type:" + policy.type + ",target:" + policy.target + " already existed")
        const samePolicy = policies[0]
        if (samePolicy.disabled && samePolicy.disabled == "1") {
          // there is a policy in place and disabled, just need to enable it
          await this.enablePolicy(samePolicy)
          callback(null, samePolicy, "duplicated_and_updated")
        } else {
          callback(null, samePolicy, "duplicated")
        }
      } else {
        this.savePolicy(policy, callback);
      }
    } catch (err) {
      log.error("failed to save policy:" + err)
      callback(err)
    }
  }

  checkAndSaveAsync(policy) {
    return new Promise((resolve, reject) => {
      this.checkAndSave(policy, (err, policy, alreadyExists) => {
        if (err) {
          reject(err)
        } else {
          resolve({policy, alreadyExists})
        }
      })
    })
  }

  policyExists(policyID) {
    return new Promise((resolve, reject) => {
      rclient.keys(policyPrefix + policyID, (err, result) => {
        if (err) {
          reject(err);
          return;
        }

        resolve(result !== null);
      });
    });
  }

  getPolicy(policyID) {
    return new Promise((resolve, reject) => {
      this.idsToPolicies([policyID], (err, results) => {
        if (err) {
          reject(err);
          return;
        }

        if (results == null || results.length === 0) {
          resolve(null)
          return
        }

        resolve(results[0]);
      });
    });
  }

  async getSamePolicies(policy) {
    let policies = await this.loadActivePoliciesAsync({ includingDisabled: true });

    if (policies) {
      return policies.filter((p) => policy.isEqualToPolicy(p))
    }
  }

  // These two enable/disable functions are intended to be used by all nodejs processes, not just FireMain
  // So cross-process communication is used
  // the real execution is on FireMain, check out _enablePolicy and _disablePolicy below
  async enablePolicy(policy) {
    if (policy.disabled != '1') {
      return policy // do nothing, since it's already enabled
    }
    await this._enablePolicy(policy)

    if (await this.isDisableAll()) {
      return policy;  // temporarily by DisableAll flag
    }

    this.tryPolicyEnforcement(policy, "enforce")
    Bone.submitIntelFeedback('enable', policy, 'policy')
    return policy
  }

  async disablePolicy(policy) {
    if (policy.disabled == '1') {
      return // do nothing, since it's already disabled
    }
    await this._disablePolicy(policy)
    this.tryPolicyEnforcement(policy, "unenforce")
    Bone.submitIntelFeedback('disable', policy, 'policy')
  }

  async disableAndDeletePolicy(policyID) {
    if (!policyID) return;

    let policy = await this.getPolicy(policyID);

    if (!policy) {
      return;
    }

    await this.deletePolicy(policyID); // delete before broadcast

    this.tryPolicyEnforcement(policy, "unenforce")
    Bone.submitIntelFeedback('unblock', policy, 'policy');
  }

  getPolicyKey(pid) {
    return policyPrefix + pid;
  }

  // for autoblock revalidation dry run only
  async markAsShouldDelete(policyID) {
    const policy = await this.getPolicy(policyID);

    if (!policy) {
      return;
    }

    return rclient.hsetAsync(this.getPolicyKey(policyID), "shouldDelete", "1");
  }

  deletePolicy(policyID) {
    log.info("Trying to delete policy " + policyID);
    return this.policyExists(policyID)
      .then((exists) => {
        if (!exists) {
          log.error("policy " + policyID + " doesn't exists");
          return Promise.resolve();
        }

        return new Promise((resolve, reject) => {
          let multi = rclient.multi();

          multi.zrem(policyActiveKey, policyID);
          multi.del(policyPrefix + policyID);
          multi.exec((err) => {
            if (err) {
              log.error("Fail to delete policy: " + err);
              reject(err);
              return;
            }

            resolve();
          })
        });
      });
  }

  // await all async opertions here to ensure errors are caught
  async deleteMacRelatedPolicies(mac) {
    let rules = await this.loadActivePoliciesAsync({ includingDisabled: 1 })
    let policyIds = [];
    let policyKeys = [];

    for (let rule of rules) {
      if (rule.type == 'mac' && rule.target == mac) {
        policyIds.push(rule.pid);
        policyKeys.push('policy:' + rule.pid);
        this.tryPolicyEnforcement(rule, 'unenforce');
        continue
      }

      if (_.isEmpty(rule.scope)) continue;

      if (rule.scope.some(m => m == mac)) {
        // rule targets only deleted device
        if (rule.scope.length <= 1) {
          policyIds.push(rule.pid);
          policyKeys.push('policy:' + rule.pid);

          this.tryPolicyEnforcement(rule, 'unenforce');
        }
        // rule targets NOT only deleted device
        else {
          let reducedScope = _.without(rule.scope, mac);
          await rclient.hsetAsync('policy:' + rule.pid, 'scope', JSON.stringify(reducedScope));
          const newRule = await this.getPolicy(rule.pid)

          this.tryPolicyEnforcement(newRule, 'reenforce', rule);

          log.info('remove scope from policy:' + rule.pid, mac);
        }
      }
    }

    if (policyIds.length) { // policyIds & policyKeys should have same length
      await rclient.delAsync(policyKeys);
      await rclient.zremAsync(policyActiveKey, policyIds);
    }
    log.info('Deleted', mac, 'related policies:', policyKeys);
  }

  async deleteTagRelatedPolicies(tag) {
    // device specified policy
    await rclient.delAsync('policy:tag:' + tag);

    let rules = await this.loadActivePoliciesAsync({ includingDisabled: 1 })
    let policyIds = [];
    let policyKeys = [];

    for (let rule of rules) {
      if (_.isEmpty(rule.tag)) continue;

      const tagUid = Policy.TAG_PREFIX + tag;
      if (rule.tag.some(m => m == tagUid)) {
        if (rule.tag.length <= 1) {
          policyIds.push(rule.pid);
          policyKeys.push('policy:' + rule.pid);

          this.tryPolicyEnforcement(rule, 'unenforce');
        } else {
          let reducedTag = _.without(rule.tag, tagUid);
          await rclient.hsetAsync('policy:' + rule.pid, 'scope', JSON.stringify(reducedTag));
          const newRule = await this.getPolicy(rule.pid)

          this.tryPolicyEnforcement(newRule, 'reenforce', rule);

          log.info('remove scope from policy:' + rule.pid, tag);
        }
      }
    }

    if (policyIds.length) {
      await rclient.delAsync(policyKeys);
      await rclient.zremAsync(policyActiveKey, policyIds);
    }
    log.info('Deleted', tag, 'related policies:', policyKeys);
  }

  idsToPolicies(ids, callback) {
    let multi = rclient.multi();

    ids.forEach((pid) => {
      multi.hgetall(policyPrefix + pid);
    });

    multi.exec((err, results) => {
      if (err) {
        log.error("Failed to load policies (hgetall): " + err);
        callback(err);
        return;
      }

      let rr = results
        .map(r => {
          if (!r) return null;

          let p = null;
          try {
            p = new Policy(r)
          } catch (e) {
            log.error(e, r);
          } finally {
            return p;
          }
        })
        .filter(r => r != null)

      // recent first
      rr.sort((a, b) => {
        return b.timestamp > a.timestamp
      })

      callback(null, rr)

    });
  }

  loadRecentPolicies(duration, callback) {
    if (typeof (duration) == 'function') {
      callback = duration;
      duration = 86400;
    }

    callback = callback || function () { }

    let scoreMax = new Date() / 1000 + 1;
    let scoreMin = scoreMax - duration;
    rclient.zrevrangebyscore(policyActiveKey, scoreMax, scoreMin, (err, policyIDs) => {
      if (err) {
        log.error("Failed to load active policies: " + err);
        callback(err);
        return;
      }

      this.idsToPolicies(policyIDs, callback);
    });
  }

  numberOfPolicies(callback) {
    callback = callback || function () { }

    rclient.zcount(policyActiveKey, "-inf", "+inf", (err, result) => {
      if (err) {
        callback(err);
        return;
      }

      // TODO: support more than 20 in the future
      callback(null, result > 20 ? 20 : result);
    });
  }

  loadActivePoliciesAsync(options) {
    return new Promise((resolve, reject) => {
      this.loadActivePolicies(options, (err, policies) => {
        if (err) {
          reject(err)
        } else {
          resolve(policies)
        }
      })
    })
  }

  // we may need to limit number of policy rules created by user
  loadActivePolicies(options, callback) {

    if (typeof options === 'function') {
      callback = options;
      options = {};
    }

    options = options || {};
    let number = options.number || policyCapacity;
    callback = callback || function () { };

    rclient.zrevrange(policyActiveKey, 0, number - 1, (err, results) => {
      if (err) {
        log.error("Failed to load active policies: " + err);
        callback(err);
        return;
      }

      this.idsToPolicies(results, (err, policyRules) => {
        if (options.includingDisabled) {
          callback(err, policyRules)
        } else {
          callback(err, err ? [] : policyRules.filter((r) => r.disabled != "1")) // remove all disabled one
        }
      });
    });
  }

  // cleanup before use
  async cleanupPolicyData() {
    await domainIPTool.removeAllDomainIPMapping()
  }

  async enforceAllPolicies() {
    const rules = await this.loadActivePoliciesAsync();

    const initialEnforcement = rules.map((rule) => {
      return new Promise((resolve, reject) => {
        try {
          if (this.queue) {
            const job = this.queue.createJob({
              policy: rule,
              action: "enforce",
              booting: true
            })
            job.timeout(60000).save();
            job.on('succeeded', resolve);
            job.on('failed', resolve);
          }
        } catch (err) {
          log.error(`Failed to queue policy ${rule.pid}`, err)
          resolve(err)
        }
      })
    })

    await Promise.all(initialEnforcement);

    log.info("All policy rules are enforced")

    sem.emitEvent({
      type: 'Policy:AllInitialized',
      toProcess: 'FireMain', //make sure firemain process handle enforce policy event
      message: 'All policies are enforced'
    })
  }


  parseDevicePortRule(target) {
    let matches = target.match(/(.*):(\d+):(tcp|udp)/)
    if (matches) {
      let mac = matches[1];
      return {
        mac: mac,
        port: matches[2],
        protocol: matches[3]
      }
    } else {
      return null
    }
  }

  isFirewallaOrCloud(policy) {
    const target = policy.target
<<<<<<< HEAD

=======
    
>>>>>>> cbff6966
    // allow rule always return false
    return policy.action != 'allow' && target && (sysManager.isMyServer(target) ||
      // sysManager.myIp() === target ||
      sysManager.isMyIP(target) ||
      sysManager.isMyMac(target) ||
      // compare mac, ignoring case
      sysManager.isMyMac(target.substring(0, 17)) || // devicePort policies have target like mac:protocol:prot
      target === "firewalla.encipher.io" ||
      target === "firewalla.com" ||
      minimatch(target, "*.firewalla.com"))
  }

  async enforce(policy) {
    if (await this.isDisableAll()) {
      return policy; // temporarily by DisableAll flag
    }

    if (policy.disabled == 1) {
      return // ignore disabled policy rules
    }

    // auto unenforce if expire time is set
    if (policy.expire) {
      if (policy.willExpireSoon()) {
        // skip enforce as it's already expired or expiring
        await delay(policy.getExpireDiffFromNow() * 1000);
        await this._disablePolicy(policy);
        if (policy.autoDeleteWhenExpires && policy.autoDeleteWhenExpires == "1") {
          await this.deletePolicy(policy.pid);
        }
        log.info(`Skip policy ${policy.pid} as it's already expired or expiring`)
      } else {
        await this._enforce(policy);
        log.info(`Will auto revoke policy ${policy.pid} in ${Math.floor(policy.getExpireDiffFromNow())} seconds`)
        const pid = policy.pid;
        const policyTimer = setTimeout(async () => {
          log.info(`About to revoke policy ${pid} `)
          // make sure policy is still enabled before disabling it
          const policy = await this.getPolicy(pid);

          // do not do anything if policy doesn't exist any more or it's disabled already
          if (!policy || policy.isDisabled()) {
            return
          }

          log.info(`Revoke policy ${policy.pid}, since it's expired`)
          await this.unenforce(policy);
          await this._disablePolicy(policy);
          if (policy.autoDeleteWhenExpires && policy.autoDeleteWhenExpires == "1") {
            await this.deletePolicy(pid);
          }
        }, policy.getExpireDiffFromNow() * 1000); // in milli seconds, will be set to 1 if it is a negative number

        this.invalidateExpireTimer(policy); // remove old one if exists
        this.enabledTimers[pid] = policyTimer;
      }
    } else if (policy.cronTime) {
      // this is a reoccuring policy, use scheduler to manage it
      return scheduler.registerPolicy(policy);
    } else {
      return this._enforce(policy); // regular enforce
    }
  }

  // this is the real execution of enable and disable policy
  async _enablePolicy(policy) {
    const now = new Date() / 1000
    await this.updatePolicyAsync({
      pid: policy.pid,
      disabled: 0,
      activatedTime: now
    })
    policy.disabled = 0
    policy.activatedTime = now
    log.info(`Policy ${policy.pid} is enabled`)
    return policy
  }

  async _disablePolicy(policy) {
    await this.updatePolicyAsync({
      pid: policy.pid,
      disabled: 1 // flag to indicate that this policy is revoked successfully.
    })
    policy.disabled = 1
    log.info(`Policy ${policy.pid} is disabled`)
    return policy
  }

  async _refreshActivatedTime(policy) {
    const now = new Date() / 1000
    let activatedTime = now;
    // retain previous activated time, this happens if policy is not deactivated normally, e.g., reboot, restart
    if (policy.activatedTime) {
      activatedTime = policy.activatedTime;
    }
    await this.updatePolicyAsync({
      pid: policy.pid,
      activatedTime: activatedTime
    })
    policy.activatedTime = activatedTime
    return policy
  }

  async _removeActivatedTime(policy) {

    const p = await this.getPolicy(policy.pid);

    if (!p) { // no need to update policy if policy is already deleted
      return;
    }

    await this.updatePolicyAsync({
      pid: policy.pid,
      activatedTime: ""
    })

    delete policy.activatedTime;
    return policy;
  }

  generateTaget(policy) {
    let { type, target, protocol, ip, net, port } = policy
    if (!_.isEmpty(target)) return target

    if (!_.isEmpty(ip) && !_.isArray(ip)) ip = [ip]
    if (!_.isEmpty(ip) && !_.isArray(net)) net = [net]
    if (!_.isEmpty(ip) && !_.isArray(port)) port = [port]

    switch (type) {
      case 'ip':
        return ip
      case 'net':
        return net
      case 'remotePort':
        return port
      case 'remoteIpPort': {
        let res = []
        for (const i of ip)
          for (const p of port)
            if (protocol)
              res.push(`${i},${protocol}:${p}`)
            else
              res.push(`${i}:${p}`)
        return res
      }
      case 'remoteNetPort': {
        let res = []
        for (const n of net)
          for (const p of port)
            if (protocol)
              res.push(`${n},${protocol}:${p}`)
            else
              res.push(`${n}:${p}`)
        return res
      }
    }
  }

  async _enforce(policy) {
    log.info(`Enforce policy pid:${policy.pid}, type:${policy.type}, target:${policy.target}, scope:${policy.scope}, tag:${policy.tag}, action:${policy.action || "block"}`);

    const type = policy["i.type"] || policy["type"]; //backward compatibility

    await this._refreshActivatedTime(policy)

    if (this.isFirewallaOrCloud(policy)) {
      throw new Error("Firewalla and it's cloud service can't be blocked.")
    }

    let { pid, scope, target, action = "block", tag, remotePort, localPort, protocol, direction, upnp, trafficDirection, rateLimit, priority, qdisc, transferredBytes, transferredPackets, avgPacketBytes} = policy;

    if (action !== "block" && action !== "allow" && action !== "qos") {
      log.error(`Unsupported action ${action} for policy ${pid}`);
      return;
    }

    // tag = []
    // scope !== []
    let intfs = [];
    let tags = [];
    if (!_.isEmpty(tag)) {
      let invalid = true;
      for (const tagStr of tag) {
        if (tagStr.startsWith(Policy.INTF_PREFIX)) {
          invalid = false;
          let intfUuid = tagStr.substring(Policy.INTF_PREFIX.length);
          intfs.push(intfUuid);
        } else if(tagStr.startsWith(Policy.TAG_PREFIX)) {
          invalid = false;
          let tagUid = tagStr.substring(Policy.TAG_PREFIX.length);
          tags.push(tagUid);
        }
      }

      // invalid tag should not continue
      if (invalid) {
        log.error(`Unknown policy tags format policy id: ${pid}, stop enforce policy`);
        return;
      }
    }

    let remoteSet4 = null;
    let remoteSet6 = null;
    let localPortSet = null;
    let remotePortSet = null;
    let remotePositive = true;
    let remoteTupleCount = 1;
    let ctstate = null;
    if (localPort) {
      localPortSet = `c_${pid}_local_port`;
      await ipset.create(localPortSet, "bitmap:port");
      await Block.batchBlock(localPort.split(","), localPortSet);
    }
    if (remotePort) {
      remotePortSet = `c_${pid}_remote_port`;
      await ipset.create(remotePortSet, "bitmap:port");
      await Block.batchBlock(remotePort.split(","), remotePortSet);
    }

    if (upnp) {
      direction = "inbound";
      ctstate = "DNAT";
    }

    switch (type) {
      case "ip":
      case "net": {
        remoteSet4 = Block.getDstSet(pid);
        remoteSet6 = Block.getDstSet6(pid);
        if (!_.isEmpty(tags) || !_.isEmpty(intfs) || !_.isEmpty(scope) || localPortSet || remotePortSet || action === "qos") {
          await ipset.create(remoteSet4, ruleSetTypeMap[type], true);
          await ipset.create(remoteSet6, ruleSetTypeMap[type], false);
          await Block.block(target, Block.getDstSet(pid));
        } else {
          if (["allow", "block"].includes(action)) {
            // apply to global without specified src/dst port, directly add to global ip or net allow/block set
            const set = (action === "allow" ? 'allow_' : 'block_') + (direction === "inbound" ? "ib_" : (direction === "outbound" ? "ob_" : "")) + simpleRuleSetMap[type];
            // Block.block will distribute IPv4/IPv6 to corresponding ipset, additional '6' will be added to set name for IPv6 ipset
            await Block.block(target, set);
            return;
          }
        }
        break;
      }
      case "remotePort":
      case "remoteIpPort":
      case "remoteNetPort":
        const values = (target && target.split(',')) || [];
        if (values.length == 2) {
          // ip,port or net,port
          if (type === "remoteIpPort") {
            remoteSet4 = Block.getDstSet(pid);
            remoteSet6 = Block.getDstSet6(pid);
            await ipset.create(remoteSet4, "hash:ip", true);
            await ipset.create(remoteSet6, "hash:ip", false);
          }
          if (type === "remoteNetPort") {
            remoteSet4 = Block.getDstSet(pid);
            remoteSet6 = Block.getDstSet6(pid);
            await ipset.create(remoteSet4, "hash:net", true);
            await ipset.create(remoteSet6, "hash:net", false);
          }
          await Block.block(values[0], Block.getDstSet(pid));
          remotePort = values[1];
        } else
          remotePort = values[0] || null;

        if (remotePort) {
          remotePortSet = `c_${pid}_remote_port`;
          await ipset.create(remotePortSet, "bitmap:port");
          await Block.batchBlock(remotePort.split(","), remotePortSet);
        }
        break;

      case "mac":
      case "internet": // mac is the alias of internet
        remoteSet4 = ipset.CONSTANTS.IPSET_MONITORED_NET;
        remoteSet6 = ipset.CONSTANTS.IPSET_MONITORED_NET;
        remotePositive = false;
        remoteTupleCount = 2;
        // legacy data format
        if (target && ht.isMacAddress(target)) {
          scope = [target];
        }
        break;
      case "domain":
      case "dns":
        if (["allow", "block"].includes(action)) {
          if (direction !== "inbound") {
            await dnsmasq.addPolicyFilterEntry([target], { pid, scope, intfs, tags, action }).catch(() => { });
            dnsmasq.scheduleRestartDNSService();
          }
          if (policy.dnsmasq_only && !fc.isFeatureOn('smart_block'))
            return;
        }
        remoteSet4 = Block.getDstSet(pid);
        remoteSet6 = Block.getDstSet6(pid);
        if (!_.isEmpty(tags) || !_.isEmpty(intfs) || !_.isEmpty(scope) || localPortSet || remotePortSet || action === "qos") {
          await ipset.create(remoteSet4, "hash:ip", true);
          await ipset.create(remoteSet6, "hash:ip", false);
          await domainBlock.blockDomain(target, {
            exactMatch: policy.domainExactMatch,
            blockSet: Block.getDstSet(pid)
          });
        } else {
          if (["allow", "block"].includes(action)) {
            const set = (action === "allow" ? 'allow_' : 'block_') + (direction === "inbound" ? "ib_" : (direction === "outbound" ? "ob_" : "")) + simpleRuleSetMap[type];
            await domainBlock.blockDomain(target, {
              exactMatch: policy.domainExactMatch,
              blockSet: set
            });
            return;
          }
        }
        break;

      // target format host:mac:proto, ONLY support single host
      // do not support scope || tags || intfs
      case "devicePort": {
        let data = this.parseDevicePortRule(target);
        if (data && data.mac) {
          protocol = data.protocol;
          localPort = data.port;
          scope = [data.mac];

          if (localPort) {
            localPortSet = `c_${pid}_local_port`;
            await ipset.create(localPortSet, "bitmap:port");
            await Block.batchBlock(localPort.split(","), localPortSet);
          } else
            return;
        } else
          return;
        break;
      }

      case "category":
<<<<<<< HEAD
        if (["allow", "block"].includes(action)) {
          if (direction !== "inbound") {
            await domainBlock.blockCategory(target, {
              pid,
              scope: scope,
              category: target,
              intfs,
              action: action,
              tags
            });
          }
          if (policy.dnsmasq_only && !fc.isFeatureOn('smart_block'))
            return;
        }
=======
        await domainBlock.blockCategory(target, {
          pid,
          scope: scope,
          category: target,
          intfs,
          action: action,
          tags
        });
        if (policy.dnsmasq_only && !fc.isFeatureOn('smart_block'))
          return;
>>>>>>> cbff6966
        await categoryUpdater.activateCategory(target);
        remoteSet4 = categoryUpdater.getIPSetName(target);
        remoteSet6 = categoryUpdater.getIPSetNameForIPV6(target);
        break;

      case "country":
        await countryUpdater.activateCountry(target);
        remoteSet4 = countryUpdater.getIPSetName(countryUpdater.getCategory(target));
        remoteSet6 = countryUpdater.getIPSetNameForIPV6(countryUpdater.getCategory(target));
        break;

      case "intranet":
        remoteSet4 = ipset.CONSTANTS.IPSET_MONITORED_NET;
        remoteSet6 = ipset.CONSTANTS.IPSET_MONITORED_NET;
        remoteTupleCount = 2;
        break;

      case "network":
        // target is network uuid
        await NetworkProfile.ensureCreateEnforcementEnv(target);
        remoteSet4 = NetworkProfile.getNetIpsetName(target, 4);
        remoteSet6 = NetworkProfile.getNetIpsetName(target, 6);
        remoteTupleCount = 2;
        break;

      case "tag":
        // target is tag uid
        await Tag.ensureCreateEnforcementEnv(target);
        remoteSet4 = Tag.getTagSetName(target);
        remoteSet6 = Tag.getTagSetName(target);
        remoteTupleCount = 2;
        break;

      case "device":
        // target is device mac address
        await Host.ensureCreateDeviceIpset(target);
        remoteSet4 = Host.getDeviceSetName(target);
        remoteSet6 = Host.getDeviceSetName(target);
        break;

      default:
        throw new Error("Unsupported policy type");
    }

    if (!_.isEmpty(tags) || !_.isEmpty(intfs) || !_.isEmpty(scope)) {
      if (!_.isEmpty(tags))
        await Block.setupTagsRules(pid, tags, localPortSet, remoteSet4, remoteSet6, remoteTupleCount, remotePositive, remotePortSet, protocol, action, direction, "create", ctstate, trafficDirection, rateLimit, priority, qdisc, transferredBytes, transferredPackets, avgPacketBytes);
      if (!_.isEmpty(intfs))
        await Block.setupIntfsRules(pid, intfs, localPortSet, remoteSet4, remoteSet6, remoteTupleCount, remotePositive, remotePortSet, protocol, action, direction, "create", ctstate, trafficDirection, rateLimit, priority, qdisc, transferredBytes, transferredPackets, avgPacketBytes);
      if (!_.isEmpty(scope))
        await Block.setupDevicesRules(pid, scope, localPortSet, remoteSet4, remoteSet6, remoteTupleCount, remotePositive, remotePortSet, protocol, action, direction, "create", ctstate, trafficDirection, rateLimit, priority, qdisc, transferredBytes, transferredPackets, avgPacketBytes);
    } else {
      // apply to global
      await Block.setupGlobalRules(pid, localPortSet, remoteSet4, remoteSet6, remoteTupleCount, remotePositive, remotePortSet, protocol, action, direction, "create", ctstate, trafficDirection, rateLimit, priority, qdisc, transferredBytes, transferredPackets, avgPacketBytes);
    }
  }

  invalidateExpireTimer(policy) {
    const pid = policy.pid
    if (this.enabledTimers[pid]) {
      log.info("Invalidate expire timer for policy", pid);
      clearTimeout(this.enabledTimers[pid])
      delete this.enabledTimers[pid]
    }
  }

  unenforce(policy) {
    if (policy.cronTime) {
      // this is a reoccuring policy, use scheduler to manage it
      return scheduler.deregisterPolicy(policy)
    } else {
      this.invalidateExpireTimer(policy) // invalidate timer if exists
      return this._unenforce(policy) // regular unenforce
    }
  }

  async _unenforce(policy) {
    log.info(`Unenforce policy pid:${policy.pid}, type:${policy.type}, target:${policy.target}, scope:${policy.scope}, tag:${policy.tag}, action:${policy.action || "block"}`);

    await this._removeActivatedTime(policy)

    const type = policy["i.type"] || policy["type"]; //backward compatibility

    let { pid, scope, target, action = "block", tag, remotePort, localPort, protocol, direction, upnp, trafficDirection, rateLimit, priority, qdisc, transferredBytes, transferredPackets, avgPacketBytes} = policy;

    if (action !== "block" && action !== "allow" && action !== "qos") {
      log.error(`Unsupported action ${action} for policy ${pid}`);
      return;
    }

    let intfs = [];
    let tags = [];
    if (!_.isEmpty(tag)) {
      let invalid = true;
      for (const tagStr of tag) {
        if (tagStr.startsWith(Policy.INTF_PREFIX)) {
          invalid = false;
          let intfUuid = tagStr.substring(Policy.INTF_PREFIX.length);
          intfs.push(intfUuid);
        } else if(tagStr.startsWith(Policy.TAG_PREFIX)) {
          invalid = false
          let tagUid = tagStr.substring(Policy.TAG_PREFIX.length);;
          tags.push(tagUid);
        }
      }

      // invalid tag should not continue
      if (invalid) {
        log.error(`Unknown policy tags format policy id: ${pid}, stop unenforce policy`);
        return;
      }
    }

    let remoteSet4 = null;
    let remoteSet6 = null;
    let localPortSet = null;
    let remotePortSet = null;
    let remotePositive = true;
    let remoteTupleCount = 1;
    let ctstate = null;
    if (localPort) {
      localPortSet = `c_${pid}_local_port`;
      await Block.batchUnblock(localPort.split(","), localPortSet);
    }
    if (remotePort) {
      remotePortSet = `c_${pid}_remote_port`;
      await Block.batchUnblock(remotePort.split(","), remotePortSet);
    }

    if (upnp) {
      direction = "inbound";
      ctstate = "DNAT";
    }

    switch (type) {
      case "ip":
      case "net": {
        remoteSet4 = Block.getDstSet(pid);
        remoteSet6 = Block.getDstSet6(pid);
        if (!_.isEmpty(tags) || !_.isEmpty(intfs) || !_.isEmpty(scope) || localPortSet || remotePortSet || action === "qos") {
          await Block.unblock(target, Block.getDstSet(pid));
        } else {
          if (["allow", "block"].includes(action)) {
            const set = (action === "allow" ? 'allow_' : 'block_') + (direction === "inbound" ? "ib_" : (direction === "outbound" ? "ob_" : "")) + simpleRuleSetMap[type];
            await Block.unblock(target, set);
            return;
          }
        }
        break;
      }
      case "remotePort":
      case "remoteIpPort":
      case "remoteNetPort":
        const values = (target && target.split(',')) || [];
        if (values.length == 2) {
          // ip,port or net,port
          if (type === "remoteIpPort") {
            remoteSet4 = Block.getDstSet(pid);
            remoteSet6 = Block.getDstSet6(pid);
            await ipset.create(remoteSet4, "hash:ip", true);
            await ipset.create(remoteSet6, "hash:ip", false);
          }
          if (type === "remoteNetPort") {
            remoteSet4 = Block.getDstSet(pid);
            remoteSet6 = Block.getDstSet6(pid);
            await ipset.create(remoteSet4, "hash:net", true);
            await ipset.create(remoteSet6, "hash:net", false);
          }
          await Block.block(values[0], Block.getDstSet(pid));
          remotePort = values[1];
        } else
          remotePort = values[0] || null;

        if (remotePort) {
          remotePortSet = `c_${pid}_remote_port`;
          await Block.batchUnblock(remotePort.split(","), remotePortSet);
        }
        break;

      case "mac":
      case "internet":
        remoteSet4 = ipset.CONSTANTS.IPSET_MONITORED_NET;
        remoteSet6 = ipset.CONSTANTS.IPSET_MONITORED_NET;
        remotePositive = false;
        remoteTupleCount = 2;
        // legacy data format
        if (target && ht.isMacAddress(target)) {
          scope = [target];
        }
        break;
      case "domain":
      case "dns":
        if (["allow", "block"].includes(action)) {
          if (direction !== "inbound") {
            await dnsmasq.removePolicyFilterEntry([target], { pid, scope, intfs, tags, action }).catch(() => { });
            dnsmasq.scheduleRestartDNSService();
          }
        }
        remoteSet4 = Block.getDstSet(pid);
        remoteSet6 = Block.getDstSet6(pid);
        if (!_.isEmpty(tags) || !_.isEmpty(scope) || !_.isEmpty(intfs) || localPortSet || remotePortSet || action === "qos") {
          await domainBlock.unblockDomain(target, {
            exactMatch: policy.domainExactMatch,
            blockSet: Block.getDstSet(pid)
          });
        } else {
          if (["allow", "block"].includes(action)) {
            const set = (action === "allow" ? 'allow_' : 'block_') + (direction === "inbound" ? "ib_" : (direction === "outbound" ? "ob_" : "")) + simpleRuleSetMap[type];
            await domainBlock.unblockDomain(target, {
              exactMatch: policy.domainExactMatch,
              blockSet: set
            });
            return;
          }
        }
        break;

      case "devicePort": {
        let data = this.parseDevicePortRule(target)
        if (data && data.mac) {
          protocol = data.protocol;
          localPort = data.port;
          scope = [data.mac];

          if (localPort) {
            localPortSet = `c_${pid}_local_port`;
            await Block.batchUnblock(localPort.split(","), localPortSet);
          } else
            return;
        } else
          return;
        break;
      }

      case "category":
        if (["allow", "block"].includes(action)) {
          if (direction !== "inbound") {
            await domainBlock.unblockCategory(target, {
              pid,
              scope: scope,
              category: target,
              intfs,
              tags
            });
          }
        }
        remoteSet4 = categoryUpdater.getIPSetName(target);
        remoteSet6 = categoryUpdater.getIPSetNameForIPV6(target);
        break;

      case "country":
        remoteSet4 = countryUpdater.getIPSetName(countryUpdater.getCategory(target));
        remoteSet6 = countryUpdater.getIPSetNameForIPV6(countryUpdater.getCategory(target));
        break;

        case "intranet":
        remoteSet4 = ipset.CONSTANTS.IPSET_MONITORED_NET;
        remoteSet6 = ipset.CONSTANTS.IPSET_MONITORED_NET;
        remoteTupleCount = 2;
        break;

      case "network":
        // target is network uuid
        await NetworkProfile.ensureCreateEnforcementEnv(target);
        remoteSet4 = NetworkProfile.getNetIpsetName(target, 4);
        remoteSet6 = NetworkProfile.getNetIpsetName(target, 6);
        remoteTupleCount = 2;
        break;

      case "tag":
        // target is tag uid
        await Tag.ensureCreateEnforcementEnv(target);
        remoteSet4 = Tag.getTagSetName(target);
        remoteSet6 = Tag.getTagSetName(target);
        remoteTupleCount = 2;
        break;

      case "device":
        // target is device mac address
        await Host.ensureCreateDeviceIpset(target);
        remoteSet4 = Host.getDeviceSetName(target);
        remoteSet6 = Host.getDeviceSetName(target);
        break;

      default:
        throw new Error("Unsupported policy");
    }

    if (!_.isEmpty(tags) || !_.isEmpty(intfs) || !_.isEmpty(scope)) {
      if (!_.isEmpty(tags))
        await Block.setupTagsRules(pid, tags, localPortSet, remoteSet4, remoteSet6, remoteTupleCount, remotePositive, remotePortSet, protocol, action, direction, "destroy", ctstate, trafficDirection, rateLimit, priority, qdisc, transferredBytes, transferredPackets, avgPacketBytes);
      if (!_.isEmpty(intfs))
        await Block.setupIntfsRules(pid, intfs, localPortSet, remoteSet4, remoteSet6, remoteTupleCount, remotePositive, remotePortSet, protocol, action, direction, "destroy", ctstate, trafficDirection, rateLimit, priority, qdisc, transferredBytes, transferredPackets, avgPacketBytes);
      if (!_.isEmpty(scope))
        await Block.setupDevicesRules(pid, scope, localPortSet, remoteSet4, remoteSet6, remoteTupleCount, remotePositive, remotePortSet, protocol, action, direction, "destroy", ctstate, trafficDirection, rateLimit, priority, qdisc, transferredBytes, transferredPackets, avgPacketBytes);
    } else {
      // apply to global
      await Block.setupGlobalRules(pid, localPortSet, remoteSet4, remoteSet6, remoteTupleCount, remotePositive, remotePortSet, protocol, action, direction, "destroy", ctstate, trafficDirection, rateLimit, priority, qdisc, transferredBytes, transferredPackets, avgPacketBytes);
    }

    if (localPortSet) {
      await ipset.flush(localPortSet);
      await ipset.destroy(localPortSet);
    }
    if (remotePortSet) {
      await ipset.flush(remotePortSet);
      await ipset.destroy(remotePortSet);
    }
    if (remoteSet4) {
      if (type === "ip" || type === "net" || type === "remoteIpPort" || type === "remoteNetPort" || type === "domain" || type === "dns") {
        if (!policy.dnsmasq_only) {
          await ipset.flush(remoteSet4);
          await ipset.destroy(remoteSet4);
        }
      }
    }
    if (remoteSet6) {
      if (type === "ip" || type === "net" || type === "remoteIpPort" || type === "remoteNetPort" || type === "domain" || type === "dns") {
        if (!policy.dnsmasq_only) {
          await ipset.flush(remoteSet6);
          await ipset.destroy(remoteSet6);
        }
      }
    }
  }

  async match(alarm) {
    const policies = await this.loadActivePoliciesAsync()

    const matchedPolicies = policies.filter(policy => policy.match(alarm))

    if(matchedPolicies.length > 0) {
      log.debug('1st matched policy', matchedPolicies[0])
      return true
    } else {
      return false
    }
  }


  // utility functions
  async findPolicy(target, type) {
    let rules = await this.loadActivePoliciesAsync();

    for (const index in rules) {
      const rule = rules[index]
      if (rule.target === target && type === rule.type) {
        return rule
      }
    }

    return null
  }

  isPort(port) {
    return (!Number.isNaN(port) && Number.isInteger(Number(port)) && Number(port) > 0 && Number(port) <= 65535)
  }

  async checkSearchTarget(target) {
    let result = {};
    let waitSearch = [];
    if (!target) {
      result.err = { code: 400, msg: "invalid target" };
      return result;
    }

    const addrPort = target.split(":");
    let isDomain = false;
    const addr = addrPort[0];
    if (!iptool.isV4Format(addr) && !this.isPort(addr)) {
      try {
        isDomain = validator.isFQDN(addr);
      } catch (err) {
      }
      if (!isDomain) {
        result.err = { code: 400, msg: "Invalid value" };
        return result;
      }
    }
    if (addrPort.length == 2 && (!this.isPort(addrPort[1]) || (this.isPort(addr) && this.isPort(addrPort[1])))) {
      result.err = { code: 400, msg: "Invalid value" };
      return result;
    }
    if (isDomain) {
      await domainBlock.resolveDomain(addr);
      const addresses = await dnsTool.getIPsByDomain(addr);
      waitSearch.push.apply(waitSearch, addresses);
      if (addrPort.length == 2){
        waitSearch.push(addrPort[1]);
        for (const address of addresses) {
          waitSearch.push(address + "," + addrPort[1]); // for ipset test command
        }
      }
    } else {
      waitSearch.push(addr);
      if (addrPort.length == 2){
        waitSearch.push(addrPort[1]);
        waitSearch.push(addr + "," + addrPort[1]); // for ipset test command
      }
    }

    result.err = null;
    result.waitSearch = waitSearch;
    result.isDomain = waitSearch;
    return result;
  }

  async searchPolicy(waitSearch, isDomain, target) {
    const addrPort = target.split(":");
    const targetDomain = addrPort[0];
    let ipsets = [];
    let ipsetContent = ""; // for string matching
    try {
      let cmdResult = await exec("sudo iptables -S | grep -E 'FW_FIREWALL'");
      let iptableFW = cmdResult.stdout.toString().trim(); // iptables content
      cmdResult = await exec(`sudo ipset -S`);
      let cmdResultContent = cmdResult.stdout.toString().trim().split('\n');
      for (const line of cmdResultContent) {
        const splitCurrent = line.split(" ");
        if (splitCurrent[0] == "create") {
          // ipset name
          if (iptableFW.indexOf(' ' + splitCurrent[1] + ' ') > -1) {
            // ipset name in iptables
            ipsets.push({ipsetName: splitCurrent[1], ipsetType: splitCurrent[2]});
          }
        } else {
          //ipset content
          if (ipsets.some((current) => current.ipsetName == splitCurrent[1])) {
            ipsetContent += line + "\n";
          }
        }
      }
    } catch (err) {
      log.error(err);
    }

    let polices = [];
    let crossIps = [];
    const rules = await this.loadActivePoliciesAsync();
    for (const currentTxt of waitSearch) {
      if (!currentTxt || currentTxt.trim().length == 0) continue;
      log.info("Start check target:", currentTxt);
      for (const ipset of ipsets) {
        const ipsetName = ipset.ipsetName;
        if ((ipset.ipsetType == "hash:net" && iptool.isV4Format(currentTxt)) || (["hash:ip,port", "hash:net,port"].includes(ipset.ipsetType) && currentTxt.indexOf(",") > -1)) {
          // use ipset test command
          const testCommand = util.format("sudo ipset test %s %s", ipsetName, currentTxt);
          try {
            await exec(testCommand);
          } catch (err) {
            continue;
          }
        } else {
          // use string matching
          const testStr = "add " + ipsetName + " " + currentTxt + "\n";
          if (ipsetContent.indexOf(testStr) == -1) {
            continue;
          }
        }

        const matches = ipsetName.match(/(.*)_(\d+)_(.*)/); // match rule id
        let matchedRules = [];
        if (matches) {
          let rule = await this.getPolicy(matches[2]);
          if (rule) {
            matchedRules.push(rule);
          }
        } else if (ipsetName == "block_ip_set" && iptool.isV4Format(currentTxt)) {
          matchedRules = rules.filter(rule => rule.type == "ip" && rule.target === currentTxt);
        } else if (ipsetName == "block_net_set" && iptool.isV4Format(currentTxt)) {
          matchedRules = rules.filter(rule => rule.type == "net" && iptool.cidrSubnet(rule.target).contains(currentTxt));
        } else if (ipsetName == "block_domain_set" && iptool.isV4Format(currentTxt)) {
          const filterRules = rules.filter(rule => ["dns", "domain"].includes(rule.type));
          if (isDomain) {
            const domains = await dnsTool.getAllDns(currentTxt); // 54.169.195.247 => ["api.github.com", "github.com"]
            if (domains && domains.length > 0) {
              for (const rule of filterRules) {
                if (domains.some(domain => (domain == rule.target || domain.indexOf(rule.target) > -1))) {
                  matchedRules.push(rule);
                }
              }
            }
          } else {
            for (const rule of filterRules) {
              const dnsAddresses = await dnsTool.getIPsByDomain(rule.target);
              if (dnsAddresses && dnsAddresses.length > 0 && dnsAddresses.some(dnsIp => dnsIp == currentTxt)) {
                matchedRules.push(rule);
              }
            }
          }
        } else if (ipsetName == "blocked_remote_port_set" && Number.isInteger(Number(currentTxt))) {
          const filterRules = rules.filter(rule => rule.type == "remotePort");
          for (const rule of filterRules) {
            let matchFlag = false;
            let splitTarget = rule.target.split("-");  //Example 9901-9908
            if (splitTarget.length == 2) {
              let portStart = splitTarget[0];
              let portEnd = splitTarget[1];
              if (Number.isInteger(Number(portStart)) && Number.isInteger(Number(portEnd)) && Number(currentTxt) >= Number(portStart) && Number(currentTxt) <= Number(portEnd) ) {
                matchFlag = true;
              }
            } else if (rule.target == currentTxt) {
              matchFlag = true;
            }
            if (matchFlag) {
              matchedRules.push(rule);
            }
          }
        } else if (ipsetName == "blocked_remote_ip_port_set" && currentTxt.indexOf(",") > -1) {
          const filterRules = rules.filter(rule => rule.type == "remoteIpPort");
          for (const rule of filterRules) {
            let matchFlag = false;
            let splitTarget = rule.target.split(":"); //Example 101.89.76.251,tcp:44449
            let targetIp = splitTarget[0];
            let targetPort = splitTarget[1];
            if (targetIp.indexOf(",") > -1) {
              targetIp = targetIp.split(",")[0];
            }
            if (targetIp + "," + targetPort == currentTxt) {
              matchFlag = true;
            }
            if (matchFlag) {
              matchedRules.push(rule);
            }
          }
        } else if (ipsetName == "blocked_remote_net_port_set" && currentTxt.indexOf(",") > -1) {
          const filterRules = rules.filter(rule => rule.type == "remoteNetPort");
          let splitTxt = currentTxt.split(",");  //Example 10.0.0.1,44449
          let currentIp = splitTxt[0];
          let currentPort = splitTxt[1];
          for (const rule of filterRules) {
            let matchFlag = false;
            let splitTarget = rule.target.split(":"); //Example 10.0.0.0/8,tcp:44449
            let targetNet = splitTarget[0];
            let targetPort = splitTarget[1];
            if (targetNet.indexOf(",") > -1) {
              targetNet = targetNet.split(",")[0];
            }
            if (iptool.isV4Format(currentIp) && iptool.cidrSubnet(targetNet).contains(currentIp) && targetPort == currentPort) {
              matchFlag = true;
            }
            if (matchFlag) {
              matchedRules.push(rule);
            }
          }
        } else if (ipsetName.search(/c_bd_([a-zA-Z_]+)_set/) > -1 && iptool.isV4Format(currentTxt)) {
          matchedRules = rules.filter(rule => rule.type == "category" && ipsetName === Block.getDstSet(rule.target));
          if (isDomain) {
            for (const matchedRule of matchedRules) {
              let domains = await domainBlock.getCategoryDomains(matchedRule.target);
              domains = domains.filter(domain => !(domain == targetDomain || domain.indexOf(targetDomain) > -1));
              for (const domain of domains) {
                const dnsAddresses = await dnsTool.getIPsByDomain(domain);
                if (dnsAddresses && dnsAddresses.length > 0 && dnsAddresses.some(dnsIp => dnsIp == currentTxt)) {
                  crossIps.push({ip: currentTxt, domain: domain, pid: matchedRule.pid});
                }
              }
            }
          }
        } else if (ipsetName.indexOf("_country:") > -1 && iptool.isV4Format(currentTxt)) {
          matchedRules = rules.filter(rule => rule.type == "country" && ipsetName === Block.getDstSet(countryUpdater.getCategory(rule.target)));
        }

        if (matchedRules.length > 0) {
          polices.push.apply(polices, matchedRules.map((rule) => rule.pid));
        }
      }
    }

    let result = {};
    result.polices = _.uniqWith(polices, _.isEqual);
    result.crossIps = _.uniqWith(crossIps, _.isEqual);
    return result;
  }

  async checkRunPolicies(initialFlag) {
    const disableAllFlag = await rclient.hgetAsync(policyDisableAllKey, "flag");
    if (this.disableAllTimer) {
      clearTimeout(this.disableAllTimer);
    }

    if (disableAllFlag == "on") {
      // just firemain started, not need unenforce all
      if (!initialFlag) {
        this.unenforceAllPolicies();
      }
      const startTime = await rclient.hgetAsync(policyDisableAllKey, "startTime");
      let expireMinute = await rclient.hgetAsync(policyDisableAllKey, "expire");
      if (expireMinute) {
        expireMinute = parseFloat(expireMinute);
      } else {
        expireMinute = 0;
      }

      if (startTime && expireMinute > 0) {
        const expiredTime = parseFloat(startTime) + expireMinute * 60;
        const timeoutSecond = expiredTime - new Date() / 1000;
        if (timeoutSecond > 60) {
          this.disableAllTimer = setTimeout(async () => { // set timeout(when disableAll flag expires, it will enforce all policy)
            await this.enforceAllPolicies();
            await rclient.hsetAsync(policyDisableAllKey, "flag", "off"); // set flag = off
          }, timeoutSecond * 1000);
        } else {
          // disableAll flag expired or expire soon
          await this.enforceAllPolicies();
          await rclient.hsetAsync(policyDisableAllKey, "flag", "off"); // set flag = off
        }
      }
    } else {
      this.enforceAllPolicies();
    }
  }

  async setDisableAll(flag, expireMinute) {
    const disableAllFlag = await rclient.hgetAsync(policyDisableAllKey, "flag");
    const expire = await rclient.hgetAsync(policyDisableAllKey, "expire");
    await rclient.hmsetAsync(policyDisableAllKey, {
      flag: flag,
      expire: expireMinute || 0,
      startTime: Date.now() / 1000
    });
    if (disableAllFlag !== flag || expire !== expireMinute || (flag == "on" && expireMinute)) {
      sem.emitEvent({
        type: 'PolicySetDisableAll',
        toProcess: 'FireMain',
        message: 'Policy SetDisableAll: ' + flag
      })
    }
  }

  async unenforceAllPolicies() {
    const rules = await this.loadActivePoliciesAsync();

    const unEnforcement = rules.filter(rule => rule.direction !== "inbound").map((rule) => {
      return new Promise((resolve, reject) => {
        try {
          if (this.queue) {
            const job = this.queue.createJob({
              policy: rule,
              action: "unenforce",
              booting: true
            })
            job.timeout(60000).save();
            job.on('succeeded', resolve);
            job.on('failed', resolve);
          }
        } catch (err) {
          log.error(`Failed to queue policy ${rule.pid}`, err)
          resolve(err)
        }
      })
    })

    await Promise.all(unEnforcement);
    log.info("All policy rules are unenforced");
  }

  async isDisableAll() {
    const disableAllFlag = await rclient.hgetAsync(policyDisableAllKey, "flag");
    if (disableAllFlag == "on") {
      const startTime = await rclient.hgetAsync(policyDisableAllKey, "startTime");
      let expireMinute = await rclient.hgetAsync(policyDisableAllKey, "expire");
      if (expireMinute) {
        expireMinute = parseFloat(expireMinute);
      } else {
        expireMinute = 0;
      }

      if (startTime && expireMinute > 0 && parseFloat(startTime) + expireMinute * 60 < new Date() / 1000) { // expired
        return false;
      }
      return true;
    } else if (disableAllFlag == "off") {
      return false
    }

    return false;
  }

  async checkACL(localMac, localPort, remoteType, remoteVal = "", remotePort, protocol, direction = "outbound") {
    if (!this.ipsetCache || (this.ipsetCacheUpdateTime && Date.now() / 1000 - this.ipsetCacheUpdateTime > 60)) { // ipset cache becomes invalid after 60 seconds
      this.ipsetCache = await ipset.readAllIpsets() || {};
      this.ipsetCacheUpdateTime = Date.now() / 1000
    }
    if (!this.sortedActiveRulesCache) {
      let activeRules = await this.loadActivePoliciesAsync() || [];
<<<<<<< HEAD
      activeRules = activeRules.filter(rule => !rule.action || ["allow", "block"].includes(rule.action)).filter(rule => (!rule.cronTime || scheduler.shouldPolicyBeRunning(rule)));
=======
      activeRules = activeRules.filter(rule => (!rule.cronTime || scheduler.shouldPolicyBeRunning(rule)));
>>>>>>> cbff6966
      this.sortedActiveRulesCache = activeRules.map(rule => {
        let {scope, target, action = "block", tag} = rule;
        rule.type = rule["i.type"] || rule["type"];
        rule.direction = rule.direction || "bidirection";
        const intfs = [];
        const tags = [];
        if (!_.isEmpty(tag)) {
          let invalid = true;
          for (const tagStr of tag) {
            if (tagStr.startsWith(Policy.INTF_PREFIX)) {
              invalid = false;
              let intfUuid = tagStr.substring(Policy.INTF_PREFIX.length);
              intfs.push(intfUuid);
            } else if(tagStr.startsWith(Policy.TAG_PREFIX)) {
              invalid = false;
              let tagUid = tagStr.substring(Policy.TAG_PREFIX.length);
              tags.push(tagUid);
            }
          }
          if (invalid) {
            rule.rank = -1;
            return rule;
          }
        }

        rule.rank = 6;
        if (scope && scope.length > 0)
          rule.rank = 0;
        if (tags && tags.length > 0)
          rule.rank = 2;
        if (intfs && intfs.length > 0)
          rule.rank = 4;
        switch (rule.type) {
          case "ip":
          case "net":
            break;
          case "remotePort":
            rule.remotePort = target;
            break;
          case "mac":
          case "internet":
            if (ht.isMacAddress(target)) {
              rule.scope = [target];
              rule.rank = 0;
            }
            break;
          case "domain":
          case "dns":
            break;
          case "devicePort":
            let data = this.parseDevicePortRule(target);
            if (data && data.mac) {
              rule.protocol = data.protocol;
              rule.localPort = data.port;
              rule.scope = [data.mac];
              rule.rank = 0;
              rule.direction = "inbound";
            } else {
              rule.rank = -1;
            }
            break;
          case "category":
          case "country":
          case "intranet":
          case "network":
          case "tag":
          case "device":
            break;
          default:
        }
        rule.intfs = intfs;
        rule.tags = tags;

        if (action === "block")
          // block has lower priority than allow
          rule.rank++;
        return rule;
      }).filter(rule => rule.rank >= 0).sort((a, b) => {return a.rank - b.rank});
    }

    let remoteIpsToCheck = [];
    switch (remoteType) {
      case "ip":
        if (remoteVal)
          remoteIpsToCheck.push(remoteVal);
        break;
      case "domain":
        if (remoteVal)
          remoteIpsToCheck = (await dnsTool.getIPsByDomain(remoteVal)) || [];
          if (remoteIpsToCheck.length === 0) // domain exact match not found, try matching domain pattern
            remoteIpsToCheck.push.apply(remoteIpsToCheck, (await dnsTool.getIPsByDomainPattern(remoteVal)));
        break;
      default:
    }

    for (const rule of this.sortedActiveRulesCache) {
      // matching local port if applicable
      if (rule.localPort) {
        if (!localPort)
          continue;
        const ranges = rule.localPort.split("-", 2);
        if (ranges.length === 1)
          if (localPort !== ranges[0])
            continue;
        if (ranges.length > 1)
          if (localPort < ranges[0] || localPort > ranges[1])
            continue;
      }
      // matching remote port if applicable
      if (rule.remotePort) {
        if (!remotePort)
          continue;
        const ranges = rule.remotePort.split("-", 2);
        if (ranges.length === 1)
          if (remotePort !== ranges[0])
            continue;
        if (ranges.length > 1)
          if (remotePort < ranges[0] || remotePort > ranges[1])
            continue;
      }
      // matching direction if applicable
      if (rule.direction !== direction && rule.direction !== "bidirection" && direction !== "bidirection") {
        continue;
      }
      // matching protocol if applicable
      if (rule.protocol) {
        if (!protocol || rule.protocol !== protocol)
          continue;
      }
      // matching local device if applicable
      if (rule.scope && rule.scope.length > 0) {
        if (!localMac)
          continue;
        if (!rule.scope.includes(localMac))
          continue;
      }
      // matching local device group if applicable
      if (rule.tags && rule.tags.length > 0) {
        if (!localMac)
          continue;
        if (!rule.tags.some(uid => this.ipsetCache[Tag.getTagDeviceMacSetName(uid)] && this.ipsetCache[Tag.getTagDeviceMacSetName(uid)].includes(localMac)))
          continue;
      }
      // matching local network if applicable
      if (rule.intfs && rule.intfs.length > 0) {
        if (!localMac)
          continue;
        const deviceIps = await ht.getIPsByMac(localMac);
        const deviceIP4 = deviceIps.filter(i => new Address4(i).isValid());
        const deviceIP6 = deviceIps.filter(i => new Address6(i).isValid());
        if (!rule.intfs.some(uuid => {
          const iface = sysManager.getInterfaceViaUUID(uuid);
          if (deviceIP4.some(i => sysManager.inMySubnets4(i, iface.name)))
            return true;
          if (deviceIP6.some(i => sysManager.inMySubnet6(i, iface.name)))
            return true;
          return false;
        }))
          continue;
      }
      // matching remote target
      switch (rule.type) {
        case "ip": {
          if (!remoteIpsToCheck.includes(rule.target))
            continue;
          break;
        }
        case "net": {
          const net4 = new Address4(rule.target);
          const net6 = new Address6(rule.target);
          if (net4.isValid()) {
            if (!remoteIpsToCheck.some(ip => new Address4(ip).isValid() && new Address4(ip).isInSubnet(net4)))
              continue;
          } else {
            if (net6.isValid()) {
              if (!remoteIpsToCheck.some(ip => new Address6(ip).isValid() && new Address6(ip).isInSubnet(net6)))
                continue;
            }
          }
          break;
        }
        case "domain":
        case "dns": {
          if (remoteVal && (remoteVal === rule.target || remoteVal.endsWith(`.${rule.target}`)))
            return rule;
          // matching ipset elements
          if (!rule.dnsmasq_only) {
            let remoteSet4 = null;
            let remoteSet6 = null;
            if (!_.isEmpty(rule.tags) || !_.isEmpty(rule.intfs) || !_.isEmpty(rule.scope) || rule.localPort || rule.remotePort) {
              remoteSet4 = Block.getDstSet(rule.pid);
              remoteSet6 = Block.getDstSet6(rule.pid);
              if (!(this.ipsetCache[remoteSet4] && _.intersection(this.ipsetCache[remoteSet4], remoteIpsToCheck).length > 0) && !(this.ipsetCache[remoteSet6] && _.intersection(this.ipsetCache[remoteSet6], remoteIpsToCheck).length > 0))
                continue;
            } else {
              remoteSet4 = (rule.action === "allow" ? 'allow_' : 'block_') + (rule.direction === "inbound" ? "ib_" : (rule.direction === "outbound" ? "ob_" : "")) + simpleRuleSetMap[rule.type];
              remoteSet6 = remoteSet4 + "6";
              const mappedAddresses = (await domainIPTool.getMappedIPAddresses(rule.target, {blockSet: remoteSet4})) || [];
              if (!(_.intersection(mappedAddresses, remoteIpsToCheck).length > 0)
                || !(this.ipsetCache[remoteSet4] && _.intersection(this.ipsetCache[remoteSet4], remoteIpsToCheck).length > 0) && !(this.ipsetCache[remoteSet6] && _.intersection(this.ipsetCache[remoteSet6], remoteIpsToCheck).length > 0)
              )
                continue;
            }
          } else continue;
          break;
        }
        case "category": {
          const domains = await domainBlock.getCategoryDomains(rule.target);
          if (remoteVal && domains.filter(domain => remoteVal.endsWith(domain)).length > 0)
            return rule;
          if (!rule.dnsmasq_only) {
            const remoteSet4 = categoryUpdater.getIPSetName(rule.target);
            const remoteSet6 = categoryUpdater.getIPSetNameForIPV6(rule.target);
            if (!(this.ipsetCache[remoteSet4] && _.intersection(this.ipsetCache[remoteSet4], remoteIpsToCheck).length > 0) && !(this.ipsetCache[remoteSet6] && _.intersection(this.ipsetCache[remoteSet6], remoteIpsToCheck).length > 0))
              continue;
          } else continue;
          break;
        }
        case "country": {
          const remoteSet4 = categoryUpdater.getIPSetName(countryUpdater.getCategory(rule.target));
          const remoteSet6 = categoryUpdater.getIPSetNameForIPV6(countryUpdater.getCategory(rule.target));
          if (!(this.ipsetCache[remoteSet4] && this.ipsetCache[remoteSet4].some(net => remoteIpsToCheck.some(ip => new Address4(ip).isValid() && new Address4(ip).isInSubnet(new Address4(net))))) &&
              !(this.ipsetCache[remoteSet6] && this.ipsetCache[remoteSet6].some(net => remoteIpsToCheck.some(ip => new Address6(ip).isValid() && new Address6(ip).isInSubnet(new Address6(net)))))
            )
            continue;
          break;
        }
        case "intranet":
          if (!remoteIpsToCheck.some(ip => sysManager.inMySubnets4(ip) || sysManager.inMySubnet6(ip)))
            continue;
          break;
        case "network":
          const iface = rule.target && sysManager.getInterfaceViaUUID(rule.target);
          if (!iface || !remoteIpsToCheck.some(ip => sysManager.inMySubnets4(ip, iface.name) || sysManager.inMySubnet6(ip, iface.name)))
            continue;
          break;
        case "tag":
        case "device":
          // not supported yet
          continue;
        default:
      }
      // reach here if the rule matches the criteria
      return rule;
    }
    return null;
  }

  async batchPolicy(actions) {
    let results = {
      'create':[],
      'update':[],
      'delete':[]
    };
    for(const action in actions){
      const rawData = actions[action] || [];
      switch (action) {
        case 'create':
          for(const rawPolicy of rawData){
            const { policy, alreadyExists } = await this.checkAndSaveAsync(new Policy(rawPolicy));
            let result = policy;
            if (alreadyExists == 'duplicated') {
              result = 'duplicated'
            }
            results.create.push(result);
          }
          break;
        case 'update':
          for(const rawPolicy of rawData){
            const pid = rawPolicy.pid;
            const oldPolicy = await this.getPolicy(pid);
            await this.updatePolicyAsync(rawPolicy);
            const newPolicy = await this.getPolicy(pid);
            this.tryPolicyEnforcement(newPolicy, 'reenforce', oldPolicy);
            results.update.push(newPolicy);
          }
          break;
        case 'delete':
          for(const policyID of rawData){
            let policy = await this.getPolicy(policyID);
            let result;
            if (policy) {
              await this.disableAndDeletePolicy(policyID);
              policy.deleted = true;
              result = policy;
            } else {
              result = "invalid policy";
            }
            results.delete.push(result);
          }
          break;
      }
    }
    return results;
  }
}

module.exports = PolicyManager2;<|MERGE_RESOLUTION|>--- conflicted
+++ resolved
@@ -877,11 +877,6 @@
 
   isFirewallaOrCloud(policy) {
     const target = policy.target
-<<<<<<< HEAD
-
-=======
-    
->>>>>>> cbff6966
     // allow rule always return false
     return policy.action != 'allow' && target && (sysManager.isMyServer(target) ||
       // sysManager.myIp() === target ||
@@ -1219,7 +1214,6 @@
       }
 
       case "category":
-<<<<<<< HEAD
         if (["allow", "block"].includes(action)) {
           if (direction !== "inbound") {
             await domainBlock.blockCategory(target, {
@@ -1234,18 +1228,6 @@
           if (policy.dnsmasq_only && !fc.isFeatureOn('smart_block'))
             return;
         }
-=======
-        await domainBlock.blockCategory(target, {
-          pid,
-          scope: scope,
-          category: target,
-          intfs,
-          action: action,
-          tags
-        });
-        if (policy.dnsmasq_only && !fc.isFeatureOn('smart_block'))
-          return;
->>>>>>> cbff6966
         await categoryUpdater.activateCategory(target);
         remoteSet4 = categoryUpdater.getIPSetName(target);
         remoteSet6 = categoryUpdater.getIPSetNameForIPV6(target);
@@ -1932,11 +1914,7 @@
     }
     if (!this.sortedActiveRulesCache) {
       let activeRules = await this.loadActivePoliciesAsync() || [];
-<<<<<<< HEAD
       activeRules = activeRules.filter(rule => !rule.action || ["allow", "block"].includes(rule.action)).filter(rule => (!rule.cronTime || scheduler.shouldPolicyBeRunning(rule)));
-=======
-      activeRules = activeRules.filter(rule => (!rule.cronTime || scheduler.shouldPolicyBeRunning(rule)));
->>>>>>> cbff6966
       this.sortedActiveRulesCache = activeRules.map(rule => {
         let {scope, target, action = "block", tag} = rule;
         rule.type = rule["i.type"] || rule["type"];
