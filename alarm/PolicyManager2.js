/*    Copyright 2016 Firewalla LLC / Firewalla LLC
 *
 *    This program is free software: you can redistribute it and/or  modify
 *    it under the terms of the GNU Affero General Public License, version 3,
 *    as published by the Free Software Foundation.
 *
 *    This program is distributed in the hope that it will be useful,
 *    but WITHOUT ANY WARRANTY; without even the implied warranty of
 *    MERCHANTABILITY or FITNESS FOR A PARTICULAR PURPOSE.  See the
 *    GNU Affero General Public License for more details.
 *
 *    You should have received a copy of the GNU Affero General Public License
 *    along with this program.  If not, see <http://www.gnu.org/licenses/>.
 */

'use strict'

const log = require('../net2/logger.js')(__filename);

const rclient = require('../util/redis_manager.js').getRedisClient()

const audit = require('../util/audit.js');
const util = require('util');
const Bone = require('../lib/Bone.js');

const async = require('asyncawait/async')
const await = require('asyncawait/await')

const Promise = require('bluebird');

const minimatch = require('minimatch')

const SysManager = require('../net2/SysManager.js')
const sysManager = new SysManager('info');

let instance = null;

const policyActiveKey = "policy_active";

const policyIDKey = "policy:id";
const policyPrefix = "policy:";
const initID = 1;

const sem = require('../sensor/SensorEventManager.js').getInstance();

const extend = require('util')._extend;

const Block = require('../control/Block.js');

const Policy = require('./Policy.js');

const HostTool = require('../net2/HostTool.js')
const ht = new HostTool()

const DNSTool = require('../net2/DNSTool.js')
const dnsTool = new DNSTool()

const DomainIPTool = require('../control/DomainIPTool.js');
const domainIPTool = new DomainIPTool();

const domainBlock = require('../control/DomainBlock.js')()

const CategoryUpdater = require('../control/CategoryUpdater.js')
const categoryUpdater = new CategoryUpdater()
const CountryUpdater = require('../control/CountryUpdater.js')
const countryUpdater = new CountryUpdater()

const scheduler = require('../extension/scheduler/scheduler.js')()

const Queue = require('bee-queue')

const platform = require('../platform/PlatformLoader.js').getPlatform();
const policyCapacity = platform.getPolicyCapacity();

const EM = require('./ExceptionManager.js');
const em = new EM();

const _ = require('lodash')

function delay(t) {
  return new Promise(function(resolve) {
    setTimeout(resolve, t);
  });
}

class PolicyManager2 {
  constructor() {
    if (instance == null) {
      instance = this;

      scheduler.enforceCallback = (policy) => {
        return this._enforce(policy)
      }

      scheduler.unenforceCallback = (policy) => {
        return this._unenforce(policy)
      }

      this.enabledTimers = {}

    }
    return instance;
  }

  shouldFilter(rule) {
    // this is to filter legacy schedule rules that is not compatible with current system any more
    // all legacy rules should already been migrated in OldDataCleanSensor, any leftovers should be bug
    // and here is a protection for that
    if(rule.cronTime && rule.cronTime.startsWith("* *")) {
      return true;
    }
    return false;
  }

  setupPolicyQueue() {
    this.queue = new Queue('policy', {
      removeOnFailure: true,
      removeOnSuccess: true
    });

    this.queue.on('error', (err) => {
      log.error("Queue got err:", err)
    })

    this.queue.on('failed', (job, err) => {
      log.error(`Job ${job.id} ${job.name} failed with error ${err.message}`);
    });

    this.queue.destroy(() => {
      log.info("policy queue is cleaned up")
    })

    this.queue.process((job, done) => {
      const event = job.data;
      const policy = new Policy(event.policy);
      const oldPolicy = event.oldPolicy ? new Policy(event.oldPolicy) : null;
      const action = event.action

      if(this.shouldFilter(policy)) {
        done();
        return;
      }

      switch(action) {
      case "enforce": {
        return async(() => {
          log.info("START ENFORCING POLICY", policy.pid, action);
          await(this.enforce(policy))
        })().catch((err) => {
          log.error("enforce policy failed:" + err, policy)
        }).finally(() => {
          log.info("COMPLETE ENFORCING POLICY", policy.pid, action);
          done()
        })
        break
      }

      case "unenforce": {
        return async(() => {
          log.info("START UNENFORCING POLICY", policy.pid, action);
          await(this.unenforce(policy))
        })().catch((err) => {
          log.error("unenforce policy failed:" + err, policy)
        }).finally(() => {
          log.info("COMPLETE UNENFORCING POLICY", policy.pid, action);
          done()
        })
        break
      }

      case "reenforce": {
        return async(() => {
          if(!oldPolicy) {
            // do nothing
          } else {
            log.info("START REENFORCING POLICY", policy.pid, action);

            await(this.unenforce(oldPolicy))
            await(this.enforce(policy))
          }
        })().catch((err) => {
          log.error("reenforce policy failed:" + err, policy)
        }).finally(() => {
          log.info("COMPLETE ENFORCING POLICY", policy.pid, action);
          done()
        })
        break
      }

      case "incrementalUpdate": {
        return async(() => {
          const list = await (domainIPTool.getAllIPMappings())
          list.forEach((l) => {
            const matchDomain = l.match(/ipmapping:domain:(.*)/)
            if(matchDomain) {
              const domain = matchDomain[1]
              await (domainBlock.incrementalUpdateIPMapping(domain, {}))
              return
            }

            const matchBlockSetDomain = l.match(/ipmapping:blockset:({^:}*):domain:(.*)/);
            if (matchBlockSetDomain) {
              const blockSet = matchBlockSetDomain[1];
              const domain = matchBlockSetDomain[2];
              await (domainBlock.incrementalUpdateIPMapping(domain, {blockSet: blockSet}))
              return;
            }

            const matchExactDomain = l.match(/ipmapping:exactdomain:(.*)/)
            if(matchExactDomain) {
              const domain = matchExactDomain[1]
              await (domainBlock.incrementalUpdateIPMapping(domain, {exactMatch: 1}))
              return
            }

            const matchBlockSetExactDomain = l.match(/ipmapping:blockset:({^:}*):exactdomain:(.*)/);
            if (matchBlockSetExactDomain) {
              const blockSet = matchBlockSetExactDomain[1];
              const domain = matchBlockSetExactDomain[2];
              await (domainBlock.incrementalUpdateIPMapping(domain, {exactMatch: 1, blockSet: blockSet}));
            }
          })
        })().catch((err) => {
          log.error("incremental update policy failed:", err);
        }).finally(() => {
          log.info("COMPLETE incremental update policy");
          done()
        })
      }

      default:
        log.error("unrecoganized policy enforcement action:" + action)
        done()
        break
      }
    })

    setInterval(() => {
      this.queue.checkHealth((error, counts) => {
        log.debug("Policy queue status:", counts);
      })

    }, 60 * 1000)
  }

  registerPolicyEnforcementListener() { // need to ensure it's serialized
    log.info("register policy enforcement listener")
    sem.on("PolicyEnforcement", (event) => {
      if (event && event.policy) {
        log.info("got policy enforcement event:" + event.action + ":" + event.policy.pid)
        if(this.queue) {
          const job = this.queue.createJob(event)
          job.timeout(60 * 1000).save(function() {})
        }
      }
    })
  }

  tryPolicyEnforcement(policy, action, oldPolicy) {
    if (policy) {
      action = action || 'enforce'
      log.info("try policy enforcement:" + action + ":" + policy.pid)

      sem.emitEvent({
        type: 'PolicyEnforcement',
        toProcess: 'FireMain',//make sure firemain process handle enforce policy event
        message: 'Policy Enforcement:' + action,
        action : action, //'enforce', 'unenforce', 'reenforce'
        policy : policy,
        oldPolicy: oldPolicy
      })
    }
  }

  createPolicyIDKey(callback) {
    rclient.set(policyIDKey, initID, callback);
  }

  getNextID(callback) {
    rclient.get(policyIDKey, (err, result) => {
      if(err) {
        log.error("Failed to get policyIDKey: " + err);
        callback(err);
        return;
      }

      if(result) {
        rclient.incr(policyIDKey, (err, newID) => {
          if(err) {
            log.error("Failed to incr policyIDKey: " + err);
          }
          callback(null, newID);
        });
      } else {
        this.createPolicyIDKey((err) => {
          if(err) {
            log.error("Failed to create policyIDKey: " + err);
            callback(err);
            return;
          }

          rclient.incr(policyIDKey, (err) => {
            if(err) {
              log.error("Failed to incr policyIDKey: " + err);
            }
            callback(null, initID);
          });
        });
      }
    });
  }

  addToActiveQueue(policy, callback) {
    //TODO
    let score = parseFloat(policy.timestamp);
    let id = policy.pid;
    rclient.zadd(policyActiveKey, score, id, (err) => {
      if(err) {
        log.error("Failed to add policy to active queue: " + err);
      }
      callback(err);
    });
  }

  // TODO: A better solution will be we always provide full policy data on calling this (requires mobile app update)
  // it's hard to keep sanity dealing with partial update and redis in the same time
  async updatePolicyAsync(policy) {
    if (!policy.pid)
      return Promise.reject(new Error("UpdatePolicyAsync requires policy ID"))

    const policyKey = policyPrefix + policy.pid;

    if (policy instanceof Policy) {
      let redisfied = policy.redisfy();
      await rclient.hmsetAsync(policyKey, policy.redisfy());
      return;
    }

    let existing = await this.getPolicy(policy.pid);

    Object.assign(existing, policy);

    if(existing.target && existing.type) {
      switch(existing.type) {
        case "mac":
          existing.target = existing.target.toUpperCase(); // always upper case for mac address
          break;
        case "dns":
        case "domain":
          existing.target = existing.target.toLowerCase(); // always lower case for domain block
          break;
        default:
          // do nothing;
      }
    }

    await rclient.hmsetAsync(policyKey, existing.redisfy());

    if (policy.expire === '') {
      await rclient.hdelAsync(policyKey, "expire");
    }
    if (policy.cronTime === '') {
      await rclient.hdelAsync(policyKey, "cronTime");
      await rclient.hdelAsync(policyKey, "duration");
    }
    if (policy.activatedTime === '') {
      await rclient.hdelAsync(policyKey, "activatedTime");
    }
    if (policy.hasOwnProperty('scope') && _.isEmpty(policy.scope) ) {
      await rclient.hdelAsync(policyKey, "scope");
    }
  }

  savePolicyAsync(policy) {
    return new Promise((resolve, reject) => {
      this.savePolicy(policy, (err) => {
        if(err)
          reject(err);

        resolve();
      })
    })
  }

  savePolicy(policy, callback) {
    callback = callback || function() {}

    log.info("In save policy:", policy);

    this.getNextID((err, id) => {
      if(err) {
        log.error("Failed to get next ID: " + err);
        callback(err);
        return;
      }

      policy.pid = id + ""; // convert to string

      let policyKey = policyPrefix + id;

      rclient.hmset(policyKey, policy.redisfy(), (err) => {
        if(err) {
          log.error("Failed to set policy: " + err);
          callback(err);
          return;
        }

        this.addToActiveQueue(policy, (err) => {
          if(!err) {
            audit.trace("Created policy", policy.pid);
          }
          this.tryPolicyEnforcement(policy)
          callback(null, policy)
        });

        Bone.submitIntelFeedback('block', policy, 'policy');
      });
    });
  }

  checkAndSave(policy, callback) {
    callback = callback || function() {}
    if (!policy instanceof Policy) callback(new Error("Not Policy instance"));
    async(()=>{
      //FIXME: data inconsistence risk for multi-processes or multi-threads
      try {
        if(this.isFirewallaOrCloud(policy)) {
          callback(new Error("To keep Firewalla Box running normally, Firewalla Box or Firewalla Cloud can't be blocked."));
          return
        }
        let policies = await(this.getSamePolicies(policy))
        if (policies && policies.length > 0) {
          log.info("policy with type:" + policy.type + ",target:" + policy.target + " already existed")
          const samePolicy = policies[0]
          if(samePolicy.disabled && samePolicy.disabled == "1") {
            // there is a policy in place and disabled, just need to enable it
            await (this.enablePolicy(samePolicy))
            callback(null, samePolicy, "duplicated_and_updated")
          } else {
            callback(null, samePolicy, "duplicated")
          }
        } else {
          this.savePolicy(policy, callback);
        }
      } catch (err) {
        log.error("failed to save policy:" + err)
        callback(err)
      }
    })()
  }

  checkAndSaveAsync(policy) {
    return new Promise((resolve, reject) => {
      this.checkAndSave(policy, (err, resultPolicy) => {
        if(err) {
          reject(err)
        } else {
          resolve(resultPolicy)
        }
      })
    })
  }

  policyExists(policyID) {
    return new Promise((resolve, reject) => {
      rclient.keys(policyPrefix + policyID, (err, result) => {
        if(err) {
          reject(err);
          return;
        }

        resolve(result !== null);
      });
    });
  }

  getPolicy(policyID) {
    return new Promise((resolve, reject) => {
      this.idsToPolicies([policyID], (err, results) => {
        if(err) {
          reject(err);
          return;
        }

        if(results == null || results.length === 0) {
          resolve(null)
          return
        }

        resolve(results[0]);
      });
    });
  }

  async getSamePolicies(policy) {
    let policies = await this.loadActivePoliciesAsync({ includingDisabled: true });

    if (policies) {
      return policies.filter((p) => policy.isEqualToPolicy(p))
    }
  }

  // These two enable/disable functions are intended to be used by all nodejs processes, not just FireMain
  // So cross-process communication is used
  // the real execution is on FireMain, check out _enablePolicy and _disablePolicy below
  enablePolicy(policy) {
    return async(() => {
      if(policy.disabled != '1') {
        return policy // do nothing, since it's already enabled
      }
      await (this._enablePolicy(policy))
      this.tryPolicyEnforcement(policy, "enforce")
      Bone.submitIntelFeedback('enable', policy, 'policy')
      return policy
    })()
  }

  disablePolicy(policy) {
    return async(() => {
      if(policy.disabled == '1') {
        return // do nothing, since it's already disabled
      }
      await (this._disablePolicy(policy))
      this.tryPolicyEnforcement(policy, "unenforce")
      Bone.submitIntelFeedback('disable', policy, 'policy')
    })()
  }

  disableAndDeletePolicy(policyID) {
    return async(() => {
      let policy = await (this.getPolicy(policyID))

      if(!policy) {
        return Promise.resolve()
      }

      await (this.deletePolicy(policyID)) // delete before broadcast

      this.tryPolicyEnforcement(policy, "unenforce")
      Bone.submitIntelFeedback('unblock', policy, 'policy');
    })()
  }

  getPolicyKey(pid) {
    return policyPrefix + pid;
  }

  // for autoblock revalidation dry run only
  async markAsShouldDelete(policyID) {
    const policy = await this.getPolicy(policyID);

    if(!policy) {
      return;
    }

    return rclient.hsetAsync(this.getPolicyKey(policyID), "shouldDelete", "1");
  }

  deletePolicy(policyID) {
    log.info("Trying to delete policy " + policyID);
    return this.policyExists(policyID)
      .then((exists) => {
        if(!exists) {
          log.error("policy " + policyID + " doesn't exists");
          return Promise.resolve();
        }

        return new Promise((resolve, reject) => {
          let multi = rclient.multi();

          multi.zrem(policyActiveKey, policyID);
          multi.del(policyPrefix + policyID);
          multi.exec((err) => {
            if(err) {
              log.error("Fail to delete policy: " + err);
              reject(err);
              return;
            }

            resolve();
          })
        });
      });
  }

  // await all async opertions here to ensure errors are caught
  async deleteMacRelatedPolicies(mac) {
    // device specified policy
    await rclient.delAsync('policy:mac:' + mac);

    let rules = await this.loadActivePoliciesAsync({includingDisabled: 1})
    let policyIds = [];
    let policyKeys = [];

    for (let rule of rules) {
      if (_.isEmpty(rule.scope)) continue;

      if (rule.scope.some(m => m == mac)) {
        // rule targets only deleted device
        if (rule.scope.length <= 1) {
          policyIds.push(rule.pid);
          policyKeys.push('policy:' + rule.pid);

          this.tryPolicyEnforcement(rule, 'unenforce');
        }
        // rule targets NOT only deleted device
        else {
          let reducedScope = _.without(rule.scope, mac);
          await rclient.hsetAsync('policy:' + rule.pid, 'scope', JSON.stringify(reducedScope));
          const newRule = await this.getPolicy(rule.pid)

          this.tryPolicyEnforcement(newRule, 'reenforce', rule);

          log.info('remove scope from policy:' + rule.pid, mac);
        }
      }
    }

    if (policyIds.length) { // policyIds & policyKeys should have same length
      await rclient.delAsync(policyKeys);
      await rclient.zremAsync(policyActiveKey, policyIds);
    }
    log.info('Deleted', mac, 'related policies:', policyKeys);
  }

  idsToPolicies(ids, callback) {
    let multi = rclient.multi();

    ids.forEach((pid) => {
      multi.hgetall(policyPrefix + pid);
    });

    multi.exec((err, results) => {
      if(err) {
        log.error("Failed to load active policies (hgetall): " + err);
        callback(err);
        return;
      }

      let rr = results
        .map(r => {
          if (!r) return null;

          let p = null;
          try {
            p = new Policy(r)
          } catch(e) {
            log.error(e, r);
          } finally {
            return p;
          }
        })
        .filter(r => r != null)

      // recent first
      rr.sort((a, b) => {
        return b.timestamp > a.timestamp
      })

      callback(null, rr)

    });
  }

  loadRecentPolicies(duration, callback) {
    if(typeof(duration) == 'function') {
      callback = duration;
      duration = 86400;
    }

    callback = callback || function() {}

    let scoreMax = new Date() / 1000 + 1;
    let scoreMin = scoreMax - duration;
    rclient.zrevrangebyscore(policyActiveKey, scoreMax, scoreMin, (err, policyIDs) => {
      if(err) {
        log.error("Failed to load active policies: " + err);
        callback(err);
        return;
      }

      this.idsToPolicies(policyIDs, callback);
    });
  }

  numberOfPolicies(callback) {
    callback = callback || function() {}

    rclient.zcount(policyActiveKey, "-inf", "+inf", (err, result) => {
      if(err) {
        callback(err);
        return;
      }

      // TODO: support more than 20 in the future
      callback(null, result > 20 ? 20 : result);
    });
  }

  loadActivePoliciesAsync(options) {
    return new Promise((resolve, reject) => {
      this.loadActivePolicies(options, (err, policies) => {
        if(err) {
          reject(err)
        } else {
          resolve(policies)
        }
      })
    })
  }

  // we may need to limit number of policy rules created by user
  loadActivePolicies(options, callback) {

    if(typeof options === 'function') {
      callback = options;
      options = {};
    }

    options = options || {};
    let number = options.number || policyCapacity;
    callback = callback || function() {};

    rclient.zrevrange(policyActiveKey, 0, number -1 , (err, results) => {
      if(err) {
        log.error("Failed to load active policies: " + err);
        callback(err);
        return;
      }

      this.idsToPolicies(results, (err, policyRules) => {
        if(options.includingDisabled) {
          callback(err, policyRules)
        } else {
          callback(err, policyRules.filter((r) => r.disabled != "1")) // remove all disabled one
        }
      });
    });
  }

  // cleanup before use
  cleanupPolicyData() {
    return async(() => {
      await (domainIPTool.removeAllDomainIPMapping())
    })()
  }

  async enforceAllPolicies() {
    let rules = await this.loadActivePoliciesAsync();

    rules.forEach((rule) => {
      try {
        if(this.queue) {
          const job = this.queue.createJob({
            policy: rule,
            action: "enforce",
            booting: true
          })
          job.timeout(60000).save(function() {})
        }
      } catch(err) {
        log.error(`Failed to enforce policy ${rule.pid}: ${err}`)
      }
    })
    log.info("All policy rules are enforced")
  }


  async parseDevicePortRule(target) {
    let matches = target.match(/(.*):(\d+):(tcp|udp)/)
    if(matches) {
      let mac = matches[1];
      let host = await ht.getMACEntry(mac);
      if(host) {
        return {
          ip: host.ipv4Addr,
          port: matches[2],
          protocol: matches[3]
        }
      } else {
        return null
      }
    } else {
      return null
    }

  }

  isFirewallaOrCloud(policy) {
    const target = policy.target

    return sysManager.isMyServer(target) ||
           sysManager.myIp() === target ||
           sysManager.myIp2() === target ||
           // compare mac, ignoring case
           target.substring(0,17) // devicePort policies have target like mac:protocol:prot
             .localeCompare(sysManager.myMAC(), undefined, {sensitivity: 'base'}) === 0 ||
           target === "firewalla.encipher.com" ||
           target === "firewalla.com" ||
           minimatch(target, "*.firewalla.com")
  }

  async enforce(policy) {
    if(policy.disabled == 1) {
      return // ignore disabled policy rules
    }

    // auto unenforce if expire time is set
    if (policy.expire) {
      if (policy.willExpireSoon())  {
        // skip enforce as it's already expired or expiring
        await delay(policy.getExpireDiffFromNow() * 1000 );
        await this._disablePolicy(policy);
        if(policy.autoDeleteWhenExpires && policy.autoDeleteWhenExpires == "1") {
          await this.deletePolicy(policy.pid);
        }
        log.info(`Skip policy ${policy.pid} as it's already expired or expiring`)
      } else {
<<<<<<< HEAD
        return async(() => {
          await (this._enforce(policy))
          log.info(`Will auto revoke policy ${policy.pid} in ${Math.floor(policy.getExpireDiffFromNow())} seconds`)
          const pid = policy.pid
          const policyTimer = setTimeout(() => {
            async(() => {
              log.info(`About to revoke policy ${pid} `)
              // make sure policy is still enabled before disabling it
              const policy = await (this.getPolicy(pid))

              // do not do anything if policy doesn't exist any more or it's disabled already
              if(!policy || policy.isDisabled()) {
                return
              }

              log.info(`Revoke policy ${policy.pid}, since it's expired`)
              await (this.unenforce(policy));
              await (this._disablePolicy(policy))
              if(policy.autoDeleteWhenExpires && policy.autoDeleteWhenExpires == "1") {
                await (this.deletePolicy(pid))
              }
            })()
          }, policy.getExpireDiffFromNow() * 1000) // in milli seconds, will be set to 1 if it is a negative number

          this.invalidateExpireTimer(policy) // remove old one if exists
          this.enabledTimers[pid] = policyTimer
        })()
=======
        await this._enforce(policy);
        log.info(`Will auto revoke policy ${policy.pid} in ${Math.floor(policy.getExpireDiffFromNow())} seconds`)
        const pid = policy.pid;
        const policyTimer = setTimeout(async () => {
          log.info(`About to revoke policy ${pid} `)
          // make sure policy is still enabled before disabling it
          const policy = await this.getPolicy(pid);

          // do not do anything if policy doesn't exist any more or it's disabled already
          if(!policy || policy.isDisabled()) {
            return
          }

          log.info(`Revoke policy ${policy.pid}, since it's expired`)
          await this.unenforce(policy);
          await this._disablePolicy(policy);
          if(policy.autoDeleteWhenExpires && policy.autoDeleteWhenExpires == "1") {
            await this.deletePolicy(pid);
          }
        }, policy.getExpireDiffFromNow() * 1000); // in milli seconds, will be set to 1 if it is a negative number

        this.invalidateExpireTimer(policy); // remove old one if exists
        this.enabledTimers[pid] = policyTimer;
>>>>>>> 1ea56e98
      }
    } else if (policy.cronTime) {
      // this is a reoccuring policy, use scheduler to manage it
      return scheduler.registerPolicy(policy);
    } else {
      return this._enforce(policy); // regular enforce
    }
  }

  // this is the real execution of enable and disable policy
  async _enablePolicy(policy) {
    const now = new Date() / 1000
    await this.updatePolicyAsync({
      pid: policy.pid,
      disabled: 0,
      activatedTime: now
    })
    policy.disabled = 0
    policy.activatedTime = now
    log.info(`Policy ${policy.pid} is enabled`)
    return policy
  }

  async _disablePolicy(policy) {
    await this.updatePolicyAsync({
      pid: policy.pid,
      disabled: 1 // flag to indicate that this policy is revoked successfully.
    })
    policy.disabled = 1
    log.info(`Policy ${policy.pid} is disabled`)
    return policy
  }

  async _refreshActivatedTime(policy) {
    const now = new Date() / 1000
    let activatedTime = now;
    // retain previous activated time, this happens if policy is not deactivated normally, e.g., reboot, restart
    if (policy.activatedTime) {
      activatedTime = policy.activatedTime;
    }
    await this.updatePolicyAsync({
      pid: policy.pid,
      activatedTime: activatedTime
    })
    policy.activatedTime = activatedTime
    return policy
  }

  async _removeActivatedTime(policy) {

    const p = await this.getPolicy(policy.pid);

    if(!p) { // no need to update policy if policy is already deleted
      return;
    }

    await this.updatePolicyAsync({
      pid: policy.pid,
      activatedTime: ""
    })

    delete policy.activatedTime;
    return policy;
  }

  async _enforce(policy) {
    log.info("Enforce policy:", policy.pid, policy.type, policy.target, policy.scope, policy.whitelist);

    const type = policy["i.type"] || policy["type"]; //backward compatibility

    await this._refreshActivatedTime(policy)

    if (this.isFirewallaOrCloud(policy)) {
      throw new Error("Firewalla and it's cloud service can't be blocked.")
    }

    const {pid, scope, target, whitelist} = policy

    // scope !== []

    switch(type) {
      case "ip":
        if (scope) {
          await Block.setupRules(pid, pid, "hash:ip", whitelist);
          await Block.addMacToSet(pid, scope);
          await Block.block(target, Block.getDstSet(pid), whitelist)
        } else {
          await Block.block(target, null, whitelist)
        }
        break;

      case "mac":
        if (whitelist) {
          await Block.enableGlobalWhitelist();
          return Block.blockMac(target, "whitelist_mac_set");
        } else {
          return Block.blockMac(target);
        }
        break;

      case "domain":
      case "dns":
        if(scope) {
          await Block.setupRules(scope && pid, pid, "hash:ip", whitelist);
          await Block.addMacToSet(pid, scope);
          return domainBlock.blockDomain(target, {
            exactMatch: policy.domainExactMatch,
            blockSet: Block.getDstSet(pid),
            no_dnsmasq_entry: true,
            no_dnsmasq_reload: true
          })
        } else {
          let options = {exactMatch: policy.domainExactMatch};
          if (whitelist) {
            options.blockSet = "whitelist_domain_set";
            // whitelist rule should not add dnsmasq filter rule
            options.no_dnsmasq_entry = true;
            options.no_dnsmasq_reload = true;
            await Block.enableGlobalWhitelist();
          }
          return domainBlock.blockDomain(target, options);
        }
        break;

      case "devicePort":
        let data = await this.parseDevicePortRule(target);
        if(data) {
          if (whitelist) {
            await Block.enableGlobalWhitelist();
            return Block.blockPublicPort(data.ip, data.port, data.protocol, "whitelist_ip_port_set");
          } else {
            return Block.blockPublicPort(data.ip, data.port, data.protocol)
          }
        }
        break;

      case "category":
        await Block.setupRules(scope && pid, target, "hash:ip", whitelist);
        await Block.addMacToSet(pid, scope);

        if (!scope && !whitelist && target === 'default_c') try {
          await categoryUpdater.iptablesRedirectCategory(target)
        } catch(err) {
          log.error("Failed to redirect default_c traffic", err)
        }
        break;

      case "net":
        if (scope) {
          await Block.setupRules(pid, pid, "hash:net", whitelist);
          await Block.addMacToSet(pid, scope);
          await Block.block(target, Block.getDstSet(pid), whitelist)
        } else {
          await Block.block(target, null, whitelist)
        }
        break;

      case "country":
        await Block.setupRules(scope && pid, countryUpdater.getCategory(target), "hash:net", whitelist);
        await Block.addMacToSet(pid, scope);
        await countryUpdater.activateCountry(target);
        break;

      default:
        throw new Error("Unsupported policy type");
    }
  }

  invalidateExpireTimer(policy) {
    const pid = policy.pid
    if(this.enabledTimers[pid]) {
      log.info("Invalidate expire timer for policy", pid);
      clearTimeout(this.enabledTimers[pid])
      delete this.enabledTimers[pid]
    }
  }

  unenforce(policy) {
    if (policy.cronTime) {
      // this is a reoccuring policy, use scheduler to manage it
      return scheduler.deregisterPolicy(policy)
    } else {
      this.invalidateExpireTimer(policy) // invalidate timer if exists
      return this._unenforce(policy) // regular unenforce
    }
  }

  async _unenforce(policy) {
<<<<<<< HEAD
    log.info("Unenforce policy:", policy.pid, policy.type, policy.target, policy.scope, policy.whitelist);
=======
    log.info("Unenforce policy: ", policy.pid, policy.type, policy.target, policy.scope);
>>>>>>> 1ea56e98

    await this._removeActivatedTime(policy)

    const type = policy["i.type"] || policy["type"]; //backward compatibility

    const {pid, scope, target, whitelist} = policy

    switch(type) {
      case "ip":
        await Block.destroyRules(scope && pid, pid, whitelist);
        break;

      case "mac":
        if (whitelist) {
          await Block.disableGlobalWhitelist();
          return Block.unblockMac(target, "whitelist_mac_set");
        } else {
          return Block.unblockMac(target)
        }
        break;

      case "domain":
      case "dns":
        if(scope) {
          await (domainBlock.unblockDomain(target, {
            exactMatch: policy.domainExactMatch,
            blockSet: Block.getDstSet(pid),
            no_dnsmasq_entry: true,
            no_dnsmasq_reload: true
          }))
          // destroy domain dst cache, since there may be various domain dst cache in different policies
          return Block.destroyRules(pid, pid, whitelist);
        } else {
          let options = {exactMatch: policy.domainExactMatch};
          if (whitelist) {
            options.blockSet = "whitelist_domain_set";
            options.no_dnsmasq_entry = true;
            options.no_dnsmasq_reload = true;
            await Block.disableGlobalWhitelist();
          }
          return domainBlock.unblockDomain(target, options);
        }
        break;

      case "devicePort":
        let data = await (this.parseDevicePortRule(target))
        if(data) {
          if (whitelist) {
            await Block.disableGlobalWhitelist();
            return Block.unblockPublicPort(data.ip, data.port, data.protocol, "whitelist_ip_port_set");
          } else {
            return Block.unblockPublicPort(data.ip, data.port, data.protocol);
          }
        }
        break;

      case "category":
        await Block.destroyRules(scope && pid, target, whitelist, false);

        if (!scope && !whitelist && target === 'default_c') try {
          await categoryUpdater.iptablesUnredirectCategory(target)
        } catch(err) {
          log.error("Failed to redirect default_c traffic", err)
        }
        break;

      case "net":
        await Block.destroyRules(scope && pid, target, whitelist);
        break;

      case "country":
        await Block.destroyRules(scope && pid, target, whitelist, false);
        // TODO: deactivateCountry ?
        break;

      default:
        return Promise.reject("Unsupported policy");
    }
  }

  match(alarm, callback) {
    this.loadActivePolicies((err, policies) => {
      if(err) {
        log.error("Failed to load active policy rules")
        callback(err)
        return
      }

      const matchedPolicies = policies.filter((policy) => {
        return policy.match(alarm)
      })

      if(matchedPolicies.length > 0) {
        callback(null, true)
      } else {
        callback(null, false)
      }
    })
  }


  // utility functions
  async findPolicy(target, type) {
    let rules = await this.loadActivePoliciesAsync();

    for (const index in rules) {
      const rule = rules[index]
      if(rule.target === target && type === rule.type) {
        return rule
      }
    }

    return null
  }
}

module.exports = PolicyManager2;<|MERGE_RESOLUTION|>--- conflicted
+++ resolved
@@ -816,35 +816,6 @@
         }
         log.info(`Skip policy ${policy.pid} as it's already expired or expiring`)
       } else {
-<<<<<<< HEAD
-        return async(() => {
-          await (this._enforce(policy))
-          log.info(`Will auto revoke policy ${policy.pid} in ${Math.floor(policy.getExpireDiffFromNow())} seconds`)
-          const pid = policy.pid
-          const policyTimer = setTimeout(() => {
-            async(() => {
-              log.info(`About to revoke policy ${pid} `)
-              // make sure policy is still enabled before disabling it
-              const policy = await (this.getPolicy(pid))
-
-              // do not do anything if policy doesn't exist any more or it's disabled already
-              if(!policy || policy.isDisabled()) {
-                return
-              }
-
-              log.info(`Revoke policy ${policy.pid}, since it's expired`)
-              await (this.unenforce(policy));
-              await (this._disablePolicy(policy))
-              if(policy.autoDeleteWhenExpires && policy.autoDeleteWhenExpires == "1") {
-                await (this.deletePolicy(pid))
-              }
-            })()
-          }, policy.getExpireDiffFromNow() * 1000) // in milli seconds, will be set to 1 if it is a negative number
-
-          this.invalidateExpireTimer(policy) // remove old one if exists
-          this.enabledTimers[pid] = policyTimer
-        })()
-=======
         await this._enforce(policy);
         log.info(`Will auto revoke policy ${policy.pid} in ${Math.floor(policy.getExpireDiffFromNow())} seconds`)
         const pid = policy.pid;
@@ -868,7 +839,6 @@
 
         this.invalidateExpireTimer(policy); // remove old one if exists
         this.enabledTimers[pid] = policyTimer;
->>>>>>> 1ea56e98
       }
     } else if (policy.cronTime) {
       // this is a reoccuring policy, use scheduler to manage it
@@ -1057,11 +1027,7 @@
   }
 
   async _unenforce(policy) {
-<<<<<<< HEAD
     log.info("Unenforce policy:", policy.pid, policy.type, policy.target, policy.scope, policy.whitelist);
-=======
-    log.info("Unenforce policy: ", policy.pid, policy.type, policy.target, policy.scope);
->>>>>>> 1ea56e98
 
     await this._removeActivatedTime(policy)
 
