--- conflicted
+++ resolved
@@ -213,15 +213,6 @@
     callback = callback || function() {}
     async(()=>{
       //FIXME: data inconsistence risk for multi-processes or multi-threads
-<<<<<<< HEAD
-      let policies = await(this.getSimilarPolicies(policy))
-      if (policies && policies.length > 0) {
-        log.info("policy with type:" + policy.type + ",target:" + policy.target + " already existed")
-        policy.pid = policies[0].pid
-        callback(null, policy.pid)
-      } else {
-        this.savePolicy(policy, callback);
-=======
       try {
         let policies = await(this.getSamePolicies(policy))
         if (policies && policies.length > 0) {
@@ -233,7 +224,6 @@
       } catch (err) {
         log.error("failed to save policy:" + err)
         callback(err)
->>>>>>> 77ce877a
       }
     })()
   }
@@ -269,28 +259,17 @@
     });
   }
 
-<<<<<<< HEAD
-  getSimilarPolicies(policy) {
-=======
   getSamePolicies(policy) {
->>>>>>> 77ce877a
     let pm2 = this
     return async(() => {
       return new Promise(function (resolve, reject) {
         pm2.loadActivePolicys(200, (err, policies)=>{
           if (err) {
-<<<<<<< HEAD
-            reject(err)
-          } else {
-            if (policies) {
-              resolve(policies.filter(p => p.type == policy.type && p.target == policy.target))
-=======
             log.error("failed to load active policies:" + err)
             reject(err)
           } else {
             if (policies) {
               resolve(policies.filter(p => p.type === policy.type && p.target === policy.target))
->>>>>>> 77ce877a
             } else {
               resolve([])
             }
