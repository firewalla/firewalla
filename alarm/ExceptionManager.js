--- conflicted
+++ resolved
@@ -167,23 +167,6 @@
           callback(err);
           return;
         }
-<<<<<<< HEAD
-        
-=======
-
-        let policy = {
-          policies: [
-            {
-              action: 'allow',
-              type:  exception.i.type,
-              value: exception.p.dest.id
-            }
-          ]
-        };
-
-        log.info("Submit user policy: ", policy);
-        Bone.submitUserPolicy(policy);
->>>>>>> d93a5916
 
         this.enqueue(exception, (err) => {
           if(!err) {
