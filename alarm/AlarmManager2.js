--- conflicted
+++ resolved
@@ -1124,21 +1124,8 @@
           return;
         }
 
-<<<<<<< HEAD
         p["if.type"] = p.type;
         p["if.target"] = p.target;
-=======
-        let p = new Policy({
-          type: i_type,
-          alarm_type: alarm.type,
-          target: i_target,
-          aid: alarmID,
-          reason: alarm.type,
-          "if.type": i_type,
-          "if.target": i_target,
-          category: (intelFeedback && intelFeedback.category) || ""
-        });
->>>>>>> 0b724958
 
         if(info) {
           if(info.type === 'dns' && info.exactMatch == true) {
