'use strict';

const log = require('../net2/logger.js')(__filename, 'info');
const jsonfile = require('jsonfile');
const util = require('util');

// FIXME: this profile should be loaded from cloud
const profile = jsonfile.readFileSync(__dirname + "/destinationProfile.json");
const i18n = require('../util/i18n.js');
const fc = require('../net2/config.js')

const extend = require('util')._extend;

// let moment = require('moment');

// Alarm structure
//   type (alarm type, each type has corresponding alarm template, one2one mapping)
//   timestamp (when event occcured)
//   device (each alarm should have a related device)
//   message (a summarized information about what happened, need support localization)
//   payloads (key-value pairs, used to populate message/investigation)
//      payload properties are prefixed in 3 different categories
//      p:  primary     required to rander alarm list
//      e:  extended    required to rander alarm detail
//      r:  ?           required in neither scenarios above

class Alarm {
  constructor(type, timestamp, device, info) {
    this.aid = 0;
    this.type = type;
    this.device = device;
    this.alarmTimestamp = new Date() / 1000;
    this.timestamp = timestamp;
    this.notifType = `NOTIF_TITLE_${this.type}`; // default security

    if (info) Object.assign(this, info);

//    this.validate(type);

  }

  getManagementType() {
    return "";
  }

  getNotificationCategory() {
    return "NOTIF_" + this.getI18NCategory();
  }

  getI18NCategory() {
    return this.type;
  }

  getInfoCategory() {
    return "INFO_" + this.getI18NCategory();
  }

  localizedMessage() {
    return i18n.__(this.getI18NCategory(), this);
  }

  localizedNotification() {
    return i18n.__(this.getNotificationCategory(), this);
  }

  premiumAction() {
    const decision = this["p.cloud.decision"];
    switch(decision) {
      case "block": {
        if(!this["p.action.block"]) {
          return decision;
        } else {
          return null;
        }
      }
      case "ignore": {
        return decision;
      }
      case "alarm": {
        return null;
      }
      default:
        return decision;
    }
  }

  localizedInfo() {
    if(this.timestamp)
      //this.localizedRelativeTime = moment(parseFloat(this.timestamp) * 1000).fromNow();
      this.localizedRelativeTime = "%@"; // will be fullfilled @ ios side
    
    return i18n.__(this.getInfoCategory(), this);
  }

  toString() {
    return util.inspect(this);
  }

  // toJsonObject() {
  //   let obj = {};
  //   for(var p in this) {
  //     obj[p] = this[p];
  //   }
  //   return obj;
  // }

  requiredKeys() {
    return ["p.device.name", "p.device.id"];
  }



  // check schema, minimal required key/value pairs in payloads
  validate(type) {

    this.requiredKeys().forEach((v) => {
      if(!this[v]) {
        log.error("Invalid payload for " + this.type + ", missing " + v);
        throw new Error("Invalid alarm object");
      }
    });

    return true;
  }

  keysToCompareForDedup() {
    return [];
  }

  isDup(alarm) {
    let alarm2 = this;
    let keysToCompare = this.keysToCompareForDedup();

    if(alarm.type !== alarm2.type)
      return false;

    for(var i in keysToCompare) {
      let k = keysToCompare[i];
<<<<<<< HEAD
=======
      // using == to compromise numbers comparison
>>>>>>> a227b9df
      if(alarm[k] && alarm2[k] && alarm[k] == alarm2[k]) {

      } else {
        return false;
      }
    }

    return true;
  }

  getExpirationTime() {
    return fc.getTimingConfig("alarm.cooldown") || 15 * 60; // 15 minutes
  }
};


class NewDeviceAlarm extends Alarm {
  constructor(timestamp, device, info) {
    super("ALARM_NEW_DEVICE", timestamp, device, info);
  }

  keysToCompareForDedup() {
    return ["p.device.mac"];
  }
}

class DeviceBackOnlineAlarm extends Alarm {
  constructor(timestamp, device, info) {
    super("ALARM_DEVICE_BACK_ONLINE", timestamp, device, info);
  }

  getManagementType() {
    return "info";
  }

  keysToCompareForDedup() {
    return ["p.device.mac"];
  }
}

class DeviceOfflineAlarm extends Alarm {
  constructor(timestamp, device, info) {
    super("ALARM_DEVICE_OFFLINE", timestamp, device, info);
  }

  getManagementType() {
    return "info";
  }

  keysToCompareForDedup() {
    return ["p.device.mac"];
  }
}

class SpoofingDeviceAlarm extends Alarm {
  constructor(timestamp, device, info) {
    super("ALARM_SPOOFING_DEVICE", timestamp, device, info);
  }

  keysToCompareForDedup() {
    return ["p.device.mac", "p.device.name", "p.device.ip"]
  }
}

class VPNClientConnectionAlarm extends Alarm {
  constructor(timestamp, device, info) {
    super("ALARM_VPN_CLIENT_CONNECTION", timestamp, device, info);
  }

  keysToCompareForDedup() {
    return ["p.dest.ip"];
  }

  requiredKeys() {
    return ["p.dest.ip"];
  }

  getExpirationTime() {
    // for vpn client connection activities, only generate one alarm every 4 hours.
    return fc.getTimingConfig("alarm.vpn_client_connection.cooldown") || 60 * 60 * 4;
  }
}

class VulnerabilityAlarm extends Alarm {
  constructor(timestamp, device, vulnerabilityID, info) {
    super("ALARM_VULNERABILITY", timestamp, device, info);
    this["p.vid"] = vulnerabilityID;
  }

  getI18NCategory() {
    return util.format("%s_%s", this.type, this["p.vid"]);
  }

  isDup(alarm) {
    if(!super.isDup(alarm))
      return false;

    if(alarm["p.vid"] === this["p.vid"]) {
      return true;
    }

    return false;
  }
}

class BroNoticeAlarm extends Alarm {
  constructor(timestamp, device, notice, message, info) {
    super("ALARM_BRO_NOTICE", timestamp, device, info);
    this["p.noticeType"] = notice;
    this["p.message"] = message;
  }

  keysToCompareForDedup() {
    return ["p.message", "p.device.name"];
  }

  requiredKeys() {
    return [];
  }

  getI18NCategory() {
    let category = this.type;

    const supportedNoticeTypes = ["Heartbleed::SSL_Heartbeat_Attack"];
    if(supportedNoticeTypes.includes(this["p.noticeType"])) {
      category = `${category}_${this["p.noticeType"]}`;
    }

    if("p.local_is_client" in this) {
      if(this["p.local_is_client"] === "1") {
        category = `${category}_OUTBOUND`;
      } else {
        category = `${category}_INBOUND`;
      }
    }

    if(this.result === "block" &&
    this.result_method === "auto") {
      category = `${category}_AUTOBLOCK`;
    }
    
    return category;
  }
}

class IntelReportAlarm extends Alarm {
  constructor(timestamp, device, info) {
    super("ALARM_INTEL_REPORT", timestamp, device, info);
  }
  
  getI18NCategory() {
    return "ALARM_INTEL_REPORT";

    if(Number(this["p.attempts"]) === 1) {
      return "ALARM_INTEL_REPORT";
    } else {
      return "ALARM_INTEL_REPORT_N";
    }
  }

  requiredKeys() {
    return [];
  }
}
class IntelAlarm extends Alarm {
  constructor(timestamp, device, severity, info) {
    super("ALARM_INTEL", timestamp, device, info);
    this["p.severity"] = severity;
  }

  getI18NCategory() {
    this["p.dest.readableName"] = this.getReadableDestination()
    
    if(this.result === "block" && this.result_method === "auto") {
      if(this["p.source"] === 'firewalla_intel' && this["p.security.primaryReason"]) {
        if(this["p.local_is_client"] === "1") {
          return "FW_INTEL_AUTO_BLOCK_ALARM_INTEL_FROM_INSIDE";
        } else {
          return "FW_INTEL_AUTO_BLOCK_ALARM_INTEL_FROM_OUTSIDE";
        }
      } else {
        if (this["p.local_is_client"] === "1") {
          return "AUTO_BLOCK_ALARM_INTEL_FROM_INSIDE";
        } else {
          return "AUTO_BLOCK_ALARM_INTEL_FROM_OUTSIDE";
        }
      }
    } else {
      if(this["p.source"] === 'firewalla_intel' && this["p.security.primaryReason"]) {
        if(this["p.local_is_client"] === "1") {
          return "FW_INTEL_ALARM_INTEL_FROM_INSIDE";
        } else {
          return "FW_INTEL_ALARM_INTEL_FROM_OUTSIDE";
        }
      } else {
        if(this["p.local_is_client"] === "1") {
          return "ALARM_INTEL_FROM_INSIDE";
        } else {
          return "ALARM_INTEL_FROM_OUTSIDE";
        }
      }
    }
  }
  
  getReadableDestination() {
    const name = this["p.dest.name"]
    const port = this["p.dest.port"]
    
    if( name && port) {
      if(port == 80) {
        return `http://${name}`
      } else if(port == 443) {
        return `https://${name}`
      } else {
        return `${name}:${port}`
      }
    } else {
      if(name) {
        return name
      } else {
        return this["p.dest.id"] 
      }
    }
  }

  keysToCompareForDedup() {
    return ["p.device.mac", "p.dest.name", "p.dest.port"];
  }
}

class OutboundAlarm extends Alarm {
  // p
  //   destinationID
  //   destinationName
  //   destinationHostname

  constructor(type, timestamp, device, destinationID, info) {
    super(type, timestamp ,device, info);
    this["p.dest.id"] = destinationID;
    // if(profile[destinationID]) {
    //   extend(payloads, profile[destinationID]);
    // }
  }

  requiredKeys() {
    return super.requiredKeys().concat(["p.dest.id"]);
  }

  getDestinationHostname() {
    return this["p.dest.hostname"];
  }

  setDestinationHostname(hostname) {
    this["p.dest.hostname"] = hostname;
  }

  getDestinationName() {
    return this["p.dest.name"];
  }

  setDestinationName(name) {
    this["p.dest.name"] = name;
  }

  setDestinationIPAddress(ip) {
    this["p.dest.ip"] = ip;
  }

  getDestinationIPAddress() {
    return this["p.dest.ip"];
  }

  getSimpleOutboundTrafficSize() {
    return formatBytes(this["p.transfer.outbound.size"]);
  }

  keysToCompareForDedup() {
    return ["p.device.mac", "p.dest.id"];
  }

  isDup(alarm) {
    let alarm2 = this;
    
    if(alarm.type !== alarm2.type) {
      return false;
    }

    const macKey = "p.device.mac";
    const destDomainKey = "p.dest.domain";
    const destNameKey = "p.dest.id";
    
    // Mac
    if(!alarm[macKey] || 
    !alarm2[macKey] || 
    alarm[macKey] !== alarm2[macKey]) {
      return false;
    }

    // now these two alarms have same device MAC

    // Destination
    if(destDomainKey in alarm && 
      destDomainKey in alarm2 &&
      alarm[destDomainKey] === alarm2[destDomainKey]) {
      return true;
    }


    if(!alarm[destNameKey] || 
    !alarm2[destNameKey] || 
    alarm[destNameKey] !== alarm2[destNameKey]) {
      return false;
    }

    return true;
  }
}


class LargeTransferAlarm extends OutboundAlarm {
  constructor(timestamp, device, destID, info) {
    super("ALARM_LARGE_UPLOAD", timestamp, device, destID, info);
  }

  getI18NCategory() {
    let category = null
    
    if(this["p.local_is_client"] === "1") {
      category = "ALARM_LARGE_UPLOAD_TRIGGERED_FROM_INSIDE";
    } else {
      category = "ALARM_LARGE_UPLOAD_TRIGGERED_FROM_OUTSIDE";
    }

    return category
  }

  getNotificationCategory() {
    let category = super.getNotificationCategory()    
    
    if(this["p.dest.name"] === this["p.dest.ip"]) {
      if(this["p.dest.country"]) {
        let country = this["p.dest.country"]
        let locale = i18n.getLocale()
        try {
          let countryCodeFile = `${__dirname}/../extension/countryCodes/${locale}.json`
          let code = require(countryCodeFile)
          this["p.dest.countryLocalized"] = code[country]
          category = category + "_COUNTRY"
        } catch (error) {
          log.error("Failed to parse country code file:", error, {})
        }
      }
    }

    return category
  }

  getExpirationTime() {
    // for upload activity, only generate one alarm every 4 hours.
    return fc.getTimingConfig("alarm.large_upload.cooldown") || 60 * 60 * 4
  }
}

class VideoAlarm extends OutboundAlarm {
  constructor(timestamp, device, videoID, info) {
    super("ALARM_VIDEO", timestamp, device, videoID, info);
    this["p.showMap"] = false;
  }
}

class GameAlarm extends OutboundAlarm {
  constructor(timestamp, device, gameID, info) {
    super("ALARM_GAME", timestamp, device, gameID, info);
    this["p.showMap"] = false;
  }
}

class PornAlarm extends OutboundAlarm {
  constructor(timestamp, device, pornID, info) {
    super("ALARM_PORN", timestamp, device, pornID, info);
    this["p.showMap"] = false;
  }
}

class SubnetAlarm extends Alarm {
  constructor(timestamp, device, info) {
    super("ALARM_SUBNET", timestamp, device, info);
    this["p.showMap"] = false;
  }

  getManagementType() {
    return "info";
  }

  keysToCompareForDedup() {
    return ["p.device.mac", "p.device.ip", "p.subnet.length"];
  }

  getExpirationTime() {
    return fc.getTimingConfig("alarm.subnet.cooldown") || 30 * 24 * 60 * 60;
  }
}

class UpnpAlarm extends Alarm {
  constructor(timestamp, device, info) {
    super('ALARM_UPNP', timestamp, device, info);
    this['p.showMap'] = false;
  }

  keysToCompareForDedup() {
    return [
      'p.device.mac',
      'p.upnp.protocol',
      //'p.upnp.public.host', check header of UPNPSensor for details
      'p.upnp.public.port',
      'p.upnp.private.host',
      'p.upnp.private.port'
    ];
  }

  requiredKeys() {
    return this.keysToCompareForDedup()
  }

  getExpirationTime() {
    return fc.getTimingConfig('alarm.upnp.cooldown') || super.getExpirationTime();
  }
}

let classMapping = {
  ALARM_PORN: PornAlarm.prototype,
  ALARM_VIDEO: VideoAlarm.prototype,
  ALARM_GAME: GameAlarm.prototype,
  ALARM_LARGE_UPLOAD: LargeTransferAlarm.prototype,
  ALARM_NEW_DEVICE: NewDeviceAlarm.prototype,
  ALARM_DEVICE_BACK_ONLINE: DeviceBackOnlineAlarm.prototype,
  ALARM_DEVICE_OFFLINE: DeviceOfflineAlarm.prototype,
  ALARM_SPOOFING_DEVICE: SpoofingDeviceAlarm.prototype,
  ALARM_VPN_CLIENT_CONNECTION: VPNClientConnectionAlarm.prototype,
  ALARM_BRO_NOTICE: BroNoticeAlarm.prototype,
  ALARM_INTEL: IntelAlarm.prototype,
  ALARM_VULNERABILITY: VulnerabilityAlarm.prototype,
  ALARM_INTEL_REPORT: IntelReportAlarm.prototype,
  ALARM_SUBNET: SubnetAlarm.prototype,
  ALARM_UPNP: UpnpAlarm.prototype
}

module.exports = {
  Alarm: Alarm,
  OutboundAlarm: OutboundAlarm,
  VideoAlarm: VideoAlarm,
  GameAlarm: GameAlarm,
  PornAlarm: PornAlarm,
  LargeTransferAlarm: LargeTransferAlarm,
  NewDeviceAlarm: NewDeviceAlarm,
  DeviceBackOnlineAlarm: DeviceBackOnlineAlarm,
  DeviceOfflineAlarm: DeviceOfflineAlarm,
  SpoofingDeviceAlarm: SpoofingDeviceAlarm,
  VPNClientConnectionAlarm: VPNClientConnectionAlarm,
  BroNoticeAlarm: BroNoticeAlarm,
  IntelAlarm: IntelAlarm,
  VulnerabilityAlarm: VulnerabilityAlarm,
  IntelReportAlarm: IntelReportAlarm,
  SubnetAlarm: SubnetAlarm,
  UpnpAlarm: UpnpAlarm,
  mapping: classMapping
}<|MERGE_RESOLUTION|>--- conflicted
+++ resolved
@@ -136,10 +136,7 @@
 
     for(var i in keysToCompare) {
       let k = keysToCompare[i];
-<<<<<<< HEAD
-=======
       // using == to compromise numbers comparison
->>>>>>> a227b9df
       if(alarm[k] && alarm2[k] && alarm[k] == alarm2[k]) {
 
       } else {
