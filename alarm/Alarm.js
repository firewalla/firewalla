'use strict';

const log = require('../net2/logger.js')(__filename, 'info');
const jsonfile = require('jsonfile');
const util = require('util');

const i18n = require('../util/i18n.js');
const fc = require('../net2/config.js')

// let moment = require('moment');

// Alarm structure
//   type (alarm type, each type has corresponding alarm template, one2one mapping)
//   timestamp (when event occcured)
//   device (each alarm should have a related device)
//   message (a summarized information about what happened, need support localization)
//   payloads (key-value pairs, used to populate message/investigation)
//      payload properties are prefixed in 3 different categories
//      p:  primary     required to rander alarm list
//      e:  extended    required to rander alarm detail
//      r:  ?           required in neither scenarios above

function suffixAutoBlock(alarm, category) {
  if (alarm.result === "block" &&
      alarm.result_method === "auto") {
    return `${category}_AUTOBLOCK`;
  }

  return category;
}

function suffixDirection(alarm, category) {
  if ("p.local_is_client" in alarm) {
    if(alarm["p.local_is_client"] === "1") {
      return `${category}_OUTBOUND`;
    } else {
      return `${category}_INBOUND`;
    }
  }

  return category;
}

class Alarm {
  constructor(type, timestamp, device, info) {
    this.aid = 0;
    this.type = type;
    this.device = device;
    this.alarmTimestamp = new Date() / 1000;
    this.timestamp = timestamp;

    if (info) Object.assign(this, info);

//    this.validate(type);

  }

  getManagementType() {
    return "";
  }

  getNotifType() {
    return "NOTIF_TITLE_" + this.type;
  }

  getNotificationCategory() {
    return "NOTIF_" + this.getI18NCategory();
  }

  getI18NCategory() {
    return this.type;
  }

  getInfoCategory() {
    return "INFO_" + this.getI18NCategory();
  }

  localizedMessage() {
    return i18n.__(this.getInfoCategory(), this);
  }

  localizedNotification() {
    return i18n.__(this.getNotificationCategory(), this);
  }

  cloudAction() {
    const decision = this["p.cloud.decision"];
    switch(decision) {
      case "block": {
        if(!this["p.action.block"]) {
          return decision;
        } else {
          return null;
        }
      }
      case "ignore": {
        return decision;
      }
      case "alarm": {
        return null;
      }
      default:
        return decision;
    }
  }

  localizedInfo() {
    // if(this.timestamp)
    //   //this.localizedRelativeTime = moment(parseFloat(this.timestamp) * 1000).fromNow();
    //   this.localizedRelativeTime = "%@"; // will be fullfilled @ ios side

    return this.localizedMessage() + this.timestamp ? " %@" : "";
  }

  toString() {
    return util.inspect(this);
  }

  // toJsonObject() {
  //   let obj = {};
  //   for(var p in this) {
  //     obj[p] = this[p];
  //   }
  //   return obj;
  // }

  requiredKeys() {
    return ["p.device.name", "p.device.id"];
  }



  // check schema, minimal required key/value pairs in payloads
  validate(type) {

    this.requiredKeys().forEach((v) => {
      if(!this[v]) {
        log.error("Invalid payload for " + this.type + ", missing " + v);
        throw new Error("Invalid alarm object");
      }
    });

    return true;
  }

  keysToCompareForDedup() {
    return [];
  }

  isDup(alarm) {
    let alarm2 = this;
    let keysToCompare = this.keysToCompareForDedup();

    if(alarm.type !== alarm2.type)
      return false;

    for(var i in keysToCompare) {
      let k = keysToCompare[i];
      // using == to compromise numbers comparison
      if(alarm[k] && alarm2[k] && alarm[k] == alarm2[k]) {

      } else {
        return false;
      }
    }

    return true;
  }

  getExpirationTime() {
    return fc.getTimingConfig("alarm.cooldown") || 15 * 60; // 15 minutes
  }
};


class NewDeviceAlarm extends Alarm {
  constructor(timestamp, device, info) {
    super("ALARM_NEW_DEVICE", timestamp, device, info);
  }

  keysToCompareForDedup() {
    return ["p.device.mac"];
  }
}

class DeviceBackOnlineAlarm extends Alarm {
  constructor(timestamp, device, info) {
    super("ALARM_DEVICE_BACK_ONLINE", timestamp, device, info);
  }

  getManagementType() {
    return "info";
  }

  keysToCompareForDedup() {
    return ["p.device.mac"];
  }
}

class DeviceOfflineAlarm extends Alarm {
  constructor(timestamp, device, info) {
    super("ALARM_DEVICE_OFFLINE", timestamp, device, info);
  }

  getManagementType() {
    return "info";
  }

  keysToCompareForDedup() {
    return ["p.device.mac"];
  }
}

class SpoofingDeviceAlarm extends Alarm {
  constructor(timestamp, device, info) {
    super("ALARM_SPOOFING_DEVICE", timestamp, device, info);
  }

  keysToCompareForDedup() {
    return ["p.device.mac", "p.device.name", "p.device.ip"]
  }
}

class VPNClientConnectionAlarm extends Alarm {
  constructor(timestamp, device, info) {
    super("ALARM_VPN_CLIENT_CONNECTION", timestamp, device, info);
  }

  keysToCompareForDedup() {
    return ["p.dest.ip"];
  }

  requiredKeys() {
    return ["p.dest.ip"];
  }

  getExpirationTime() {
    // for vpn client connection activities, only generate one alarm every 4 hours.
    return fc.getTimingConfig("alarm.vpn_client_connection.cooldown") || 60 * 60 * 4;
  }
}

class VulnerabilityAlarm extends Alarm {
  constructor(timestamp, device, vulnerabilityID, info) {
    super("ALARM_VULNERABILITY", timestamp, device, info);
    this["p.vid"] = vulnerabilityID;
  }

  getI18NCategory() {
    return util.format("%s_%s", this.type, this["p.vid"]);
  }

  isDup(alarm) {
    if(!super.isDup(alarm))
      return false;

    if(alarm["p.vid"] === this["p.vid"]) {
      return true;
    }

    return false;
  }
}

class BroNoticeAlarm extends Alarm {
  constructor(timestamp, device, notice, message, info) {
    super("ALARM_BRO_NOTICE", timestamp, device, info);
    this["p.noticeType"] = notice;
    this["p.message"] = message;
  }

  keysToCompareForDedup() {
    return ["p.message", "p.device.name"];
  }

  requiredKeys() {
    return [];
  }

  localizedMessage() {
    return this["p.message"]; // use bro content as basic localized message, usually app side should use it's own messaging template
  }

  getI18NCategory() {
    let category = this.type;

    category = `${category}_${this["p.noticeType"]}`;

    category = suffixAutoBlock(this, category)

    // fallback if localization for this special bro type does not exist
    if(`NOTIF_${category}` === i18n.__(`NOTIF_${category}`)) {
      category = this.type;
    }
    
    return category;
  }
}

class IntelReportAlarm extends Alarm {
  constructor(timestamp, device, info) {
    super("ALARM_INTEL_REPORT", timestamp, device, info);
  }
  
  getI18NCategory() {
    return "ALARM_INTEL_REPORT";

    if(Number(this["p.attempts"]) === 1) {
      return "ALARM_INTEL_REPORT";
    } else {
      return "ALARM_INTEL_REPORT_N";
    }
  }

  requiredKeys() {
    return [];
  }
}

class IntelAlarm extends Alarm {
  constructor(timestamp, device, severity, info) {
    super("ALARM_INTEL", timestamp, device, info);
    this["p.severity"] = severity;
  }

  getI18NCategory() {
    this["p.dest.readableName"] = this.getReadableDestination()
<<<<<<< HEAD
    
    if(this.result === "block" && this.result_method === "auto") {
      if(this["p.source"] === 'firewalla_intel' && this["p.security.primaryReason"]) {
        if(this["p.local_is_client"] === "1") {
          return "FW_INTEL_AUTO_BLOCK_ALARM_INTEL_FROM_INSIDE";
        } else {
          return "FW_INTEL_AUTO_BLOCK_ALARM_INTEL_FROM_OUTSIDE";
        }
      } else {
        if (this["p.local_is_client"] === "1") {
          return "AUTO_BLOCK_ALARM_INTEL_FROM_INSIDE";
        } else {
          return "AUTO_BLOCK_ALARM_INTEL_FROM_OUTSIDE";
        }
      }
    } else {
      if(this["p.source"] === 'firewalla_intel' && this["p.security.primaryReason"]) {
        if(this["p.local_is_client"] === "1") {
          if("p.dest.url" in this) {
            return "FW_INTEL_ALARM_URL_INTEL_FROM_INSIDE";
          } else {
            return "FW_INTEL_ALARM_INTEL_FROM_INSIDE";
          }
        } else {
          if("p.dest.url" in this) {
            return "FW_INTEL_ALARM_URL_INTEL_FROM_OUTSIDE";
          } else {
            return "FW_INTEL_ALARM_INTEL_FROM_OUTSIDE";
          }
        }
      } else {
        if(this["p.local_is_client"] === "1") {
          return "ALARM_INTEL_FROM_INSIDE";
        } else {
          return "ALARM_INTEL_FROM_OUTSIDE";
        }
      }
    }
=======

    let category = "ALARM_INTEL";

    if (this["p.source"] === 'firewalla_intel' && this["p.security.primaryReason"])
      category = 'FW_INTEL_' + category;

    category = suffixDirection(this, category);
    category = suffixAutoBlock(this, category)
   
    return category;
>>>>>>> 1bc10ca4
  }
  
  getReadableDestination() {
    const name = this["p.dest.name"]
    const port = this["p.dest.port"]
    
    if( name && port) {
      if(port == 80) {
        return `http://${name}`
      } else if(port == 443) {
        return `https://${name}`
      } else {
        return `${name}:${port}`
      }
    } else {
      if(name) {
        return name
      } else {
        return this["p.dest.id"] 
      }
    }
  }

  keysToCompareForDedup() {
    return ["p.device.mac", "p.dest.name", "p.dest.port"];
  }
}

class OutboundAlarm extends Alarm {

  constructor(type, timestamp, device, destinationID, info) {
    super(type, timestamp ,device, info);
    this["p.dest.id"] = destinationID;
  }

  requiredKeys() {
    return super.requiredKeys().concat(["p.dest.id"]);
  }

  getDestinationHostname() {
    return this["p.dest.hostname"];
  }

  setDestinationHostname(hostname) {
    this["p.dest.hostname"] = hostname;
  }

  getDestinationName() {
    return this["p.dest.name"];
  }

  setDestinationName(name) {
    this["p.dest.name"] = name;
  }

  setDestinationIPAddress(ip) {
    this["p.dest.ip"] = ip;
  }

  getDestinationIPAddress() {
    return this["p.dest.ip"];
  }

  getSimpleOutboundTrafficSize() {
    return formatBytes(this["p.transfer.outbound.size"]);
  }

  keysToCompareForDedup() {
    return ["p.device.mac", "p.dest.id"];
  }

  isDup(alarm) {
    let alarm2 = this;
    
    if(alarm.type !== alarm2.type) {
      return false;
    }

    const macKey = "p.device.mac";
    const destDomainKey = "p.dest.domain";
    const destNameKey = "p.dest.id";
    
    // Mac
    if(!alarm[macKey] || 
    !alarm2[macKey] || 
    alarm[macKey] !== alarm2[macKey]) {
      return false;
    }

    // now these two alarms have same device MAC

    // Destination
    if(destDomainKey in alarm && 
      destDomainKey in alarm2 &&
      alarm[destDomainKey] === alarm2[destDomainKey]) {
      return true;
    }


    if(!alarm[destNameKey] || 
    !alarm2[destNameKey] || 
    alarm[destNameKey] !== alarm2[destNameKey]) {
      return false;
    }

    return true;
  }
}


class LargeTransferAlarm extends OutboundAlarm {
  constructor(timestamp, device, destID, info) {
    super("ALARM_LARGE_UPLOAD", timestamp, device, destID, info);
  }

  getI18NCategory() {
    let category = "ALARM_LARGE_UPLOAD";

    category = suffixDirection(this, category);

    return category
  }

  getNotificationCategory() {
    let category = super.getNotificationCategory()
    
    if(this["p.dest.name"] === this["p.dest.ip"]) {
      if(this["p.dest.country"]) {
        let country = this["p.dest.country"]
        let locale = i18n.getLocale()
        try {
          let countryCodeFile = `${__dirname}/../extension/countryCodes/${locale}.json`
          let code = require(countryCodeFile)
          this["p.dest.countryLocalized"] = code[country]
          category = category + "_COUNTRY"
        } catch (error) {
          log.error("Failed to parse country code file:", error)
        }
      }
    }

    return category
  }

  getExpirationTime() {
    // for upload activity, only generate one alarm every 4 hours.
    return fc.getTimingConfig("alarm.large_upload.cooldown") || 60 * 60 * 4
  }

  // dedup implemented before generation @ FlowMonitor
  isDup(alarm) {
    return false;
  }
}

class VideoAlarm extends OutboundAlarm {
  constructor(timestamp, device, videoID, info) {
    super("ALARM_VIDEO", timestamp, device, videoID, info);
    this["p.showMap"] = false;
  }
}

class GameAlarm extends OutboundAlarm {
  constructor(timestamp, device, gameID, info) {
    super("ALARM_GAME", timestamp, device, gameID, info);
    this["p.showMap"] = false;
  }
}

class PornAlarm extends OutboundAlarm {
  constructor(timestamp, device, pornID, info) {
    super("ALARM_PORN", timestamp, device, pornID, info);
    this["p.showMap"] = false;
  }
}

class SubnetAlarm extends Alarm {
  constructor(timestamp, device, info) {
    super("ALARM_SUBNET", timestamp, device, info);
    this["p.showMap"] = false;
  }

  getManagementType() {
    return "info";
  }

  keysToCompareForDedup() {
    return ["p.device.mac", "p.device.ip", "p.subnet.length"];
  }

  getExpirationTime() {
    return fc.getTimingConfig("alarm.subnet.cooldown") || 30 * 24 * 60 * 60;
  }
}

class UpnpAlarm extends Alarm {
  constructor(timestamp, device, info) {
    super('ALARM_UPNP', timestamp, device, info);
    this['p.showMap'] = false;
  }

  keysToCompareForDedup() {
    return [
      'p.device.mac',
      'p.upnp.protocol',
      //'p.upnp.public.host', check header of UPNPSensor for details
      'p.upnp.public.port',
      'p.upnp.private.host',
      'p.upnp.private.port'
    ];
  }

  requiredKeys() {
    return this.keysToCompareForDedup()
  }

  getExpirationTime() {
    return fc.getTimingConfig('alarm.upnp.cooldown') || super.getExpirationTime();
  }
}

let classMapping = {
  ALARM_PORN: PornAlarm.prototype,
  ALARM_VIDEO: VideoAlarm.prototype,
  ALARM_GAME: GameAlarm.prototype,
  ALARM_LARGE_UPLOAD: LargeTransferAlarm.prototype,
  ALARM_NEW_DEVICE: NewDeviceAlarm.prototype,
  ALARM_DEVICE_BACK_ONLINE: DeviceBackOnlineAlarm.prototype,
  ALARM_DEVICE_OFFLINE: DeviceOfflineAlarm.prototype,
  ALARM_SPOOFING_DEVICE: SpoofingDeviceAlarm.prototype,
  ALARM_VPN_CLIENT_CONNECTION: VPNClientConnectionAlarm.prototype,
  ALARM_BRO_NOTICE: BroNoticeAlarm.prototype,
  ALARM_INTEL: IntelAlarm.prototype,
  ALARM_VULNERABILITY: VulnerabilityAlarm.prototype,
  ALARM_INTEL_REPORT: IntelReportAlarm.prototype,
  ALARM_SUBNET: SubnetAlarm.prototype,
  ALARM_UPNP: UpnpAlarm.prototype
}

module.exports = {
  Alarm: Alarm,
  OutboundAlarm: OutboundAlarm,
  VideoAlarm: VideoAlarm,
  GameAlarm: GameAlarm,
  PornAlarm: PornAlarm,
  LargeTransferAlarm: LargeTransferAlarm,
  NewDeviceAlarm: NewDeviceAlarm,
  DeviceBackOnlineAlarm: DeviceBackOnlineAlarm,
  DeviceOfflineAlarm: DeviceOfflineAlarm,
  SpoofingDeviceAlarm: SpoofingDeviceAlarm,
  VPNClientConnectionAlarm: VPNClientConnectionAlarm,
  BroNoticeAlarm: BroNoticeAlarm,
  IntelAlarm: IntelAlarm,
  VulnerabilityAlarm: VulnerabilityAlarm,
  IntelReportAlarm: IntelReportAlarm,
  SubnetAlarm: SubnetAlarm,
  UpnpAlarm: UpnpAlarm,
  mapping: classMapping
}<|MERGE_RESOLUTION|>--- conflicted
+++ resolved
@@ -325,48 +325,12 @@
 
   getI18NCategory() {
     this["p.dest.readableName"] = this.getReadableDestination()
-<<<<<<< HEAD
-    
-    if(this.result === "block" && this.result_method === "auto") {
-      if(this["p.source"] === 'firewalla_intel' && this["p.security.primaryReason"]) {
-        if(this["p.local_is_client"] === "1") {
-          return "FW_INTEL_AUTO_BLOCK_ALARM_INTEL_FROM_INSIDE";
-        } else {
-          return "FW_INTEL_AUTO_BLOCK_ALARM_INTEL_FROM_OUTSIDE";
-        }
-      } else {
-        if (this["p.local_is_client"] === "1") {
-          return "AUTO_BLOCK_ALARM_INTEL_FROM_INSIDE";
-        } else {
-          return "AUTO_BLOCK_ALARM_INTEL_FROM_OUTSIDE";
-        }
-      }
-    } else {
-      if(this["p.source"] === 'firewalla_intel' && this["p.security.primaryReason"]) {
-        if(this["p.local_is_client"] === "1") {
-          if("p.dest.url" in this) {
-            return "FW_INTEL_ALARM_URL_INTEL_FROM_INSIDE";
-          } else {
-            return "FW_INTEL_ALARM_INTEL_FROM_INSIDE";
-          }
-        } else {
-          if("p.dest.url" in this) {
-            return "FW_INTEL_ALARM_URL_INTEL_FROM_OUTSIDE";
-          } else {
-            return "FW_INTEL_ALARM_INTEL_FROM_OUTSIDE";
-          }
-        }
-      } else {
-        if(this["p.local_is_client"] === "1") {
-          return "ALARM_INTEL_FROM_INSIDE";
-        } else {
-          return "ALARM_INTEL_FROM_OUTSIDE";
-        }
-      }
-    }
-=======
 
     let category = "ALARM_INTEL";
+
+    if("p.dest.url" in this) {
+      category = "ALARM_URL_INTEL";
+    }
 
     if (this["p.source"] === 'firewalla_intel' && this["p.security.primaryReason"])
       category = 'FW_INTEL_' + category;
@@ -375,7 +339,6 @@
     category = suffixAutoBlock(this, category)
    
     return category;
->>>>>>> 1bc10ca4
   }
   
   getReadableDestination() {
