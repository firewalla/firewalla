--- conflicted
+++ resolved
@@ -77,11 +77,8 @@
 // let NmapSensor = require('../sensor/NmapSensor');
 // let nmapSensor = new NmapSensor();
 // nmapSensor.suppressAlarm = true;
-<<<<<<< HEAD
 
 let FWInvitation = require('./invitation.js');
-=======
->>>>>>> 2d356120
 
 async(() => {
   await (sysManager.setConfig(firewallaConfig));
@@ -102,11 +99,8 @@
     log.info("config file is required");
     process.exit(1);
 }
-<<<<<<< HEAD
+
 let _license = license.getLicenseSync();
-=======
-let _license = license.getLicenseLicense();
->>>>>>> 2d356120
 
 let configfile = fs.readFileSync(program.config, 'utf8');
 if (configfile == null) {
