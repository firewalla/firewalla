#!/usr/bin/env node
'use strict';
/*    Copyright 2016 Firewalla LLC
*
*    This program is free software: you can redistribute it and/or  modify
*    it under the terms of the GNU Affero General Public License, version 3,
*    as published by the Free Software Foundation.
*
*    This program is distributed in the hope that it will be useful,
*    but WITHOUT ANY WARRANTY; without even the implied warranty of
*    MERCHANTABILITY or FITNESS FOR A PARTICULAR PURPOSE.  See the
*    GNU Affero General Public License for more details.
*
*    You should have received a copy of the GNU Affero General Public License
*    along with this program.  If not, see <http://www.gnu.org/licenses/>.
*/

/*
* Kickstart()
*
* Create default endpoints
* Create default group
*
* Launch camera app
*
* bonjour endpoint information
*
* name: 'Encipher:'+eptname
* type: 'http'
* port: '80'
* txt: {
  *         'gid':'group id',
  *         'er':'encrypted rendezvous key',
  *         'keyhint':'Please enter the CPU id of your device pasted on a sticker'.
  *      }
  *
  * setup redenzvous at rndezvous key
  * query every x min until group is none empty, or first invite
  */
  
  process.title = "FireKick";
  require('events').EventEmitter.prototype._maxListeners = 100;

  let log = require("../net2/logger.js")(__filename);
  
  let fs = require('fs');
  let cloud = require('../encipher');
  let program = require('commander');
  let storage = require('node-persist');
  let mathuuid = require('../lib/Math.uuid.js');
  let utils = require('../lib/utils.js');
  let uuid = require("uuid");
  let forever = require('forever-monitor');
  const rclient = require('../util/redis_manager.js').getRedisClient()
  let SSH = require('../extension/ssh/ssh.js');
  let ssh = new SSH('info');
  let led = require('../util/Led.js');
  
  let util = require('util');
  
  let f = require('../net2/Firewalla.js');
  
  let fConfig = require('../net2/config.js');
  
  let Promise = require('bluebird');
  
  const bone = require("../lib/Bone.js");

  let SysManager = require('../net2/SysManager.js');
  let sysManager = new SysManager();
  let firewallaConfig = require('../net2/config.js').getConfig();
  
  let InterfaceDiscoverSensor = require('../sensor/InterfaceDiscoverSensor');
  let interfaceDiscoverSensor = new InterfaceDiscoverSensor();

  const EptCloudExtension = require('../extension/ept/eptcloud.js');
  
  // let NmapSensor = require('../sensor/NmapSensor');
  // let nmapSensor = new NmapSensor();
  // nmapSensor.suppressAlarm = true;
  
  let FWInvitation = require('./invitation.js');

  const Diag = require('../extension/diag/app.js');
  
  function delay(t) {
    return new Promise(function(resolve) {
      setTimeout(resolve, t)
    });
  }
  
  (async() => {
    await sysManager.setConfig(firewallaConfig)
    await interfaceDiscoverSensor.run()
    // await (nmapSensor.checkAndRunOnce(true));
    // nmapSensor = null;
  })();
  
  const license = require('../util/license.js');
  
  program.version('0.0.2')
  .option('--config [config]', 'configuration file, default to ./config/default.config')
  .option('--admin_invite_timeout [admin_invite_timeout]', 'admin invite timeout');
  
  program.parse(process.argv);
  
  if (program.config == null) {
    log.info("config file is required");
    process.exit(1);
  }
  
  let _license = license.getLicenseSync();
  
  let configfile = fs.readFileSync(program.config, 'utf8');
  if (configfile == null) {
    log.info("Unable to read config file");
  }
  let config = JSON.parse(configfile);
  if (!config) {
    log.info("Error processing configuration information");
  }
  if (!config.controllers) {
    log.info("Controller missing from configuration file");
    process.exit(1);
  }
  
  let eptname = config.endpoint_name;
  if (config.endpoint_name != null) {
    eptname = config.endpoint_name;
  } else if (program.endpoint_name != null) {
    eptname = program.endpoint_name;
  }
  
  function getUserHome() {
    return process.env[(process.platform == 'win32') ? 'USERPROFILE' : 'HOME'];
  }
  
  let dbPath = getUserHome() + "/.encipher/db";
  let configPath = getUserHome() + "/.encipher";
  
  if (!fs.existsSync(configPath)) {
    fs.mkdirSync(configPath);
  }
  if (!fs.existsSync(dbPath)) {
    fs.mkdirSync(dbPath);
  }
  
  let symmetrickey = generateEncryptionKey(_license);
  
  // start a diagnostic page for people to access during first binding process
  const diag = new Diag()
  diag.start()

  let eptcloud = new cloud(eptname, null);
  eptcloud.debug(false);
  let service = null;
  
  storage.initSync({
    'dir': dbPath
  });
  
  function pad(value, length) {
    return (value.toString().length < length) ? pad("0" + value, length) : value;
  }
  
  function generateEncryptionKey(license) {
    // when there is no local license file, use default one
    let userKey = (license != null ? (license.SUUID || license.DATA.SUUID) : "cybersecuritymadesimple");
    //  log.info(`User Key is: ${userKey}`);
    let seed = mathuuid.uuidshort(32 - userKey.length);
    
    return {
      'key': userKey + seed,
      'seed': seed,
      'userkey': userKey,
      'noLicenseMode': license == null,
      'license': license != null && license.UUID
    };
  }
  
  function initializeGroup(callback) {    
    let groupId = storage.getItemSync('groupId');
    if (groupId != null) {
      log.info("Found stored group x", groupId);
      callback(null, groupId);
      return;
    }
    
    log.info("Using identity:", eptcloud.eid);
    log.info("Creating new group ", config.service, config.endpoint_name);
    let meta = JSON.stringify({
      'type': config.serviceType,
      'member': config.memberType,
    });
    eptcloud.eptcreateGroup(config.service, meta, config.endpoint_name, function (e, r) {
      log.info(r);
      if (e == null && r != null) {
        storage.setItemSync('groupId', r);
      }
      callback(e, r);
    });
  }
  
  
  function postAppLinked() {
    // When app is linked, to secure device, ssh password will be
    // automatically reset when boot up every time
    
    // only do this in production and always do after 15 seconds ...
    // the 15 seconds wait is for the process to wake up
    
    if(f.isProductionOrBeta() &&
    // resetPassword by default unless resetPassword flag is explictly set to false
    (typeof fConfig.resetPassword === 'undefined' ||
    fConfig.resetPassword === true)) {
      setTimeout(()=> {
        ssh.resetRandomPassword((err,password) => {
          if(err) {
            log.info("Failed to reset ssh password");
          } else {
            log.info("A new random SSH password is used!");
            sysManager.setSSHPassword(password);
          }
        });
      }, 15000);
    }
  }

  async function recordAllRegisteredClients(gid) {
    const groupInfo = eptcloud.groupCache[gid] && eptcloud.groupCache[gid].group

    if(!groupInfo) {
      return
    }

    const deviceEID = groupInfo.eid

    const clients = groupInfo.symmetricKeys.filter((client) => client.eid != deviceEID)

    const clientInfos = clients.map((client) => {
      return JSON.stringify({name: client.displayName, eid: client.eid})
    })

    const keyName = "sys:ept:members"

    let cmd = [keyName]

    cmd.push.apply(cmd, clientInfos)

    await rclient.delAsync(keyName)
    
    if(clientInfos.length > 0) {
      await rclient.saddAsync(cmd)  
    }
  }

  function inviteFirstAdmin(gid, callback) {
    log.forceInfo("Initializing first admin:", gid);

    eptcloud.groupFind(gid, (err, group)=> {
      if (err) {
        log.info("Error looking up group", err, err.stack, {});
        callback(err, false);
        return;
      }
      
      if (group == null) {
        callback("404", false);
        return;
      }
      
      if (group.symmetricKeys) {
        // number of key sym keys equals to number of members in this group
        // set this number to redis so that other js processes get this info
        let count = group.symmetricKeys.length;
        
        rclient.hset("sys:ept", "group_member_cnt", count);

        const eptCloudExtension = new EptCloudExtension(eptcloud, gid);
        eptCloudExtension.recordAllRegisteredClients(gid).catch((err) => {
          log.error("Failed to record registered clients, err:", err, {})
        });
        
        // new group without any apps bound;
        led.on();
        if (count === 1) {
          let fwInvitation = new FWInvitation(eptcloud, gid, symmetrickey);
          fwInvitation.diag = diag
          
          let onSuccess = function(payload) {
            return (async() => {
              log.info("some license stuff on device:", payload, {});
              await rclient.hsetAsync("sys:ept", "group_member_cnt", count + 1)
              
              postAppLinked(); // app linked, do any post-link tasks
              callback(null, true);
              
<<<<<<< HEAD
              log.forceInfo("EXIT KICKSTART AFTER JOIN");
              
=======
              log.info("EXIT KICKSTART AFTER JOIN");
              led.off();
>>>>>>> 1430a5de
              setTimeout(()=> {
                require('child_process').exec("sudo systemctl stop firekick"  , (err, out, code) => {
                });
              },20000);
            })();
          }
          
          let onTimeout = function() {
            callback("404", false);
            
            led.off();
            log.forceInfo("EXIT KICKSTART AFTER TIMEOUT");
            require('child_process').exec("sudo systemctl stop firekick"  , (err, out, code) => {
            });
          }
          
          diag.expireDate = new Date() / 1000 + 3600
          fwInvitation.broadcast(onSuccess, onTimeout);
          
        } else {
          log.forceInfo(`Found existing group ${gid} with ${count} members`);
          
          postAppLinked(); // already linked
          
          // broadcast message should already be updated, a new encryption message should be used instead of default one
          if(symmetrickey.userkey === "cybersecuritymadesimple") {
            log.warn("Encryption key should NOT be default after app linked");
          }
          
          let fwInvitation = new FWInvitation(eptcloud, gid, symmetrickey);
          fwInvitation.diag = diag
          fwInvitation.totalTimeout = 60 * 10; // 10 mins only for additional binding
          fwInvitation.recordFirstBinding = false // don't record for additional binding
          
          let onSuccess = function(payload) {
            return (async() => {
              
              const eptCloudExtension = new EptCloudExtension(eptcloud, gid);
              await eptCloudExtension.job().catch((err) => {
                log.error("Failed to update group info, err:", err, {})
              });;

              await rclient.hsetAsync("sys:ept", "group_member_cnt", count + 1)
              
<<<<<<< HEAD
              log.forceInfo("EXIT KICKSTART AFTER JOIN");
=======
              log.info("EXIT KICKSTART AFTER JOIN");
              led.off();
>>>>>>> 1430a5de
              require('child_process').exec("sudo systemctl stop firekick"  , (err, out, code) => {
              });
            })();
          }
          
          let onTimeout = function() {
            log.forceInfo("EXIT KICKSTART AFTER TIMEOUT");
            led.off();
            require('child_process').exec("sudo systemctl stop firekick"  , (err, out, code) => {
            });
          }
          
          diag.expireDate = new Date() / 1000 + 600
          fwInvitation.broadcast(onSuccess, onTimeout);
          
          callback(null, true);
        }
      }
    });
  }


  function launchService2(gid,callback) {
    fs.writeFileSync('/home/pi/.firewalla/ui.conf',JSON.stringify({gid:gid}),'utf-8');
    
    // don't start bro until app is linked
    require('child_process').exec("sudo systemctl start brofish");
    require('child_process').exec("sudo systemctl enable brofish"); // even auto-start for future reboots
    
    // // start fire api
    // if (require('fs').existsSync("/tmp/FWPRODUCTION")) {
    //   require('child_process').exec("sudo systemctl start fireapi");
    // } else {
    //   if (fs.existsSync("/.dockerenv")) {
    //     require('child_process').exec("cd api; forever start -a --uid api bin/www");
    //   } else {
    //     require('child_process').exec("sudo systemctl start fireapi");
    //   }
    // }
  }
  
  function login() {
    eptcloud.eptlogin(config.appId, config.appSecret, null, config.endpoint_name, function (err, result) {
      if (err == null) {
        log.info("Cloud Logged In")

        diag.connected = true

        initializeGroup(function (err, gid) {
          let groupid = gid;
          if (gid) {
            // TODO: This should be the only code to update sys:ept to avoid race condition
            log.info("Storing Firewalla Cloud Token info to redis");
            // log.info("EID:", eptcloud.eid);
            // log.info("GID:", gid);
            // log.info("TOKEN:", eptcloud.token);
            rclient.hmset("sys:ept", {
              eid: eptcloud.eid,
              token: eptcloud.token,
              gid: gid
            }, (err, data) => {
              if (err) {
              }
              log.info("Set SYS:EPT", err, data, eptcloud.eid, eptcloud.token, gid);
            });
            
            inviteFirstAdmin(gid, function (err, status) {
              if (status) {
                launchService2(groupid, null);
              }
            });
          } else {
            process.exit();
          }
        });
      } else {
        log.info("Unable to login", err);
        process.exit();
      }
    });
  }
  
  eptcloud.loadKeys()
  .then(() => {
    log.info("Logging in cloud");
    login();
  })
  
  process.stdin.resume();
  
  function exitHandler(options, err) {
    if (err) log.info(err.stack);
    if (options.exit) process.exit();
  }
  
  //do something when app is closing
  process.on('exit', exitHandler.bind(null, {
    cleanup: true
  }));
  
  //catches ctrl+c event
  process.on('SIGINT', exitHandler.bind(null, {
    exit: true
}));

process.on('uncaughtException',(err)=>{
  log.info("################### CRASH #############");
  log.info("+-+-+-",err.message,err.stack);
  if (err && err.message && err.message.includes("Redis connection")) {
    return;
  }
  bone.log("error",{version:config.version,type:'FIREWALLA.KICKSTART.exception',msg:err.message,stack:err.stack},null);
  setTimeout(()=>{
    require('child_process').execSync("touch /home/pi/.firewalla/managed_reboot")
    process.exit(1);
  },1000*2);
});

process.on('unhandledRejection', (reason, p)=>{
  let msg = "Possibly Unhandled Rejection at: Promise " + p + " reason: "+ reason;
  log.warn('###### Unhandled Rejection',msg,reason.stack,{});
  bone.log("error",{version:config.version,type:'FIREWALLA.KICKSTART.unhandledRejection',msg:msg,stack:reason.stack},null);
  // setTimeout(()=>{
  //   require('child_process').execSync("touch /home/pi/.firewalla/managed_reboot")
  //   process.exit(1);
  // },1000*2);
});<|MERGE_RESOLUTION|>--- conflicted
+++ resolved
@@ -295,13 +295,8 @@
               postAppLinked(); // app linked, do any post-link tasks
               callback(null, true);
               
-<<<<<<< HEAD
               log.forceInfo("EXIT KICKSTART AFTER JOIN");
-              
-=======
-              log.info("EXIT KICKSTART AFTER JOIN");
               led.off();
->>>>>>> 1430a5de
               setTimeout(()=> {
                 require('child_process').exec("sudo systemctl stop firekick"  , (err, out, code) => {
                 });
@@ -346,12 +341,8 @@
 
               await rclient.hsetAsync("sys:ept", "group_member_cnt", count + 1)
               
-<<<<<<< HEAD
               log.forceInfo("EXIT KICKSTART AFTER JOIN");
-=======
-              log.info("EXIT KICKSTART AFTER JOIN");
               led.off();
->>>>>>> 1430a5de
               require('child_process').exec("sudo systemctl stop firekick"  , (err, out, code) => {
               });
             })();
