#!/usr/bin/env node
'use strict';
/*    Copyright 2016 Firewalla LLC
 *
 *    This program is free software: you can redistribute it and/or  modify
 *    it under the terms of the GNU Affero General Public License, version 3,
 *    as published by the Free Software Foundation.
 *
 *    This program is distributed in the hope that it will be useful,
 *    but WITHOUT ANY WARRANTY; without even the implied warranty of
 *    MERCHANTABILITY or FITNESS FOR A PARTICULAR PURPOSE.  See the
 *    GNU Affero General Public License for more details.
 *
 *    You should have received a copy of the GNU Affero General Public License
 *    along with this program.  If not, see <http://www.gnu.org/licenses/>.
 */

/*
 * Kickstart()
 *
 * Create default endpoints
 * Create default group
 *
 * Launch camera app
 *
 * bonjour endpoint information
 *
 * name: 'Encipher:'+eptname
 * type: 'http'
 * port: '80'
 * txt: {
 *         'gid':'group id',
 *         'er':'encrypted rendezvous key',
 *         'keyhint':'Please enter the CPU id of your device pasted on a sticker'.
 *      }
 *
 * setup redenzvous at rndezvous key
 * query every x min until group is none empty, or first invite
 */

process.title = "FireKick";
require('events').EventEmitter.prototype._maxListeners = 100;

const log = require("../net2/logger.js")(__filename);

const fs = require('fs');
const cp = require('child_process');
const exec = require('child-process-promise').exec;
const cloud = require('../encipher');
const program = require('commander');
const storage = require('node-persist');
const mathuuid = require('../lib/Math.uuid.js');
const rclient = require('../util/redis_manager.js').getRedisClient()
const SSH = require('../extension/ssh/ssh.js');
const ssh = new SSH('info');

const platformLoader = require('../platform/PlatformLoader.js');
const platform = platformLoader.getPlatform();

const util = require('util');

const f = require('../net2/Firewalla.js');

const fConfig = require('../net2/config.js');

const bone = require("../lib/Bone.js");

const SysManager = require('../net2/SysManager.js');
const sysManager = new SysManager();
const firewallaConfig = require('../net2/config.js').getConfig();

const InterfaceDiscoverSensor = require('../sensor/InterfaceDiscoverSensor');
const interfaceDiscoverSensor = new InterfaceDiscoverSensor();

const EptCloudExtension = require('../extension/ept/eptcloud.js');

const fwDiag = require('../extension/install/diag.js');

const FWInvitation = require('./invitation.js');

const Diag = require('../extension/diag/app.js');

let terminated = false;

log.forceInfo("+++++++++++++++++++++++++++++++++++++++++++++++++++++++++++++++++++++++++++");
log.forceInfo("FireKick Starting ");
log.forceInfo("+++++++++++++++++++++++++++++++++++++++++++++++++++++++++++++++++++++++++++");

function delay(t) {
  return new Promise(function(resolve) {
    setTimeout(resolve, t)
  });
}

(async() => {
  await rclient.delAsync("firekick:pairing:message");
  await sysManager.setConfig(firewallaConfig)
  await interfaceDiscoverSensor.run()
})();

const license = require('../util/license.js');

program.version('0.0.2')
  .option('--config [config]', 'configuration file, default to ./config/default.config')
  .option('--admin_invite_timeout [admin_invite_timeout]', 'admin invite timeout');

program.parse(process.argv);

if (program.config == null) {
  log.info("config file is required");
  process.exit(1);
}

let _license = license.getLicenseSync();

let configfile = fs.readFileSync(program.config, 'utf8');
if (configfile == null) {
  log.info("Unable to read config file");
}
let config = JSON.parse(configfile);
if (!config) {
  log.info("Error processing configuration information");
}
if (!config.controllers) {
  log.info("Controller missing from configuration file");
  process.exit(1);
}

let eptname = config.endpoint_name;
if (config.endpoint_name != null) {
  eptname = config.endpoint_name;
} else if (program.endpoint_name != null) {
  eptname = program.endpoint_name;
}

function getUserHome() {
  return process.env[(process.platform == 'win32') ? 'USERPROFILE' : 'HOME'];
}

let dbPath = getUserHome() + "/.encipher/db";
let configPath = getUserHome() + "/.encipher";

if (!fs.existsSync(configPath)) {
  fs.mkdirSync(configPath);
}
if (!fs.existsSync(dbPath)) {
  fs.mkdirSync(dbPath);
}

let symmetrickey = generateEncryptionKey(_license);

// start a diagnostic page for people to access during first binding process
const diag = new Diag()
diag.start()
diag.iptablesRedirection()

let eptcloud = new cloud(eptname, null);
eptcloud.debug(false);
let service = null;

storage.initSync({
  'dir': dbPath
});

function pad(value, length) {
  return (value.toString().length < length) ? pad("0" + value, length) : value;
}

function generateEncryptionKey(license) {
  // when there is no local license file, use default one
  let userKey = (license != null ? (license.SUUID || license.DATA.SUUID) : "cybersecuritymadesimple");
  //  log.info(`User Key is: ${userKey}`);
  let seed = mathuuid.uuidshort(32 - userKey.length);

  return {
    'key': userKey + seed,
    'seed': seed,
    'userkey': userKey,
    'noLicenseMode': license == null,
    'license': license != null && license.UUID
  };
}

function initializeGroup(callback) {
  let groupId = storage.getItemSync('groupId');
  if (groupId != null) {
    log.info("Found stored group x", groupId);
    callback(null, groupId);
    return;
  }

  log.info("Using identity:", eptcloud.eid);
  log.info("Creating new group ", config.service, config.endpoint_name);
  let meta = JSON.stringify({
    'type': config.serviceType,
    'member': config.memberType,
    'model': platform.getName()
  });
  eptcloud.eptcreateGroup(config.service, meta, config.endpoint_name, function (e, r) {
    log.info(r);
    if (e == null && r != null) {
      storage.setItemSync('groupId', r);
    }
    callback(e, r);
  });
}


function postAppLinked() {
  // When app is linked, to secure device, ssh password will be
  // automatically reset when boot up every time

  // only do this in production and always do after 15 seconds ...
  // the 15 seconds wait is for the process to wake up

  if(f.isProductionOrBeta() &&
    // resetPassword by default unless resetPassword flag is explictly set to false
    (typeof fConfig.resetPassword === 'undefined' ||
      fConfig.resetPassword === true)) {
    setTimeout(()=> {
      ssh.resetRandomPassword((err,password) => {
        if(err) {
          log.info("Failed to reset ssh password");
        } else {
          log.info("A new random SSH password is used!");
          sysManager.setSSHPassword(password);
        }
      });
    }, 15000);
  }
}

async function inviteFirstAdmin(gid) {
  log.forceInfo("Initializing first admin:", gid);

  const gidPrefix = gid.substring(0, 8);

  process.on('SIGTERM', exitHandler.bind(null, {
    terminated: true, cleanup: true, gid: gid, exit: true
  }));

  const group = await eptcloud.groupFindAsync(gid)

  if (!group || !group.symmetricKeys) {
    return false;
  }

  // number of key sym keys equals to number of members in this group
  // set this number to redis so that other js processes get this info
  let count = group.symmetricKeys.length;

  await rclient.hsetAsync("sys:ept", "group_member_cnt", count);

  const eptCloudExtension = new EptCloudExtension(eptcloud, gid);
  await eptCloudExtension.recordAllRegisteredClients(gid).catch((err) => {
    log.error("Failed to record registered clients, err:", err);
  });

  // new group without any apps bound;
  await platform.turnOnPowerLED();

  let fwInvitation = new FWInvitation(eptcloud, gid, symmetrickey);
  fwInvitation.diag = diag

  if (count > 1) {
    log.forceInfo(`Found existing group ${gid} with ${count} members`);
    fwInvitation.totalTimeout = 60 * 10; // 10 mins only for additional binding
    fwInvitation.recordFirstBinding = false // don't record for additional binding

    // broadcast message should already be updated, a new encryption message should be used instead of default one
    if(symmetrickey.userkey === "cybersecuritymadesimple") {
      log.warn("Encryption key should NOT be default after app linked");
    }
  }

  const expireDate = Math.floor(new Date() / 1000) + 600;
  diag.expireDate = expireDate;

  await fwDiag.submitInfo({
    event: "PAIRSTART",
    msg:"Pairing Ready",
    expire: expireDate,
    gidPrefix: gidPrefix
  }).catch((err) => {
    log.error("Failed to submit diag info", err);
  });

  const result = await fwInvitation.broadcast()

  if (result.status == 'success') {
    log.forceInfo("EXIT KICKSTART AFTER JOIN");
    log.info("some license stuff on device:", result.payload);

    postAppLinked()

    if (count > 1) {
      const eptCloudExtension = new EptCloudExtension(eptcloud, gid);
      await eptCloudExtension.job().catch((err) => {
        log.error("Failed to update group info, err:", err);
      });
    }

    await rclient.hsetAsync("sys:ept", "group_member_cnt", count + 1)

    await platform.turnOffPowerLED();

    await fwDiag.submitInfo({
      event: "PAIREND",
      msg: "Pairing Ended",
      gidPrefix: gidPrefix
    }).catch((err) => {
      log.error("Failed to submit diag info", err);
    });

    await launchService2(gid, null);
  } else {
    log.forceInfo("EXIT KICKSTART AFTER TIMEOUT");

    if (count > 1) postAppLinked()

    await fwDiag.submitInfo({
      event: "PAIREND_TIMEOUT",
      msg: "Pairing Ended",
      gidPrefix: gidPrefix
    }).catch((err) => {
      log.error("Failed to submit diag info", err);
    });
  }
}


function launchService2(gid,callback) {
  fs.writeFileSync('/home/pi/.firewalla/ui.conf',JSON.stringify({gid:gid}),'utf-8');

  // don't start bro until app is linked
  cp.execSync("sudo systemctl start brofish");
  cp.execSync("sudo systemctl enable brofish"); // even auto-start for future reboots

  // // start fire api
  // if (require('fs').existsSync("/tmp/FWPRODUCTION")) {
  //   cp.exec("sudo systemctl start fireapi");
  // } else {
  //   if (fs.existsSync("/.dockerenv")) {
  //     cp.exec("cd api; forever start -a --uid api bin/www");
  //   } else {
  //     cp.exec("sudo systemctl start fireapi");
  //   }
  // }
}

function login() {
  log.info("Logging in cloud");
  eptcloud.eptlogin(config.appId, config.appSecret, null, config.endpoint_name, function (err, result) {
    if (err == null) {
      log.info("Cloud Logged In")

      diag.connected = true

      initializeGroup(async function (err, gid) {
        let groupid = gid;
        if (gid) {
          // NOTE: This should be the only code to update sys:ept to avoid race condition
          log.info("Storing Firewalla Cloud Token info to redis");
          // log.info("EID:", eptcloud.eid);
          // log.info("GID:", gid);
          // log.info("TOKEN:", eptcloud.token);
          rclient.hmset("sys:ept", {
            eid: eptcloud.eid,
            token: eptcloud.token,
            gid: gid
          }, (err, data) => {
            if (err) {
            }
            log.info("Set sys:ept", err, data, eptcloud.eid, eptcloud.token, gid);
          });

          await inviteFirstAdmin(gid)

          await platform.turnOffPowerLED();
          await exec("sleep 2; sudo systemctl stop firekick")

        } else {
          process.exit();
        }
      });
    } else {
      log.info("Unable to login", err);
      process.exit();
    }
  });
}

eptcloud.loadKeys()
  .then(login)

process.stdin.resume();

async function sendTerminatedInfoToDiagServer(gid) {
  if (terminated)
    return;
  const gidPrefix = gid.substring(0, 8);
  log.forceInfo("EXIT KICKSTART DUE TO PROCESS TERMINATION");
  terminated = true;
  await fwDiag.submitInfo({
    event: "FIREKICK_TERMINATED",
    msg: "Firekick Terminated",
    gidPrefix: gidPrefix
  }).catch((err) => {
    log.error("failed to submit diag info on termination", err);
  });
}

async function exitHandler(options, err) {
  if (err) log.info(err.stack);
<<<<<<< HEAD
  if (options.cleanup) await platform.turnOffPowerLED();
=======
  if (options.cleanup) {
    platform.turnOffPowerLED();
    await diag.iptablesRedirection(false);
  }
>>>>>>> bdaf6383
  if (options.terminated) await sendTerminatedInfoToDiagServer(options.gid);
  if (options.exit) {
    // previous function calls may be async and needs additional time to complete
    cp.exec("sleep 5", (err, stdout, stderr) => {
      process.exit();
    });
  }
}

//do something when app is closing
process.on('beforeExit', exitHandler.bind(null, {
  cleanup: true, exit: true
}));

//catches ctrl+c event
process.on('SIGINT', exitHandler.bind(null, {
  cleanup: true, exit: true
}));

process.on('uncaughtException',(err)=>{
  log.info("################### CRASH #############");
  log.info("+-+-+-",err.message,err.stack);
  if (err && err.message && err.message.includes("Redis connection")) {
    return;
  }
  bone.log("error", {
    version: firewallaConfig.version,
    type: 'FIREWALLA.KICKSTART.exception',
    msg: err.message,
    stack: err.stack,
    err: JSON.stringify(err)
  }, null);
  setTimeout(()=>{
    cp.execSync("touch /home/pi/.firewalla/managed_reboot")
    process.exit(1);
  },1000*2);
});

process.on('unhandledRejection', (reason, p)=>{
  let msg = "Possibly Unhandled Rejection at: Promise " + p + " reason: "+ reason;
  log.warn('###### Unhandled Rejection',msg,reason.stack);
  bone.log("error", {
    version: firewallaConfig.version,
    type: 'FIREWALLA.KICKSTART.unhandledRejection',
    msg: msg,
    stack: reason.stack,
    err: JSON.stringify(reason)
  }, null);
});<|MERGE_RESOLUTION|>--- conflicted
+++ resolved
@@ -412,14 +412,10 @@
 
 async function exitHandler(options, err) {
   if (err) log.info(err.stack);
-<<<<<<< HEAD
-  if (options.cleanup) await platform.turnOffPowerLED();
-=======
   if (options.cleanup) {
-    platform.turnOffPowerLED();
+    await platform.turnOffPowerLED();
     await diag.iptablesRedirection(false);
   }
->>>>>>> bdaf6383
   if (options.terminated) await sendTerminatedInfoToDiagServer(options.gid);
   if (options.exit) {
     // previous function calls may be async and needs additional time to complete
