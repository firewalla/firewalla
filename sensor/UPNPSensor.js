--- conflicted
+++ resolved
@@ -63,11 +63,6 @@
 class UPNPSensor extends Sensor {
   constructor() {
     super();
-<<<<<<< HEAD
-    this.config = cfg.getConfig().sensors.UPNPSensor;
-=======
-    this.upnpClient = natUpnp.createClient();
->>>>>>> 0b724958
   }
 
   isExpired(mapping) {
@@ -94,14 +89,15 @@
       upnp.getPortMappingsUPNP(async (err, results) => {
         if (results && results.length >= 0) {
           const key = "sys:scan:nat";
-          
+
           let preMappings = await (rclient.hmgetAsync(key, 'upnp')
             .then(entries => { return JSON.parse(entries) })
             .catch(err => log.error("Failed to update upnp mapping in database: " + err))
           );
 
-<<<<<<< HEAD
-          results.forEach(current => {
+          const mergedResults = this.mergeResults(results, preMappings);
+
+          mergedResults.forEach(current => {
             let firewallaRegistered =
               current.private.host == sysManager.myIp() &&
               upnp.getRegisteredUpnpMappings().some( m => upnp.mappingCompare(current, m) );
@@ -110,12 +106,6 @@
               !firewallaRegistered &&
               !preMappings.some(pre => compareUpnp(current, pre))
             ) {
-=======
-          const mergedResults = this.mergeResults(results, preMappings);
-
-          mergedResults.forEach(current => {
-            if (!preMappings.some(pre => compareUpnp(current, pre))) {
->>>>>>> 0b724958
               let alarm = new Alarm.UpnpAlarm(
                 new Date() / 1000,
                 current.private.host,
