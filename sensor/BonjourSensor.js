/*    Copyright 2016 Firewalla LLC 
 *
 *    This program is free software: you can redistribute it and/or  modify
 *    it under the terms of the GNU Affero General Public License, version 3,
 *    as published by the Free Software Foundation.
 *
 *    This program is distributed in the hope that it will be useful,
 *    but WITHOUT ANY WARRANTY; without even the implied warranty of
 *    MERCHANTABILITY or FITNESS FOR A PARTICULAR PURPOSE.  See the
 *    GNU Affero General Public License for more details.
 *
 *    You should have received a copy of the GNU Affero General Public License
 *    along with this program.  If not, see <http://www.gnu.org/licenses/>.
 */
'use strict';

let log = require('../net2/logger.js')(__filename);

let Sensor = require('./Sensor.js').Sensor;

let sem = require('../sensor/SensorEventManager.js').getInstance();

let bonjour = require('bonjour')();
let ip = require('ip');

const SysManager = require('../net2/SysManager.js')
const sysManager = new SysManager('info')

let async = require('async');

const l2 = require('../util/Layer2.js');

// BonjourSensor is used to two purposes:
// 1. Discover new device
// 2. Update info for old devices

class BonjourSensor extends Sensor {
  constructor() {
    super();
    
    this.hostCache = {};
    let p = require('../net2/MessageBus.js');
    this.publisher = new p('info','Scan:Done', 10);
  }
  
  run() {
    log.info("Bonjour Watch Starting");

    if (this.bonjourBrowserTcp == null) {
      this.bonjourBrowserTcp = bonjour.find({
        protocol: 'tcp'
      }, (service) => {
        this.bonjourParse(service);
        //         this.publisher.publishCompressed("DiscoveryEvent", "Scan:Done", '0', {});
      });
      this.bonjourBrowserUdp = bonjour.find({
        protocol: 'udp'
      }, (service) => {
        this.bonjourParse(service);
      });
      
      // why http?? because sometime http service can't be found via { protocol: 'tcp' }
      // maybe it's bonjour lib's bug
      this.bonjourBrowserhttp = bonjour.find({
        type: 'http'
      }, (service) => {
        this.bonjourParse(service);
      });
      this.bonjourTimer = setInterval(() => {
        log.info("Bonjour Watch Updating");
        this.bonjourBrowserTcp.update();
        this.bonjourBrowserUdp.update();
        this.bonjourBrowserhttp.update();
      }, 1000 * 60 * 5);
    }

    this.bonjourBrowserTcp.stop();
    this.bonjourBrowserUdp.stop();
    this.bonjourBrowserhttp.stop();

    this.bonjourTimer = setTimeout(() => {
      this.bonjourBrowserTcp.start();
      this.bonjourBrowserUdp.start();
      this.bonjourBrowserhttp.start();
    }, 1000 * 10); 
  }

  // do not process same host in a short time
  isDup(service) {
    let key = service.ipv4Addr;
    if(!key) {
      return true;
    }
    
    if(this.hostCache[key]) {
      log.debug("Ignoring duplicated bonjour services from same ip:", key);
      return true;
    }

    this.hostCache[key] = 1;
    setTimeout(() => {
      delete this.hostCache[key];
    }, 5 * 1000 * 60); // 5 mins
    
    return false;
  }
  
  processService(service) {
    let ipv4Addr = service.ipv4Addr;

    if(!ipv4Addr) {
      return;
    }
    
    log.info("Found a bonjour service from host:", ipv4Addr, service.name);

    l2.getMAC(ipv4Addr, (err, mac) => {
      
      if(err) {
        // not found, ignore this host
<<<<<<< HEAD
        log.info("Ignore, not able to found mac address for host:", ipv4Addr, mac, {});
=======
        log.error("Not able to found mac address for host:", ipv4Addr, mac);
>>>>>>> 90dfc785
        return;
      }

      if(!mac) { // mac address not found
        if(ipv4Addr === sysManager.myIp()) { // if the found device is firewalla itself
          mac = sysManager.myMAC()
        } else {
<<<<<<< HEAD
          log.info("Ignore2, not able to found mac address for host:", ipv4Addr, mac, {});
=======
          log.error("Not able to found mac address for host:", ipv4Addr, mac);
>>>>>>> 90dfc785
          return;
        }
      }

      let host = {
        ipv4: ipv4Addr,
        ipv4Addr: ipv4Addr,
        mac: mac,
        bname: service.name,
        from: "bonjour"
      };
      
      if(service.ipv6Addrs)
        host.ipv6Addr =  service.ipv6Addrs;

      sem.emitEvent({
        type: "DeviceUpdate",
        message: "Found a device via bonjour",
        host: host
      })
      
    });
  }

  getDeviceName(service) {
    let name = service.host.replace(".local", "");
    if (name.length <= 1) {
      name = service.name;
    }
    return name;
  }

  getFriendlyDeviceName(service) {
    let bypassList = [/_airdrop._tcp/, /eph:devhi:netbot/, /_apple-mobdev2._tcp/]

    if(service.fqdn) {
      let matched = bypassList.filter((x) => service.fqdn.match(x))

      if(matched.length > 0) {
        return this.getDeviceName(service)
      }
    }

    let name = service.name
    name = name.replace(/ \[..:..:..:..:..:..\]/, "") // remove useless mac address
    return name
  }
  
  bonjourParse(service) {
    log.debug("Discover:Bonjour:Parsing:Received", service);
      if (service == null) {
      return;
    }
    if (service.addresses == null ||
        service.addresses.length == 0 ||
        service.referer.address == null) {
      return;
    }

    let ipv4addr = null;
    let ipv6addr = [];

    for (let i in service.addresses) {
      let addr = service.addresses[i];
      if (ip.isV4Format(addr) && sysManager.isLocalIP(addr)) {
        ipv4addr = addr;
      } else if (ip.isV4Format(addr)) {
        log.debug("Discover:Bonjour:Parsing:NotLocalV4Adress", addr);
        continue;
      } else if (ip.isV6Format(addr)) {
        ipv6addr.push(addr);
      }
    }

    let s = {
      name: this.getDeviceName(service),
      bonjourSName: this.getFriendlyDeviceName(service) || this.getDeviceName(service),
      ipv4Addr: ipv4addr,
      ipv6Addrs: ipv6addr,
      host: service.host
    };
    
    if(!this.isDup(s)) {
      this.processService(s);
    }
  }
}

module.exports = BonjourSensor;<|MERGE_RESOLUTION|>--- conflicted
+++ resolved
@@ -118,11 +118,7 @@
       
       if(err) {
         // not found, ignore this host
-<<<<<<< HEAD
         log.info("Ignore, not able to found mac address for host:", ipv4Addr, mac, {});
-=======
-        log.error("Not able to found mac address for host:", ipv4Addr, mac);
->>>>>>> 90dfc785
         return;
       }
 
@@ -130,11 +126,7 @@
         if(ipv4Addr === sysManager.myIp()) { // if the found device is firewalla itself
           mac = sysManager.myMAC()
         } else {
-<<<<<<< HEAD
           log.info("Ignore2, not able to found mac address for host:", ipv4Addr, mac, {});
-=======
-          log.error("Not able to found mac address for host:", ipv4Addr, mac);
->>>>>>> 90dfc785
           return;
         }
       }
