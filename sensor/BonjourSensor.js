/*    Copyright 2016 Firewalla LLC 
 *
 *    This program is free software: you can redistribute it and/or  modify
 *    it under the terms of the GNU Affero General Public License, version 3,
 *    as published by the Free Software Foundation.
 *
 *    This program is distributed in the hope that it will be useful,
 *    but WITHOUT ANY WARRANTY; without even the implied warranty of
 *    MERCHANTABILITY or FITNESS FOR A PARTICULAR PURPOSE.  See the
 *    GNU Affero General Public License for more details.
 *
 *    You should have received a copy of the GNU Affero General Public License
 *    along with this program.  If not, see <http://www.gnu.org/licenses/>.
 */
'use strict';

let log = require('../net2/logger.js')(__filename);

let Sensor = require('./Sensor.js').Sensor;

let sem = require('../sensor/SensorEventManager.js').getInstance();

let bonjour = require('bonjour')();
let ip = require('ip');

let SysManager = require('../net2/SysManager.js');
let sysManager = new SysManager('info');

let async = require('async');

// BonjourSensor is used to two purposes:
// 1. Discover new device
// 2. Update info for old devices

class BonjourSensor extends Sensor {
  constructor() {
    super();

    let HostTool = require('../net2/HostTool')
    this.hostTool = new HostTool();
    
    this.hostCache = {};
  }
  
  run() {
    log.info("Bonjour Watch Starting");

    if (this.bonjourBrowserTcp == null) {
      this.bonjourBrowserTcp = bonjour.find({
        protocol: 'tcp'
      }, (service) => {
        this.bonjourParse(service);
      });
      this.bonjourBrowserUdp = bonjour.find({
        protocol: 'udp'
      }, (service) => {
        this.bonjourParse(service);
      });
      this.bonjourTimer = setInterval(() => {
        log.info("Bonjour Watch Updating");
        this.bonjourBrowserTcp.update();
        this.bonjourBrowserUdp.update();
      }, 1000 * 60 * 5);
    }

    this.bonjourBrowserTcp.stop();
    this.bonjourBrowserUdp.stop();

    this.bonjourTimer = setInterval(() => {
      this.bonjourBrowserTcp.start();
      this.bonjourBrowserUdp.start();
    }, 1000 * 5); 
  }

  processService(service) {
    let ipv4Addr = service.ipv4Addr;

    if(!ipv4Addr) {
      return;
    }
    
    if(this.hostCache[ipv4Addr]) { // do not process same host in a short time
      return;
    }
    
    this.hostCache[ipv4Addr] = 1;
    setTimeout(() => {
      delete this.hostCache[ipv4Addr];
    }, 5 * 1000 * 60); // 5 mins
    
    log.info("Found a bonjour service from host:", ipv4Addr, {});
    
    this.hostTool.ipv4Exists(ipv4Addr)
      .then((found) => {
        if(!found) {
          sem.emitEvent({
            type: "NewDeviceWithIPOnly",
            message: "found a new device via bonjour",
            service: service
          });
          return;
          
        } else {
          // existing device, updating information
          
          this.hostTool
            .getIPv4Entry(ipv4Addr)
            .then((data) => {
              let mac = data.mac;

<<<<<<< HEAD
              sem.emitEvent({
                type: "DeviceStatusUpdate",
                message: "Update device status via bonjour", 
                host: {
                  uid: ipv4,
                  ipv4Addr: ipv4,
                  ipv4: ipv4,
                  firstFoundTimestamp: Date.now() / 1000,
                  bname: service.name,
                  host: service.host,
                  ipv6Addr: service.ipv6Addrs,
                  mac: mac
                }
=======
              sem.emitEvent("DeviceStatusUpdate", {
                uid: ipv4Addr,
                ipv4Addr: ipv4Addr,
                ipv4: ipv4Addr,
                firstFoundTimestamp: Date.now() / 1000,
                bname: service.name,
                host: service.host,
                ipv6Addr: service.ipv6Addrs,
                mac: mac
>>>>>>> d9f2e9b3
              });
            })
            .catch((err) => {
            // do nothing if ip address not found in redis
          })
        }
      })
  }

  getDeviceName(service) {
    let name = service.host.replace(".local", "");
    if (name.length <= 1) {
      name = service.name;
    }
    return name;
  }
  
  bonjourParse(service) {
    log.debug("Discover:Bonjour:Parsing:Received", service, {});
      if (service == null) {
      return;
    }
    if (service.addresses == null ||
        service.addresses.length == 0 ||
        service.referer.address == null) {
      return;
    }

    let ipv4addr = null;
    let ipv6addr = [];

    for (let i in service.addresses) {
      let addr = service.addresses[i];
      if (ip.isV4Format(addr) && sysManager.isLocalIP(addr)) {
        ipv4addr = addr;
      } else if (ip.isV4Format(addr)) {
        log.info("Discover:Bonjour:Parsing:NotLocakV4Adress", addr);
        continue;
      } else if (ip.isV6Format(addr)) {
        ipv6addr.push(addr);
      }
    }

    this.processService({
      name: this.getDeviceName(service),
      ipv4Addr: ipv4addr,
      ipv6Addrs: ipv6addr,
      host: service.host
    });
  }
}

module.exports = BonjourSensor;<|MERGE_RESOLUTION|>--- conflicted
+++ resolved
@@ -108,31 +108,19 @@
             .then((data) => {
               let mac = data.mac;
 
-<<<<<<< HEAD
               sem.emitEvent({
                 type: "DeviceStatusUpdate",
                 message: "Update device status via bonjour", 
                 host: {
-                  uid: ipv4,
-                  ipv4Addr: ipv4,
-                  ipv4: ipv4,
+                  uid: ipv4Addr,
+                  ipv4Addr: ipv4Addr,
+                  ipv4: ipv4Addr,
                   firstFoundTimestamp: Date.now() / 1000,
                   bname: service.name,
                   host: service.host,
                   ipv6Addr: service.ipv6Addrs,
                   mac: mac
                 }
-=======
-              sem.emitEvent("DeviceStatusUpdate", {
-                uid: ipv4Addr,
-                ipv4Addr: ipv4Addr,
-                ipv4: ipv4Addr,
-                firstFoundTimestamp: Date.now() / 1000,
-                bname: service.name,
-                host: service.host,
-                ipv6Addr: service.ipv6Addrs,
-                mac: mac
->>>>>>> d9f2e9b3
               });
             })
             .catch((err) => {
