--- conflicted
+++ resolved
@@ -39,11 +39,6 @@
 
 const fc = require('../net2/config.js');
 
-<<<<<<< HEAD
-const spt = require('../net2/SystemPolicyTool')();
-const rclient = require('../util/redis_manager.js').getRedisClient();
-=======
->>>>>>> 08c673c5
 
 const featureName = "family_protect";
 const policyKeyName = "family";
@@ -60,10 +55,6 @@
             start: this.start,
             stop: this.stop
         });
-<<<<<<< HEAD
-        await exec(`mkdir -p ${dnsmasqConfigFolder}`);
-=======
->>>>>>> 08c673c5
 
         this.hookFeature(featureName);
     }
