--- conflicted
+++ resolved
@@ -46,7 +46,6 @@
 
   async loadCacheFromBone() {
     log.info(`Loading intel cache from cloud...`);
-<<<<<<< HEAD
     const data = await bone.hashsetAsync(hashKey);
     if(data) {
       const bf = this.loadCacheFromBase64(data);
@@ -78,8 +77,6 @@
   }
 
   async loadCacheFromBase64(data) {
-=======
->>>>>>> 19f8ad06
     try {
       const data = await bone.hashsetAsync(hashKey)
       const buffer = Buffer.from(data, 'base64');
