--- conflicted
+++ resolved
@@ -26,12 +26,7 @@
 const dnsTool = new DNSTool();
 const {Address4, Address6} = require('ip-address');
 const Constants = require('../net2/Constants.js');
-<<<<<<< HEAD
-=======
-const HostTool = require('../net2/HostTool.js')
-const ht = new HostTool()
 const _ = require('lodash');
->>>>>>> c8e13bc6
 
 class RuleCheckSensor extends Sensor {
   constructor(config) {
