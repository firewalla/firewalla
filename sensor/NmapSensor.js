/*    Copyright 2016 Firewalla LLC
 *
 *    This program is free software: you can redistribute it and/or  modify
 *    it under the terms of the GNU Affero General Public License, version 3,
 *    as published by the Free Software Foundation.
 *
 *    This program is distributed in the hope that it will be useful,
 *    but WITHOUT ANY WARRANTY; without even the implied warranty of
 *    MERCHANTABILITY or FITNESS FOR A PARTICULAR PURPOSE.  See the
 *    GNU Affero General Public License for more details.
 *
 *    You should have received a copy of the GNU Affero General Public License
 *    along with this program.  If not, see <http://www.gnu.org/licenses/>.
 */
'use strict';

let log = require('../net2/logger.js')(__filename);

let util = require('util');

let sem = require('../sensor/SensorEventManager.js').getInstance();

let Sensor = require('./Sensor.js').Sensor;

let networkTool = require('../net2/NetworkTool')();
let cp = require('child_process');

let Firewalla = require('../net2/Firewalla');

let xml2jsonBinary = Firewalla.getFirewallaHome() + "/extension/xml2json/xml2json." + Firewalla.getPlatform();

const SysManager = require('../net2/SysManager.js')
const sysManager = new SysManager('info')

class NmapSensor extends Sensor {
  constructor() {
    super();

    this.networkInterface = networkTool.getLocalNetworkInterface();
    // this.networkRange = this.networkInterface && this.networkInterface.subnet;
    this.enabled = true; // very basic feature, always enabled

    let p = require('../net2/MessageBus.js');
    this.publisher = new p('info','Scan:Done', 10);
  }

  static _handleAddressEntry(address, host) {
    switch(address.addrtype) {
      case "ipv4":
        host.ipv4Addr = address.addr;
        break;
      case "mac":
        host.mac = address.addr;
        host.macVendor = address.vendor || "Unknown";
        break;
      default:
        break;
    }
  }

  static _handlePortEntry(portJson, host) {
    if(!host.ports)
      host.ports = [];

    let thisPort = {};

    thisPort.protocol = portJson.protocol;
    thisPort.port = portJson.portid;

    if(portJson.service) {
      thisPort.serviceName = portJson.service.name;
    }

    if(portJson.state) {
      thisPort.state = portJson.state.state;
    }

    host.ports.push(thisPort);
  }

  //TODO: parse more payloads from nmap script
  static _handleScriptTable(tableJSON, script) {

  }

  static _handleHostScript(scriptJSON, host) {
    if(!host.scripts)
      host.scripts = [];

    let script = {};

    script.id = scriptJSON.id;

    let table = scriptJSON.table;

    if(table) {
      script.key = table.key;

      if(table.elem && table.elem.constructor === Array) {
        table.elem.forEach((x) => {
          switch(x.key) {
            case "state":
              script.state = x["#content"];
              break;
            case "disclosure":
              script.disclosure = x["#content"];
              break;
            case "title":
              script.title = x["#content"];
            default:
              break;
          }
        });
      }
    }

    host.scripts.push(script);
  }

  static parseNmapHostResult(hostResult) {
    let host = {};

    if (hostResult.hostnames &&
      hostResult.hostnames.constructor === Object) {
      host.hostname = hostResult.hostnames.hostname.name;
      host.hostnameType = hostResult.hostnames.hostname.type;
    }

    let address = hostResult.address;

    if(address && address.constructor === Object) {
      // one address only
      NmapSensor._handleAddressEntry(address, host);
    } else if(address && address.constructor === Array) {
      // multiple addresses
      address.forEach((a) => NmapSensor._handleAddressEntry(a, host));
    }

    let port = hostResult.ports && hostResult.ports.port;

    if(port && port.constructor === Object) {
      // one port only
      NmapSensor._handlePortEntry(port, host);
    } else if(port && port.constructor === Array) {
      // multiple ports
      port.forEach((p) => NmapSensor._handlePortEntry(p));
    }

    if(hostResult.os && hostResult.os.osmatch) {
      host.os_match = hostResult.os.osmatch.name;
      host.os_accuracy = hostResult.os.osmatch.accuracy;
      host.os_class = JSON.stringify(hostResult.os.osmatch.osclass);
    }

    if(hostResult.uptime) {
      host.uptime = hostResult.uptime.seconds;
    }

    let hs = hostResult.hostscript;
    if(hs && hs.script &&
      hs.script.constructor === Object) {
      NmapSensor._handleHostScript(hs.script, host);
    } else if(hs && hs.script &&
      hs.script.constructor === Array) {
      hs.script.forEach((hr) => NmapSensor._handleHostScript(hr, host));
    }

    return host;
  }

  getNetworkRanges() {
    return networkTool.getLocalNetworkInterface()
      .then((results) => {
        return results &&
          results.map((x) => networkTool.capSubnet(x.subnet))
      });
  }

  run() {
    process.nextTick(() => {
      this.checkAndRunOnce(false);
    });
    setInterval(() => {
      this.checkAndRunOnce(false);
    }, 1000 * 60 * 120); // every 120 minutes, slow scan
    setInterval(() => {
      this.checkAndRunOnce(true);
    }, 1000 * 60 * 5); // every 5 minutes, fast scan
  }

  checkAndRunOnce(fastMode) {
    return this.isSensorEnable()
      .then((result) => {
        if(result) {
          return this.getNetworkRanges()
            .then((range) => {
              return this.runOnce(fastMode, range)
            })
        }
      }).catch((err) => {
      log.error("Failed to check if sensor is enabled", err);
    })
  }

  runOnce(fastMode, networkRanges) {
    if(!networkRanges)
      return Promise.reject(new Error("network range is required"));

    return Promise.all(networkRanges.map((range) => {

      log.info("Scanning network", range, "to detect new devices...");

      try {
        range = networkTool.capSubnet(range)
      } catch (e) {
        log.error('Error reducing scan range:', range, fastMode, e);
        return Promise.resolve(); // Skipping this scan
      }

      let cmd = fastMode
        ? util.format('sudo nmap -sn -PO --host-timeout 30s  %s -oX - | %s', range, xml2jsonBinary)
        : util.format('sudo nmap -sU --host-timeout 200s --script nbstat.nse -p 137 %s -oX - | %s', range, xml2jsonBinary);

      return NmapSensor.scan(cmd)
        .then((hosts) => {
          log.info("Analyzing scan result...");

          if(hosts.length === 0) {
            log.info("No device is found for network", range);
            return;
          }
          hosts.forEach((h) => {
            log.debug("Found device:", h.ipv4Addr);
            this._processHost(h);
          })

        }).catch((err) => {
          log.error("Failed to scan:", err);
        });
    })).then(() => {
      setTimeout(() => {
        log.info("publish Scan:Done after scan is finished")
        this.publisher.publish("DiscoveryEvent", "Scan:Done", '0', {});
      }, 3 * 1000)

      Firewalla.isBootingComplete()
        .then((result) => {
          if(!result) {
            setTimeout(() => {
              log.info("publish Scan:Done after scan is finished")
              this.publisher.publish("DiscoveryEvent", "Scan:Done", '0', {});
            }, 7 * 1000)
          }
        })      
    });
  }

  _processHost(host) {
    if(!host.mac) {
      if(host.ipv4Addr && host.ipv4Addr === sysManager.myIp()) {
        host.mac = sysManager.myMAC()
      } else if(host.ipv4Addr && host.ipv4Addr === sysManager.myIp2()) {
        return // do nothing on secondary ip
      } else {
<<<<<<< HEAD
        log.error("Invalid MAC Address for host", host)
=======
        log.error("Invalid MAC Address for host", host);
>>>>>>> 5ae7b18d
        return
      }
    }
    
    if(host && host.mac) {
      const hostInfo = {
        ipv4: host.ipv4Addr,
        ipv4Addr: host.ipv4Addr,
        mac: host.mac,
        macVendor: host.macVendor,
        from: "nmap"
      };

      if(host.macVendor === 'Unknown') {
        delete hostInfo.macVendor;
      }

      sem.emitEvent({
        type: "DeviceUpdate",
        message: "Found a device via NmapSensor",
        suppressEventLogging: true,
        suppressAlarm: this.suppressAlarm,
        host: hostInfo
      });
    }
  }

  isSensorEnable() {
    return Promise.resolve(this.enabled);
  }

  static scan(cmd) {
    log.info("Running command:", cmd);

    return new Promise((resolve, reject) => {
      cp.exec(cmd, (err, stdout, stderr) => {

        if(err || stderr) {
          reject(err || new Error(stderr));
          return;
        }

        let findings = null;
        try {
          findings = JSON.parse(stdout);
        } catch (err) {
          reject(err);
        }

        if(!findings) {
          reject(new Error("Invalid nmap scan result,", cmd));
          return;
        }

        let hostsJSON = findings.nmaprun && findings.nmaprun.host;

        if(!hostsJSON) {
          reject(new Error("Invalid nmap scan result,", cmd));
          return;
        }

        if(hostsJSON.constructor !== Array) {
          hostsJSON = [hostsJSON];
        }

        let hosts = hostsJSON.map(NmapSensor.parseNmapHostResult);

        resolve(hosts);
      })
    });

  }
}

module.exports = NmapSensor;<|MERGE_RESOLUTION|>--- conflicted
+++ resolved
@@ -262,11 +262,7 @@
       } else if(host.ipv4Addr && host.ipv4Addr === sysManager.myIp2()) {
         return // do nothing on secondary ip
       } else {
-<<<<<<< HEAD
-        log.error("Invalid MAC Address for host", host)
-=======
         log.error("Invalid MAC Address for host", host);
->>>>>>> 5ae7b18d
         return
       }
     }
