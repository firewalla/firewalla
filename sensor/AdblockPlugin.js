/*    Copyright 2016 - 2020 Firewalla Inc
 *
 *    This program is free software: you can redistribute it and/or  modify
 *    it under the terms of the GNU Affero General Public License, version 3,
 *    as published by the Free Software Foundation.
 *
 *    This program is distributed in the hope that it will be useful,
 *    but WITHOUT ANY WARRANTY; without even the implied warranty of
 *    MERCHANTABILITY or FITNESS FOR A PARTICULAR PURPOSE.  See the
 *    GNU Affero General Public License for more details.
 *
 *    You should have received a copy of the GNU Affero General Public License
 *    along with this program.  If not, see <http://www.gnu.org/licenses/>.
 */
'use strict';

const log = require('../net2/logger.js')(__filename);

const Sensor = require('./Sensor.js').Sensor;

const extensionManager = require('./ExtensionManager.js')

const f = require('../net2/Firewalla.js');

const userConfigFolder = f.getUserConfigFolder();
const dnsmasqConfigFolder = `${userConfigFolder}/dnsmasq`;

const fs = require('fs');
const Promise = require('bluebird');
Promise.promisifyAll(fs);

const DNSMASQ = require('../extension/dnsmasq/dnsmasq.js');
const dnsmasq = new DNSMASQ();

const NetworkProfileManager = require('../net2/NetworkProfileManager.js');
const NetworkProfile = require('../net2/NetworkProfile.js');
const TagManager = require('../net2/TagManager.js');

const fc = require('../net2/config.js');

<<<<<<< HEAD
const spt = require('../net2/SystemPolicyTool')();
const rclient = require('../util/redis_manager.js').getRedisClient();

=======
>>>>>>> 08c673c5
const featureName = "adblock";
const policyKeyName = "adblock";

class AdblockPlugin extends Sensor {
    async run() {
        this.systemSwitch = false;
        this.adminSystemSwitch = false;
        this.macAddressSettings = {};
        this.networkSettings = {};
        this.tagSettings = {};
        extensionManager.registerExtension(policyKeyName, this, {
            applyPolicy: this.applyPolicy,
            start: this.start,
            stop: this.stop
        });

        this.hookFeature(featureName);
    }

    async job() {
        await this.applyAdblock();
    }

    async apiRun() {
    }

    async applyPolicy(host, ip, policy) {
<<<<<<< HEAD
        log.info("Applying adblock policy:", ip, policy);
        try {
            if (ip === '0.0.0.0') {
                if (policy == true) {
                    this.systemSwitch = true;
                    if (fc.isFeatureOn("adblock", true)) {//compatibility: new firewlla, old app
                        await fc.enableDynamicFeature("adblock");
                        return;
                    }
                } else {
                    this.systemSwitch = false;
                }
                return this.applySystemAdblock();
            } else {
                const macAddress = host && host.o && host.o.mac;
                if (macAddress) {
                    if (policy == true) {
                        !this.enabledMacAddresses.includes(macAddress) && this.enabledMacAddresses.push(macAddress);
                    } else {
                        const index = this.enabledMacAddresses.indexOf(macAddress);
                        if (index > -1) {
                            this.enabledMacAddresses.splice(index, 1);
                        }
                    }
                    return this.applyDeviceAdblock();
                }
=======
      log.info("Applying adblock policy:", ip, policy);
      try {
        if (ip === '0.0.0.0') {
          if (policy === true) {
            this.systemSwitch = true;
            if (fc.isFeatureOn(featureName, true)) {//compatibility: new firewlla, old app
              await fc.enableDynamicFeature(featureName);
              return;
            }
          } else {
            this.systemSwitch = false;
          }
          return this.applySystemAdblock();
        } else {
          if (!host)
            return;
          switch (host.constructor.name) {
            case "Tag": {
              const tagUid = host.o && host.o.uid
              if (tagUid) {
                if (policy === true)
                  this.tagSettings[tagUid] = 1;
                // false means unset, this is for backward compatibility
                if (policy === false)
                  this.tagSettings[tagUid] = 0;
                // null means disabled, this is for backward compatibility
                if (policy === null)
                  this.tagSettings[tagUid] = -1;
                await this.applyTagAdblock(tagUid);
              }
              break;
            }
            case "NetworkProfile": {
              const uuid = host.o && host.o.uuid;
              if (uuid) {
                if (policy === true)
                  this.networkSettings[uuid] = 1;
                if (policy === false)
                  this.networkSettings[uuid] = 0;
                if (policy === null)
                  this.networkSettings[uuid] = -1;
                await this.applyNetworkAdblock(uuid);
              }
              break;
>>>>>>> 08c673c5
            }
            case "Host": {
              const macAddress = host && host.o && host.o.mac;
              if (macAddress) {
                if (policy === true)
                  this.macAddressSettings[macAddress] = 1;
                if (policy === false)
                  this.macAddressSettings[macAddress] = 0;
                if (policy === null)
                  this.macAddressSettings[macAddress] = -1;
                await this.applyDeviceAdblock(macAddress);
              }
              break;
            }
            default:
          }
        }
      } catch (err) {
        log.error("Got error when applying adblock policy", err);
      }
    }

    async applyAdblock() {
      dnsmasq.controlFilter('adblock', this.adminSystemSwitch);

      await this.applySystemAdblock();
      for (const macAddress in this.macAddressSettings) {
        await this.applyDeviceAdblock(macAddress);
      }
      for (const tagUid in this.tagSettings) {
        const tag = TagManager.getTagByUid(tagUid);
        if (!tag)
          // reset tag if it is already deleted
          this.tagSettings[tagUid] = 0;
        await this.applyTagAdblock(tagUid);
        if (!tag)
          delete this.tagSettings[tagUid];
      }
      for (const uuid in this.networkSettings) {
        const networkProfile = NetworkProfileManager.getNetworkProfile(uuid);
        if (!networkProfile)
          delete this.networkSettings[uuid];
        else
          await this.applyNetworkAdblock(uuid);
      }
    }

    async applySystemAdblock() {
      if(this.systemSwitch) {
        return this.systemStart();
      } else {
        return this.systemStop();
      }
    }
  
    async applyTagAdblock(tagUid) {
      if (this.tagSettings[tagUid] == 1)
        return this.perTagStart(tagUid);
      if (this.tagSettings[tagUid] == -1)
        return this.perTagStop(tagUid);
      return this.perTagReset(tagUid);
    }
  
    async applyNetworkAdblock(uuid) {
      if (this.networkSettings[uuid] == 1)
        return this.perNetworkStart(uuid);
      if (this.networkSettings[uuid] == -1)
        return this.perNetworkStop(uuid);
      return this.perNetworkReset(uuid);
    }
  
    async applyDeviceAdblock(macAddress) {
      if (this.macAddressSettings[macAddress] == 1)
        return this.perDeviceStart(macAddress);
      if (this.macAddressSettings[macAddress] == -1)
        return this.perDeviceStop(macAddress);
      return this.perDeviceReset(macAddress);
    }

    async systemStart() {
      const configFile = `${dnsmasqConfigFolder}/${featureName}_system.conf`;
      const dnsmasqEntry = `mac-address-tag=%FF:FF:FF:FF:FF:FF$${featureName}\n`;
      await fs.writeFileAsync(configFile, dnsmasqEntry);
      await dnsmasq.scheduleRestartDNSService();
    }
  
    async systemStop() {
      const configFile = `${dnsmasqConfigFolder}/${featureName}_system.conf`;
      const dnsmasqEntry = `mac-address-tag=%FF:FF:FF:FF:FF:FF$!${featureName}\n`;
      await fs.writeFileAsync(configFile, dnsmasqEntry);
      await dnsmasq.scheduleRestartDNSService();
    }
  
    async perTagStart(tagUid) {
      const configFile = `${dnsmasqConfigFolder}/tag_${tagUid}_${featureName}.conf`;
      const dnsmasqEntry = `group-tag=@${tagUid}$${featureName}\n`;
      await fs.writeFileAsync(configFile, dnsmasqEntry);
      await dnsmasq.scheduleRestartDNSService();
    }
  
    async perTagStop(tagUid) {
      const configFile = `${dnsmasqConfigFolder}/tag_${tagUid}_${featureName}.conf`;
      const dnsmasqEntry = `group-tag=@${tagUid}$!${featureName}\n`; // match negative tag
      await fs.writeFileAsync(configFile, dnsmasqEntry);
      await dnsmasq.scheduleRestartDNSService();
    }
  
    async perTagReset(tagUid) {
      const configFile = `${dnsmasqConfigFolder}/tag_${tagUid}_${featureName}.conf`;
      await fs.unlinkAsync(configFile).catch((err) => {});
      await dnsmasq.scheduleRestartDNSService();
    }
  
    async perNetworkStart(uuid) {
      const networkProfile = NetworkProfileManager.getNetworkProfile(uuid);
        const iface = networkProfile && networkProfile.o && networkProfile.o.intf;
        if (!iface) {
          log.warn(`Interface name is not found on ${uuid}`);
          return;
        }
        const configFile = `${NetworkProfile.getDnsmasqConfigDirectory(uuid)}/${featureName}_${iface}.conf`;
        const dnsmasqEntry = `mac-address-tag=%00:00:00:00:00:00$${featureName}\n`;
        await fs.writeFileAsync(configFile, dnsmasqEntry);
        dnsmasq.scheduleRestartDNSService();
    }
  
    async perNetworkStop(uuid) {
      const networkProfile = NetworkProfileManager.getNetworkProfile(uuid);
      const iface = networkProfile && networkProfile.o && networkProfile.o.intf;
      if (!iface) {
        log.warn(`Interface name is not found on ${uuid}`);
        return;
      }
      const configFile = `${NetworkProfile.getDnsmasqConfigDirectory(uuid)}/${featureName}_${iface}.conf`;
      // explicit disable family protect
      const dnsmasqEntry = `mac-address-tag=%00:00:00:00:00:00$!${featureName}\n`;
      await fs.writeFileAsync(configFile, dnsmasqEntry);
      dnsmasq.scheduleRestartDNSService();
    }
  
    async perNetworkReset(uuid) {
      const networkProfile = NetworkProfileManager.getNetworkProfile(uuid);
      const iface = networkProfile && networkProfile.o && networkProfile.o.intf;
      if (!iface) {
        log.warn(`Interface name is not found on ${uuid}`);
        return;
      }
      const configFile = `${NetworkProfile.getDnsmasqConfigDirectory(uuid)}/${featureName}_${iface}.conf`;
      // remove config file
      await fs.unlinkAsync(configFile).catch((err) => {});
      dnsmasq.scheduleRestartDNSService();
    }
  
    async perDeviceStart(macAddress) {
      const configFile = `${dnsmasqConfigFolder}/${featureName}_${macAddress}.conf`;
      const dnsmasqentry = `mac-address-tag=%${macAddress.toUpperCase()}$${featureName}\n`;
      await fs.writeFileAsync(configFile, dnsmasqentry);
      dnsmasq.scheduleRestartDNSService();
    }
  
    async perDeviceStop(macAddress) {
      const configFile = `${dnsmasqConfigFolder}/${featureName}_${macAddress}.conf`;
      const dnsmasqentry = `mac-address-tag=%${macAddress.toUpperCase()}$!${featureName}\n`;
      await fs.writeFileAsync(configFile, dnsmasqentry);
      dnsmasq.scheduleRestartDNSService();
    }
  
    async perDeviceReset(macAddress) {
      const configFile = `${dnsmasqConfigFolder}/${featureName}_${macAddress}.conf`;
      // remove config file
      await fs.unlinkAsync(configFile).catch((err) => {});
      dnsmasq.scheduleRestartDNSService();
    }

    // global on/off
    async globalOn() {
        this.adminSystemSwitch = true;
        this.applyAdblock();
    }

    async globalOff() {
        this.adminSystemSwitch = false;
        this.applyAdblock();
    }
}

module.exports = AdblockPlugin<|MERGE_RESOLUTION|>--- conflicted
+++ resolved
@@ -38,12 +38,6 @@
 
 const fc = require('../net2/config.js');
 
-<<<<<<< HEAD
-const spt = require('../net2/SystemPolicyTool')();
-const rclient = require('../util/redis_manager.js').getRedisClient();
-
-=======
->>>>>>> 08c673c5
 const featureName = "adblock";
 const policyKeyName = "adblock";
 
@@ -71,34 +65,6 @@
     }
 
     async applyPolicy(host, ip, policy) {
-<<<<<<< HEAD
-        log.info("Applying adblock policy:", ip, policy);
-        try {
-            if (ip === '0.0.0.0') {
-                if (policy == true) {
-                    this.systemSwitch = true;
-                    if (fc.isFeatureOn("adblock", true)) {//compatibility: new firewlla, old app
-                        await fc.enableDynamicFeature("adblock");
-                        return;
-                    }
-                } else {
-                    this.systemSwitch = false;
-                }
-                return this.applySystemAdblock();
-            } else {
-                const macAddress = host && host.o && host.o.mac;
-                if (macAddress) {
-                    if (policy == true) {
-                        !this.enabledMacAddresses.includes(macAddress) && this.enabledMacAddresses.push(macAddress);
-                    } else {
-                        const index = this.enabledMacAddresses.indexOf(macAddress);
-                        if (index > -1) {
-                            this.enabledMacAddresses.splice(index, 1);
-                        }
-                    }
-                    return this.applyDeviceAdblock();
-                }
-=======
       log.info("Applying adblock policy:", ip, policy);
       try {
         if (ip === '0.0.0.0') {
@@ -143,7 +109,6 @@
                 await this.applyNetworkAdblock(uuid);
               }
               break;
->>>>>>> 08c673c5
             }
             case "Host": {
               const macAddress = host && host.o && host.o.mac;
