--- conflicted
+++ resolved
@@ -63,20 +63,9 @@
     const ruleInternal6 = ruleInternal.clone().fam(6);
     const ruleInternalLog6 = ruleInternalLog.clone().fam(6);
 
-<<<<<<< HEAD
-    let op;
-    if (policy && policy.state === true) {
-      op = "-A";
-      Tag.scheduleFwapcSetGroupACL(tagUid, tag.getTagType()).catch((err) => {});
-    } else {
-      op = "-D";
-      await obj.fwapcDeleteGroupACL().catch((err) => {})
-    }
-=======
     const op = policy.external ? "-A" : "-D";
     const opInternal = policy.internal ? "-A" : "-D";
     
->>>>>>> 50cea24a
     // add LOG rule before DROP rule
     await ruleTxLog.exec(op).catch((err) => { });
     await ruleTx.exec(op).catch((err) => { });
