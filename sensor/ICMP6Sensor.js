--- conflicted
+++ resolved
@@ -23,14 +23,7 @@
 const sem = require('../sensor/SensorEventManager.js').getInstance();
 
 const Sensor = require('./Sensor.js').Sensor;
-<<<<<<< HEAD
-const SysManager = require('../net2/SysManager.js');
-let sysManager = null;
-const Discovery = require('../net2//Discovery.js');
-
-=======
 const sysManager = require('../net2/SysManager.js');
->>>>>>> 08c673c5
 const cp = require('child_process');
 const execAsync = util.promisify(cp.exec);
 const spawn = cp.spawn;
@@ -43,31 +36,6 @@
     this.intfPidMap = {};
   }
 
-<<<<<<< HEAD
-  run() {
-    (async () => {
-      try {
-        const result = await execAsync("cat /sys/class/net/eth0/address");
-        this.myMac = result.stdout.trim().toUpperCase();
-        sysManager = new SysManager();
-      } catch (err) {
-        log.warn("Failed to get self MAC address from /sys/class/net/eth0/address");
-      }
-      if (!this.myMac) {
-        const d = new Discovery("ICMP6Sensor", fConfig, "info", false);
-        await d.discoverInterfacesAsync();
-        await sysManager.updateAsync();
-        this.myMac = sysManager.myMAC().toUpperCase();
-      }
-
-      if (!this.myMac) {
-        setTimeout(() => {
-          log.info("Failed to get self MAC address from sysManager, retry in 60 seconds.");
-          this.run();
-        }, 60000);
-        return;
-      }
-=======
   async restart() {
     for (const intf in this.intfPidMap) {
       const pid = this.intfPidMap[intf];
@@ -77,7 +45,6 @@
     }
     this.intfPidMap = {};
     const interfaces = sysManager.getMonitoringInterfaces();
->>>>>>> 08c673c5
 
     for (const intf of interfaces) {
       if (!intf.name || !intf.mac_address) continue;
