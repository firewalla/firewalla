--- conflicted
+++ resolved
@@ -1,8 +1,4 @@
-<<<<<<< HEAD
 /*    Copyright 2019-2020 Firewalla Inc.
-=======
-/*    Copyright 2019 Firewalla Inc. 
->>>>>>> a9af0bce
  *
  *    This program is free software: you can redistribute it and/or  modify
  *    it under the terms of the GNU Affero General Public License, version 3,
@@ -28,12 +24,7 @@
 
 const Sensor = require('./Sensor.js').Sensor;
 const SysManager = require('../net2/SysManager.js');
-<<<<<<< HEAD
-
-=======
 const sysManager = new SysManager()
-const Discovery = require('../net2//Discovery.js');
->>>>>>> a9af0bce
 const cp = require('child_process');
 const execAsync = util.promisify(cp.exec);
 const spawn = cp.spawn;
@@ -47,22 +38,6 @@
 
   run() {
     (async () => {
-<<<<<<< HEAD
-      if (!this.myMac) {
-        const sysManager = new SysManager();
-        this.myMac = sysManager.myMAC()
-      }
-
-      if (!this.myMac)
-        try {
-          const result = await execAsync(`cat /sys/class/net/${this.config.monitoringInterface}/address`);
-          this.myMac = result.stdout.trim().toUpperCase();
-        } catch (err) {
-          log.warn(`Failed to get self MAC address from /sys/class/net/${this.config.monitoringInterface}/address`);
-        }
-
-      if (!this.myMac) {
-=======
       this.interfaces = sysManager.getMonitoringInterfaces();
       for (const intf of this.interfaces) {
         if (!intf.name || !intf.mac_address) continue;
@@ -81,32 +56,12 @@
         })
       }
       if (!this.interfaces) {
->>>>>>> a9af0bce
         setTimeout(() => {
           log.info("Failed to get self MAC address from sysManager, retry in 60 seconds.");
           this.run();
         }, 60000);
         return;
       }
-<<<<<<< HEAD
-
-      // listen on icmp6 neighbor-advertisement which is not sent from firewalla
-      const tcpdumpSpawn = spawn('sudo', ['tcpdump', '-i', this.config.monitoringInterface, '-en', `!(ether src ${this.myMac}) && icmp6 && ip6[40] == 136`]);
-      const pid = tcpdumpSpawn.pid;
-      log.info("TCPDump icmp6 started with PID: ", pid);
-
-      const reader = readline.createInterface({
-        input: tcpdumpSpawn.stdout
-      });
-      reader.on('line', (line) => {
-        this.processNeighborAdvertisement(line);
-      });
-
-      tcpdumpSpawn.on('close', (code) => {
-        log.info("TCPDump icmp6 exited with code: ", code);
-      })
-=======
->>>>>>> a9af0bce
     })().catch((err) => {
       log.error("Failed to run ICMP6Sensor", err);
     });
