/*    Copyright 2016 Firewalla LLC
 *
 *    This program is free software: you can redistribute it and/or  modify
 *    it under the terms of the GNU Affero General Public License, version 3,
 *    as published by the Free Software Foundation.
 *
 *    This program is distributed in the hope that it will be useful,
 *    but WITHOUT ANY WARRANTY; without even the implied warranty of
 *    MERCHANTABILITY or FITNESS FOR A PARTICULAR PURPOSE.  See the
 *    GNU Affero General Public License for more details.
 *
 *    You should have received a copy of the GNU Affero General Public License
 *    along with this program.  If not, see <http://www.gnu.org/licenses/>.
 */
'use strict';

let log = require('../net2/logger.js')(__filename);

let util = require('util');

let sem = require('../sensor/SensorEventManager.js').getInstance();

let Sensor = require('./Sensor.js').Sensor;

let redis = require('redis');
let rclient = redis.createClient();

let Promise = require('bluebird');
Promise.promisifyAll(redis.RedisClient.prototype);
Promise.promisifyAll(redis.Multi.prototype);

let async = require('asyncawait/async');
let await = require('asyncawait/await');

let flowTool = require('../net2/FlowTool')();
let FlowAggrTool = require('../net2/FlowAggrTool');
let flowAggrTool = new FlowAggrTool();

let AppFlowTool = require('../flow/AppFlowTool.js')
let appFlowTool = new AppFlowTool()

let CategoryFlowTool = require('../flow/CategoryFlowTool.js')
let categoryFlowTool = new CategoryFlowTool()

let HostTool = require('../net2/HostTool')
let hostTool = new HostTool();

let IntelTool = require('../net2/IntelTool');
let intelTool = new IntelTool();

let HostManager = require('../net2/HostManager.js');
let hostManager = new HostManager('cli', 'server');

const flowUtil = require('../net2/FlowUtil')

const bone = require('../lib/Bone.js');

<<<<<<< HEAD
=======

>>>>>>> 42c2a6f0
function toFloorInt(n){ return Math.floor(Number(n)); };

// This sensor is to aggregate device's flow every 10 minutes

// redis key to store the aggr result is redis zset aggrflow:<device_mac>:download:10m:<ts>

class FlowAggregationSensor extends Sensor {
  constructor() {
    super();
    this.config.interval = 600; // default 10 minutes, might be overwrote by net2/config.json
    this.config.cleanupInterval = 60 * 60 // default one hour
    this.config.flowRange = 24 * 3600 // 24 hours
    this.config.sumFlowExpireTime = 0.5 * 3600 // 30 minutes
    this.config.aggrFlowExpireTime = 24 * 3600 // 24 hours
  }

  scheduledJob() {
    log.info("Generating summarized flows info...")
    return async(() => {
      let ts = new Date() / 1000 - 90; // checkpoint time is set to 90 seconds ago
      await (this.aggrAll(ts));
      await (this.sumAll(ts));
      await (this.updateAllHourlySummedFlows(ts));
      log.info("Summarized flow generation is complete");
    })();
  }

  cleanupJob() {
    log.info("Cleaning up app/category flows...")
    return async(() => {
      await (appFlowTool.cleanupAppFlow())
      await (categoryFlowTool.cleanupCategoryFlow())
    })()
  }

  run() {
    process.nextTick(() => {
      this.scheduledJob();
    });

    // TODO: Need to ensure all ticks will be processed and stored in redis
    setInterval(() => {
      this.scheduledJob();
    }, this.config.interval * 1000)

    setInterval(() => {
      this.cleanupJob()
    }, this.config.cleanupInterval * 1000)
  }

  trafficGroupByX(flows, x) {
    let traffic = {};

    return async(() => {

      flows.forEach((flow) => {
        let destIP = flowTool.getDestIP(flow);
        let intel = await (intelTool.getIntel(destIP));

        // skip if no app or category intel
        if(!(intel && (intel.app || intel.category)))
          return;

        let appInfos = [];

        if(intel[x])
          appInfos.push(intel[x])

        appInfos.forEach((app) => {
          let t = traffic[app];

          if(typeof t === 'undefined') {
            traffic[app] = {
              duration: 0,
              ts: new Date() / 100,
              download: 0,
              upload: 0
            };
            t = traffic[app];
          }

          // FIXME: Should have more accurate calculation here
          t.duration = Math.max(flow.du, t.duration || 0)
          t.ts = Math.min(flow.ts, t.ts || new Date() / 1000)
          t.download += flow.rb || 0
          t.upload += flow.ob || 0
        })
      });

      return traffic;
    })();
  }

  trafficGroupByApp(flows) {
    return this.trafficGroupByX(flows, "app")
  }

  trafficGroupByCategory(flows) {
    return this.trafficGroupByX(flows, "category")
  }

  // flows => { ip1 => 100KB, ip2 => 2MB }
  trafficGroupByDestIP(flows) {

    let traffic = {};

    flows.forEach((flow) => {

      let destIP = flowTool.getDestIP(flow);

      let t = traffic[destIP];

      if(typeof t === 'undefined') {
        traffic[destIP] = {upload: 0, download: 0};
        t = traffic[destIP];
      }

      t.upload += flowTool.getUploadTraffic(flow);
      t.download += flowTool.getDownloadTraffic(flow);

    });

    return traffic;
  }

  aggrAll(ts) {
    let now = new Date() / 1000;

    if(now < ts + 60) {
      // TODO: could have some enhancement here!
      // if the diff between ts and now is less than 60 seconds, return error
      // this is to ensure the flows are already processed and stored in redis before aggregation
      return Promise.reject(new Error("aggregation too soon"));
    }

    return async(() => {
      let macs = hostManager.getActiveMACs();
      macs.forEach((mac) => {
        await (this.aggr(mac, ts));
        await (this.aggr(mac, ts + this.config.interval));
        await (this.aggrActivity(mac, ts));
        await (this.aggrActivity(mac, ts + this.config.interval));
      })
    })();
  }

  // this will be periodically called to update the summed flows in last 24 hours
  // for hours between -24 to -2, if any of these flows are created already, don't update
  // for the last hour, it will periodically update every 10 minutes;
  updateAllHourlySummedFlows(ts) {
    // let now = Math.floor(new Date() / 1000);
    let now = ts; // actually it's NOT now, typically it's 3 mins earlier than NOW;
    let lastHourTick = Math.floor(now / 3600) * 3600;

    return async(() => {

      // the 24th last hours -> the 2nd last hour
      for(let i = 1; i < 24; i++) {
        let ts = lastHourTick - i * 3600;
        await (this.hourlySummedFlows(ts, {
          skipIfExists: true
        }));
      }

      // last hour and this hour
      for(let i = -1; i < 1; i++) {
        let ts = lastHourTick - i * 3600;
        await (this.hourlySummedFlows(ts, {
          skipIfExists: false
        }));
      }
    })();

  }

  // sum all traffic together, across devices
  hourlySummedFlows(ts, options) {
    // ts is the end timestamp of the hour
    ts = Math.floor(ts / 3600) * 3600
    let end = ts;
    let begin = end - 3600;
    let skipIfExists = options && options.skipIfExists;

    let endString = new Date(end * 1000).toLocaleTimeString();
    let beginString = new Date(begin * 1000).toLocaleTimeString();
    log.debug(`Aggregating hourly flows for ${beginString} - ${endString}, skipIfExists flag: ${skipIfExists}`)

    return async(() => {
      let options = {
        begin: begin,
        end: end,
        interval: this.config.interval,
        expireTime: 24 * 3600, // keep for 24 hours
        skipIfExists: skipIfExists
      }

      await (flowAggrTool.addSumFlow("download", options));
      await (flowAggrTool.addSumFlow("upload", options));
      await (flowAggrTool.addSumFlow("app", options));
      await (this.cleanupAppActivity(options)) // to filter idle activities        
      await (flowAggrTool.addSumFlow("category", options))
      await (this.cleanupCategoryActivity(options))
      
      let macs = hostManager.getActiveMACs()

      macs.forEach((mac) => {
        if(!mac) {
          return
        }
        
        options.mac = mac
        options.expireTime = 3600 * 24 // for each device, the expire time is 24 hours
        await (flowAggrTool.addSumFlow("download", options))
        await (flowAggrTool.addSumFlow("upload", options))
        await (flowAggrTool.addSumFlow("app", options))
        await (this.cleanupAppActivity(options)) // to filter idle activities if updated
        await (flowAggrTool.addSumFlow("category", options))//) {
        await (this.cleanupCategoryActivity(options))
      })

    })();
  }

  sumAll(ts) {
    let now = new Date() / 1000;

    if(now < ts + 60) {
      // TODO: could have some enhancement here!
      // if the diff between ts and now is less than 60 seconds, return error
      // this is to ensure the flows are already processed and stored in redis before aggregation
      return Promise.reject(new Error("sum too soon"));
    }

    let end = flowAggrTool.getIntervalTick(ts, this.config.interval);
    let begin = end - this.config.flowRange;


    return async(() => {
      let options = {
        begin: begin,
        end: end,
        interval: this.config.interval,
        expireTime: this.config.sumFlowExpireTime,
        setLastSumFlow: true
      }

      let macs = hostManager.getActiveMACs();
      macs.forEach((mac) => {
        options.mac = mac;
        await (flowAggrTool.addSumFlow("download", options))
        await (flowAggrTool.addSumFlow("upload", options))
        
        await (flowAggrTool.addSumFlow("app", options))
        await (this.cleanupAppActivity(options))
        
        await (flowAggrTool.addSumFlow("category", options))
        await (this.cleanupCategoryActivity(options))
      })
    })();
  }

  _flowHasActivity(flow, cache) {
    cache = cache || {}

    let destIP = flowTool.getDestIP(flow);

    if(cache && cache[destIP] === 0) {
      return false;
    }

    if(cache && cache[destIP] === 1) {
      return true;
    }

    return async(() => {
      let intel = await (intelTool.getIntel(destIP));
      if(intel == null ||
         (!intel.app && !intel.category)) {
        cache[destIP] = 0;
        return false;
      } else {
        cache[destIP] = 1;
        return true;
      }
    })();
  }

  aggrActivity(macAddress, ts) {
    let end = flowAggrTool.getIntervalTick(ts, this.config.interval);
    let begin = end - this.config.interval;

    let endString = new Date(end * 1000).toLocaleTimeString();
    let beginString = new Date(begin * 1000).toLocaleTimeString();

    let msg = util.format("Aggregating %s activities between %s and %s", macAddress, beginString, endString)
    log.debug(msg);

    return async(() => {
      let ips = await (hostTool.getIPsByMac(macAddress));

      let flows = [];

      let recentFlow = null;

      ips.forEach((ip) => {
        let cache = {};

        let outgoingFlows = await (flowTool.queryFlows(ip, "in", begin, end)); // in => outgoing
        let outgoingFlowsHavingIntels = outgoingFlows.filter((f) => {
          return await (this._flowHasActivity(f, cache));
        });

        flows.push.apply(flows, outgoingFlowsHavingIntels);
        recentFlow = this.selectVeryRecentActivity(recentFlow, outgoingFlowsHavingIntels)


        let incomingFlows = await (flowTool.queryFlows(ip, "out", begin, end)); // out => incoming
        let incomingFlowsHavingIntels = incomingFlows.filter((f) => {
          return await (this._flowHasActivity(f, cache));
        });
        flows.push.apply(flows, incomingFlowsHavingIntels);
        recentFlow = this.selectVeryRecentActivity(recentFlow, incomingFlowsHavingIntels)
      });

      // now flows array should only contain flows having intels

      // record app/category flows by duration
      let appTraffic = await (this.trafficGroupByApp(flows));
      await (flowAggrTool.addAppActivityFlows(macAddress, this.config.interval, end, appTraffic, this.config.aggrFlowExpireTime));

      let categoryTraffic = await (this.trafficGroupByCategory(flows))
      await (flowAggrTool.addCategoryActivityFlows(macAddress, this.config.interval, end, categoryTraffic, this.config.aggrFlowExpireTime));

      // record detail app/category flows by upload/download/ts/duration

      await(this.recordApp(macAddress, appTraffic))
      await(this.recordCategory(macAddress, categoryTraffic))

      if(recentFlow) {
        let recentActivity = await (this.getIntel(recentFlow))
        if(recentActivity) {
          await(hostTool.updateRecentActivity(macAddress, recentActivity))
        }
      }

    })();
  }

  selectVeryRecentActivity(recentActivity, flows) {
    if(flows.length > 0) {
      // assume it's ordered
      let lastOne = flows[flows.length - 1]
      if(recentActivity == null || recentActivity.ts < lastOne.ts) {
        return lastOne
      }
    }
    
    return recentActivity      
  }

  getIntel(flow) {
    return async(() => {
      if(!flow) {
        return null
      }
      
      let destIP = flowTool.getDestIP(flow)
      let intel = await (intelTool.getIntel(destIP))
      return {
        ts: flow.ts,
        app: intel && intel.app,
        category: intel && intel.category
      }
    })()
  }

  recordApp(mac, traffic) {
    return async(() => {
      for(let app in traffic) {
        let object = traffic[app]
        await (appFlowTool.addAppFlowObject(mac, app, object))
      }
    })()
  }

  recordCategory(mac, traffic) {
    return async(() => {
      for(let category in traffic) {
        let object = traffic[category]
        await (categoryFlowTool.addCategoryFlowObject(mac, category, object))
      }
    })()
  }

  aggr(macAddress, ts) {
    let end = flowAggrTool.getIntervalTick(ts, this.config.interval);
    let begin = end - this.config.interval;

    let endString = new Date(end * 1000).toLocaleTimeString();
    let beginString = new Date(begin * 1000).toLocaleTimeString();

    let msg = util.format("Aggregating %s flows between %s and %s", macAddress, beginString, endString)
    log.debug(msg);

    return async(() => {
      let ips = await (hostTool.getIPsByMac(macAddress));

      let flows = [];

      ips.forEach((ip) => {
        let outgoingFlows = await (flowTool.queryFlows(ip, "in", begin, end)); // in => outgoing
        flows.push.apply(flows, outgoingFlows);
        let incomingFlows = await (flowTool.queryFlows(ip, "out", begin, end)); // out => incoming
        flows.push.apply(flows, incomingFlows);
      });

      let traffic = this.trafficGroupByDestIP(flows);

      

      await (flowAggrTool.addFlows(macAddress, "upload", this.config.interval, end, traffic, this.config.aggrFlowExpireTime));
      await (flowAggrTool.addFlows(macAddress, "download", this.config.interval, end, traffic, this.config.aggrFlowExpireTime));

    })();
  }

<<<<<<< HEAD
=======

>>>>>>> 42c2a6f0
  getAppFlow(app, options) {
    return async(() => {
      let flows  = []

      let macs = []

      if(options.mac) {
        macs = [options.mac]
      } else {
        macs = await (appFlowTool.getAppMacAddresses(app))
      }

      const promises = macs.map((mac) => {
        return async(() => {
          let appFlows = await (appFlowTool.getAppFlow(mac, app, options))
          appFlows = appFlows.filter((f) => f.duration >= 5) // ignore activities less than 5 seconds
          appFlows.forEach((f) => {
            f.device = mac
          })

          flows.push.apply(flows, appFlows)
        })()
      })

      await(promises)
      
      flows.sort((a, b) => {
        return b.ts - a.ts
      })

      return flows
    })()
  }  
  
  cleanupAppActivity(options) {
    let begin = options.begin || (Math.floor(new Date() / 1000 / 3600) * 3600)
    let end = options.end || (begin + 3600);

    let endString = new Date(end * 1000).toLocaleTimeString();
    let beginString = new Date(begin * 1000).toLocaleTimeString();

    if(options.mac) {
      log.debug(`Cleaning up app activities between ${beginString} and ${endString} for device ${options.mac}`)
    } else {
      log.debug(`Cleaning up app activities between ${beginString} and ${endString}`)
    }

    return async(() => {

      if(options.skipIfExists) {
        let exists = await (flowAggrTool.cleanedAppKeyExists(begin, end, options))
        if(exists) {
          return
        }
      }
      
      let apps = await (appFlowTool.getApps('*')) // all mac addresses

      let allFlows = {}

      apps.forEach((app) => {
        let flows = await (this.getAppFlow(app, options))
        if(flows.length > 0) {
          allFlows[app] = flows
        }
      })

      // allFlows now contains all raw app activities during this range

      let hashCache = {}

      if(Object.keys(allFlows).length > 0) {
        flowUtil.hashIntelFlows(allFlows, hashCache)
        
        let data = await (bone.flowgraphAsync('summarizeApp', allFlows))
        
        let unhashedData = flowUtil.unhashIntelFlows(data, hashCache)

        await (flowAggrTool.setCleanedAppActivity(begin, end, unhashedData, options))
      } else {
        await (flowAggrTool.setCleanedAppActivity(begin, end, {}, options)) // if no data, set an empty {}
      }
    })()
  }

  getCategoryFlow(category, options) {
    return async(() => {
      let flows  = []

      let macs = []

      if(options.mac) {
        macs = [options.mac]
      } else {
        macs = await (categoryFlowTool.getCategoryMacAddresses(category))
      }

      const promises = macs.map((mac) => {
        return async(() => {
          let categoryFlows = await (categoryFlowTool.getCategoryFlow(mac, category, options))
          categoryFlows = categoryFlows.filter((f) => f.duration >= 5) // ignore activities less than 5 seconds
          categoryFlows.forEach((f) => {
            f.device = mac
          })

          flows.push.apply(flows, categoryFlows)
        })()
      })

      await(promises)
      
      flows.sort((a, b) => {
        return b.ts - a.ts
      })

      return flows
    })()
  }
  
  cleanupCategoryActivity(options) {
    let begin = options.begin || (Math.floor(new Date() / 1000 / 3600) * 3600)
    let end = options.end || (begin + 3600);

    let endString = new Date(end * 1000).toLocaleTimeString();
    let beginString = new Date(begin * 1000).toLocaleTimeString();

    if(options.mac) {
      log.debug(`Cleaning up category activities between ${beginString} and ${endString} for device ${options.mac}`)
    } else {
      log.debug(`Cleaning up category activities between ${beginString} and ${endString}`)
    }

    return async(() => {

      if(options.skipIfExists) {
        let exists = await (flowAggrTool.cleanedCategoryKeyExists(begin, end, options))
        if(exists) {
          return
        }
      }
      
      let categorys = await (categoryFlowTool.getCategories('*')) // all mac addresses

      let allFlows = {}

      categorys.forEach((category) => {
        let flows = await (this.getCategoryFlow(category, options))
        if(flows.length > 0) {
          allFlows[category] = flows
        }
      })

      // allFlows now contains all raw category activities during this range

      let hashCache = {}

      if(Object.keys(allFlows).length > 0) {
        flowUtil.hashIntelFlows(allFlows, hashCache)
        
        let data = await (bone.flowgraphAsync('summarizeActivity', allFlows))
        
        let unhashedData = flowUtil.unhashIntelFlows(data, hashCache)

        await (flowAggrTool.setCleanedCategoryActivity(begin, end, unhashedData, options))
      } else {
        await (flowAggrTool.setCleanedCategoryActivity(begin, end, {}, options)) // if no data, set an empty {}
      }
    })()
  }

<<<<<<< HEAD
=======

>>>>>>> 42c2a6f0
}

module.exports = FlowAggregationSensor;<|MERGE_RESOLUTION|>--- conflicted
+++ resolved
@@ -55,10 +55,6 @@
 
 const bone = require('../lib/Bone.js');
 
-<<<<<<< HEAD
-=======
-
->>>>>>> 42c2a6f0
 function toFloorInt(n){ return Math.floor(Number(n)); };
 
 // This sensor is to aggregate device's flow every 10 minutes
@@ -485,10 +481,6 @@
     })();
   }
 
-<<<<<<< HEAD
-=======
-
->>>>>>> 42c2a6f0
   getAppFlow(app, options) {
     return async(() => {
       let flows  = []
@@ -659,10 +651,6 @@
     })()
   }
 
-<<<<<<< HEAD
-=======
-
->>>>>>> 42c2a6f0
 }
 
 module.exports = FlowAggregationSensor;