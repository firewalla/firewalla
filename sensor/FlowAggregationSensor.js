/*    Copyright 2016-2020 Firewalla Inc.
 *
 *    This program is free software: you can redistribute it and/or  modify
 *    it under the terms of the GNU Affero General Public License, version 3,
 *    as published by the Free Software Foundation.
 *
 *    This program is distributed in the hope that it will be useful,
 *    but WITHOUT ANY WARRANTY; without even the implied warranty of
 *    MERCHANTABILITY or FITNESS FOR A PARTICULAR PURPOSE.  See the
 *    GNU Affero General Public License for more details.
 *
 *    You should have received a copy of the GNU Affero General Public License
 *    along with this program.  If not, see <http://www.gnu.org/licenses/>.
 */
'use strict';
const _ = require('lodash');
const log = require('../net2/logger.js')(__filename);

const util = require('util');

const Sensor = require('./Sensor.js').Sensor;

const flowTool = require('../net2/FlowTool')();
const FlowAggrTool = require('../net2/FlowAggrTool');
const flowAggrTool = new FlowAggrTool();

const TypeFlowTool = require('../flow/TypeFlowTool.js')
const appFlowTool = new TypeFlowTool('app')
const categoryFlowTool = new TypeFlowTool('category')

const HostTool = require('../net2/HostTool')
const hostTool = new HostTool();

const IntelTool = require('../net2/IntelTool');
const intelTool = new IntelTool();

const HostManager = require('../net2/HostManager.js');
const hostManager = new HostManager();

const flowUtil = require('../net2/FlowUtil')

const config = require('../net2/config.js').getConfig();
const excludedCategories = (config.category && config.category.exclude) || [];

const sem = require('../sensor/SensorEventManager.js').getInstance();

const platform = require('../platform/PlatformLoader.js').getPlatform();

const platform = require('../platform/PlatformLoader.js').getPlatform();

// This sensor is to aggregate device's flow every 10 minutes

// redis key to store the aggr result is redis zset aggrflow:<device_mac>:download:10m:<ts>

class FlowAggregationSensor extends Sensor {
  constructor() {
    super();
    this.firstTime = true; // some work only need to be done once, use this flag to check
    this.retentionTimeMultipler = platform.getRetentionTimeMultiplier();
    this.retentionCountMultipler = platform.getRetentionCountMultiplier();
  }

  async scheduledJob() {
    log.info("Generating summarized flows info...")

    let ts = new Date() / 1000 - 90; // checkpoint time is set to 90 seconds ago
    await this.aggrAll(ts)

    // preload apps and categories to improve performance
    const apps = await appFlowTool.getTypes('*'); // all mac addresses
    const categories = await categoryFlowTool.getTypes('*') // all mac addresses

    await this.sumFlowRange(ts, apps, categories)
    await this.updateAllHourlySummedFlows(ts, apps, categories)
    /* todo
    const periods = platform.sumPeriods()
    for(const period  of periods){
       period => last 24  use 10 mins aggr
       period => daily    use houlry sum
       period => weekly   use daily sum
    }
    */
    this.firstTime = false;
    log.info("Summarized flow generation is complete");
  }

  run() {
<<<<<<< HEAD
    this.config.sumFlowExpireTime *= this.retentionTimeMultipler;
=======
    this.config.flowRange *= this.retentionTimeMultipler;
    this.config.sumFlowExpireTime *= this.retentionTimeMultipler;
    this.config.aggrFlowExpireTime *= this.retentionTimeMultipler;
>>>>>>> 3695df05
    this.config.sumFlowMaxFlow *= this.retentionCountMultipler;
    log.debug("config.interval="+ this.config.interval);
    log.debug("config.flowRange="+ this.config.flowRange);
    log.debug("config.sumFlowExpireTime="+ this.config.sumFlowExpireTime);
<<<<<<< HEAD
    log.debug("config.aggrFlowExpireTime="+ this.config.aggrFlowExpireTime); // aggrFlowExpireTime shoud be same as flowRange or bigger
=======
    log.debug("config.aggrFlowExpireTime="+ this.config.aggrFlowExpireTime);
>>>>>>> 3695df05
    log.debug("config.sumFlowMaxFlow="+ this.config.sumFlowMaxFlow);
    sem.once('IPTABLES_READY', async () => {
      // init host
      if (hostManager.hosts.all.length == 0) {
        await hostManager.getHostsAsync();
      }

      process.nextTick(() => {
        this.scheduledJob();
      });

      // TODO: Need to ensure all ticks will be processed and stored in redis
      setInterval(() => {
        this.scheduledJob();
      }, this.config.interval * 1000)

    });
  }

  async trafficGroupByX(flows, x) {
    let traffic = {};

    for (const flow of flows) {
      let destIP = flowTool.getDestIP(flow);
      let intel = await intelTool.getIntel(destIP);

      // skip if no app or category intel
      if(!(intel && (intel.app || intel.category)))
        return;

      let appInfos = [];

      if(intel[x])
        appInfos.push(intel[x])

      appInfos.forEach((app) => {

        // no need to group traffic for these two types in particular, FIXME
        if (excludedCategories.includes(app)) {
          return;
        }

        let t = traffic[app];

        if (! (app in traffic) ) {
          traffic[app] = {
            duration: flow.du,
            ts: flow.ts,
            ets: flow.ets || Date.now() / 1000,
            download: flowTool.getDownloadTraffic(flow),
            upload: flowTool.getUploadTraffic(flow)
          };
        } else {
          // FIXME: Should have more accurate calculation here
          // TBD: this duration calculation also needs to be discussed as the one in BroDetect.processConnData
          // However we use total time from the beginning of first flow to the end of last flow here, since this data is supposed to be shown on app and more user friendly.
          // t.duration += flow.du;
          t.duration = Math.max(flow.ts + flow.du, t.ts + t.duration) - Math.min(flow.ts, t.ts);
          // ts stands for the earliest start timestamp of this kind of activity
          t.ts = Math.min(flow.ts, t.ts);
          t.ets = Math.max(flow.ets, t.ets);
          t.download += flowTool.getDownloadTraffic(flow) || 0;
          t.upload += flowTool.getUploadTraffic(flow) || 0;
        }
      })
    }

    return traffic;
  }

  trafficGroupByApp(flows) {
    return this.trafficGroupByX(flows, "app")
  }

  trafficGroupByCategory(flows) {
    return this.trafficGroupByX(flows, "category")
  }

  // flows => { ip1 => 100KB, ip2 => 2MB }
  trafficGroupByDestIP(flows) {

    let traffic = {};

    flows.forEach((flow) => {

      let destIP = flowTool.getDestIP(flow);

      let t = traffic[destIP];

      if (! (destIP in traffic) ) {
        traffic[destIP] = {upload: 0, download: 0, port:[]};
        t = traffic[destIP];
      }

      t.upload += flowTool.getUploadTraffic(flow);
      t.download += flowTool.getDownloadTraffic(flow);
      for(let port of flowTool.getTrafficPort(flow)){
        port = ""+port;//make sure it is string
        if(t.port.indexOf(port)==-1){
          t.port.push(port)
        }
      }
      t.port.sort((a,b)=>{return a-b})
    });

    return traffic;
  }

  async aggrAll(ts) {
    let now = new Date() / 1000;

    if(now < ts + 60) {
      // TODO: could have some enhancement here!
      // if the diff between ts and now is less than 60 seconds, return error
      // this is to ensure the flows are already processed and stored in redis before aggregation
      throw new Error("aggregation too soon");
    }

    let macs = hostManager.getActiveMACs();
    await Promise.all(macs.map(async mac => {
      log.debug("FlowAggrSensor on mac", mac);
      await this.aggr(mac, ts);
      await this.aggr(mac, ts + this.config.interval);
      await this.aggrActivity(mac, ts);
      await this.aggrActivity(mac, ts + this.config.interval);
    }))
  }

  // this will be periodically called to update the summed flows in last 24 hours
  // for hours between -24 to -2, if any of these flows are created already, don't update
  // for the last hour, it will periodically update every 10 minutes;
  async updateAllHourlySummedFlows(ts, apps, categories) {
    // let now = Math.floor(new Date() / 1000);
    let now = ts; // actually it's NOT now, typically it's 3 mins earlier than NOW;
    let lastHourTick = Math.floor(now / 3600) * 3600;
    const hourlySteps = 24; // houlry steps should be consistent with aggrFlowExpireTime

    if (this.firstTime) {
      // the 24th last hours -> the 2nd last hour
      for (let i = 1; i < hourlySteps; i++) {
        let ts = lastHourTick - i * 3600;
        await this.hourlySummedFlows(ts, {
          skipIfExists: true
        }, apps, categories);
      }
    }

    // last hour and this hour
    for (let i = -1; i < 1; i++) {
      let ts = lastHourTick - i * 3600;
      await this.hourlySummedFlows(ts, {
        skipIfExists: false
      }, apps, categories);
    }

  }

  // sum all traffic together, across devices
  async hourlySummedFlows(ts, opts, apps, categories) {
    // ts is the end timestamp of the hour
    ts = Math.floor(ts / 3600) * 3600
    const end = ts;
    const begin = end - 3600;
    const skipIfExists = opts && opts.skipIfExists;

    const endString = new Date(end * 1000).toLocaleTimeString();
    const beginString = new Date(begin * 1000).toLocaleTimeString();
    log.debug(`Aggregating hourly flows for ${beginString} - ${endString}, skipIfExists flag: ${skipIfExists}`)

    const options = {
      begin: begin,
      end: end,
      interval: this.config.interval,
      expireTime: this.config.sumFlowExpireTime, // hourly sumflow retention time should be blue/red 24hours, navy/gold 72hours
      skipIfExists: skipIfExists,
      max_flow: 200
    }


    await this.sumViews(options, apps, categories)
  }

  async sumViews(options, apps, categories) {
    await flowAggrTool.addSumFlow("download", options);
    await flowAggrTool.addSumFlow("upload", options);
    await flowAggrTool.addSumFlow("app", options);
    await this.summarizeActivity(options, 'app', apps); // to filter idle activities
    await flowAggrTool.addSumFlow("category", options);
    await this.summarizeActivity(options, 'category', categories);

    // aggregate intf
    const intfs = hostManager.getActiveIntfs();
    log.debug(`sumViews intfs:`, intfs);

    for (const intf of intfs) {
      if(!intf || _.isEmpty(intf.macs)) {
        return;
      }

      const optionsCopy = JSON.parse(JSON.stringify(options));

      optionsCopy.intf = intf.intf;
      optionsCopy.macs = intf.macs;
      await flowAggrTool.addSumFlow("download", optionsCopy);
      await flowAggrTool.addSumFlow("upload", optionsCopy);
      await flowAggrTool.addSumFlow("app", optionsCopy);
      await this.summarizeActivity(optionsCopy, 'app', apps); // to filter idle activities if updated
      await flowAggrTool.addSumFlow("category", optionsCopy);
      await this.summarizeActivity(optionsCopy, 'category', categories);
    }

    // aggregate tags
    const tags = hostManager.getActiveTags();
    log.debug(`sumViews tags:`, tags);

    for (const tag of tags) {
      if(!tag || _.isEmpty(tag.macs)) {
        return;
      }

      const optionsCopy = JSON.parse(JSON.stringify(options));

      optionsCopy.tag = tag.tag;
      optionsCopy.macs = tag.macs;
      await flowAggrTool.addSumFlow("download", optionsCopy);
      await flowAggrTool.addSumFlow("upload", optionsCopy);
      await flowAggrTool.addSumFlow("app", optionsCopy);
      await this.summarizeActivity(optionsCopy, 'app', apps); // to filter idle activities if updated
      await flowAggrTool.addSumFlow("category", optionsCopy);
      await this.summarizeActivity(optionsCopy, 'category', categories);
    }

    // aggregate all
    const macs = hostManager.getActiveMACs();

    for (const mac of macs) {
      if(!mac) {
        return
      }

      const optionsCopy = JSON.parse(JSON.stringify(options));

      optionsCopy.mac = mac
      await flowAggrTool.addSumFlow("download", optionsCopy);
      await flowAggrTool.addSumFlow("upload", optionsCopy);
      await flowAggrTool.addSumFlow("app", optionsCopy);
      await this.summarizeActivity(optionsCopy, 'app', apps); // to filter idle activities if updated
      await flowAggrTool.addSumFlow("category", optionsCopy);
      await this.summarizeActivity(optionsCopy, 'category', categories);
    }
  }

  async sumFlowRange(ts, apps, categories) {
    const now = new Date() / 1000;

    if(now < ts + 60) {
      // TODO: could have some enhancement here!
      // if the diff between ts and now is less than 60 seconds, return error
      // this is to ensure the flows are already processed and stored in redis before aggregation
      throw new Error("sum too soon")
    }

    const end = flowAggrTool.getIntervalTick(ts, this.config.interval);
    const begin = end - this.config.flowRange;


    const options = {
      begin: begin,
      end: end,
      interval: this.config.interval,
      // if working properly, flowaggregation sensor run every 10 mins
      // last 24 hours sum flows will generate every 10 mins
      // make sure expireTime greater than 10 mins and expire key to reduce memonry usage, differnet with hourly sum flows should retention
      expireTime: 24 * 60,
      setLastSumFlow: true,
      max_flow: this.config.sumFlowMaxFlow
    }

    await this.sumViews(options, apps, categories)
  }

  async _flowHasActivity(flow, cache) {
    cache = cache || {}

    let destIP = flowTool.getDestIP(flow);

    if(cache && cache[destIP] === 0) {
      return false;
    }

    if(cache && cache[destIP] === 1) {
      return true;
    }

    let intel = await intelTool.getIntel(destIP);
    if(intel == null ||
      (!intel.app && !intel.category)) {
      cache[destIP] = 0;
      return false;
    } else {
      cache[destIP] = 1;
      return true;
    }
  }

  async aggrActivity(macAddress, ts) {
    let end = flowAggrTool.getIntervalTick(ts, this.config.interval);
    let begin = end - this.config.interval;

    let endString = new Date(end * 1000).toLocaleTimeString();
    let beginString = new Date(begin * 1000).toLocaleTimeString();

    let msg = util.format("Aggregating %s activities between %s and %s", macAddress, beginString, endString)
    log.debug(msg);

    let flows = [];

    let recentFlow = null;

    let cache = {};

    let outgoingFlows = await flowTool.queryFlows(macAddress, "in", begin, end); // in => outgoing
    const outgoingFlowsHavingIntels = [];
    for(const flow of outgoingFlows) {
      const flag = await this._flowHasActivity(flow, cache);
      if(flag) {
       flows.push(flow);
       outgoingFlowsHavingIntels.push(flow);
      }
    }

    recentFlow = this.selectVeryRecentActivity(recentFlow, outgoingFlowsHavingIntels)

    const incomingFlowsHavingIntels = [];
    let incomingFlows = await flowTool.queryFlows(macAddress, "out", begin, end); // out => incoming
    for(const flow of incomingFlows) {
      const flag = await this._flowHasActivity(flow, cache);
      if(flag) {
        flows.push(flow);
        incomingFlowsHavingIntels.push(flow);
      }
    }

    recentFlow = this.selectVeryRecentActivity(recentFlow, incomingFlowsHavingIntels)

    // now flows array should only contain flows having intels

    // record app/category flows by duration
    let appTraffic = await this.trafficGroupByApp(flows);
    await flowAggrTool.addAppActivityFlows(macAddress, this.config.interval, end, appTraffic, this.config.aggrFlowExpireTime);

    let categoryTraffic = await this.trafficGroupByCategory(flows);
    await flowAggrTool.addCategoryActivityFlows(macAddress, this.config.interval, end, categoryTraffic, this.config.aggrFlowExpireTime);

    // record detail app/category flows by upload/download/ts/duration

    await this.recordApp(macAddress, appTraffic);
    await this.recordCategory(macAddress, categoryTraffic);

    if(recentFlow) {
      let recentActivity = await this.getIntel(recentFlow);
      if(recentActivity) {
        await hostTool.updateRecentActivity(macAddress, recentActivity);
      }
    }
  }

  selectVeryRecentActivity(recentActivity, flows) {
    if(flows.length > 0) {
      // assume it's ordered
      let lastOne = flows[flows.length - 1]
      if(recentActivity == null || recentActivity.ts < lastOne.ts) {
        return lastOne
      }
    }

    return recentActivity
  }

  async getIntel(flow) {
    if(!flow) {
      return null
    }

    let destIP = flowTool.getDestIP(flow)
    let intel = await intelTool.getIntel(destIP);
    return {
      ts: flow.ts,
      app: intel && intel.app,
      category: intel && intel.category
    }
  }

  async recordApp(mac, traffic) {
    for(let app in traffic) {
      let object = traffic[app]
      await appFlowTool.addTypeFlowObject(mac, app, object)
    }
  }

  async recordCategory(mac, traffic) {
    for(let category in traffic) {

      // FIXME
      // ignore technology and search-portal for better performanced
      if(excludedCategories.includes(category)) {
        continue;
      }
      let object = traffic[category]
      await categoryFlowTool.addTypeFlowObject(mac, category, object)
    }
  }

  async aggr(macAddress, ts) {
    let end = flowAggrTool.getIntervalTick(ts, this.config.interval);
    let begin = end - this.config.interval;

    let endString = new Date(end * 1000).toLocaleTimeString();
    let beginString = new Date(begin * 1000).toLocaleTimeString();

    let msg = util.format("Aggregating %s flows between %s and %s", macAddress, beginString, endString)
    log.debug(msg);

    let flows = [];
    let outgoingFlows = await flowTool.queryFlows(macAddress, "in", begin, end); // in => outgoing
    flows.push.apply(flows, outgoingFlows);
    let incomingFlows = await flowTool.queryFlows(macAddress, "out", begin, end); // out => incoming
    flows.push.apply(flows, incomingFlows);

    let traffic = this.trafficGroupByDestIP(flows);
    await flowAggrTool.addFlows(macAddress, "upload", this.config.interval, end, traffic, this.config.aggrFlowExpireTime);
    await flowAggrTool.addFlows(macAddress, "download", this.config.interval, end, traffic, this.config.aggrFlowExpireTime);
  }

  async getFlow(dimension, type, options) {
    let flows = []

    let macs = []

    if (options.intf || options.tag) {
      macs = options.macs;
    } else if (options.mac) {
      macs = [options.mac]
    } else {
      macs = hostManager.getActiveMACs()
    }


    const typeFlowTool = new TypeFlowTool(dimension)
    const getTypeFlow = typeFlowTool.getTypeFlow.bind(typeFlowTool)

    for (const mac of macs) {
      let typeFlows = await getTypeFlow(mac, type, options)
      typeFlows = typeFlows.filter((f) => f.duration >= 5) // ignore activities less than 5 seconds
      typeFlows.forEach((f) => {
        f.device = mac
      })

      flows.push.apply(flows, typeFlows)
    }

    flows.sort((a, b) => {
      return b.ts - a.ts
    })

    return flows
  }

  async summarizeActivity(options, dimension, types) {
    let begin = options.begin || (Math.floor(new Date() / 1000 / 3600) * 3600)
    let end = options.end || (begin + 3600);

    let endString = new Date(end * 1000).toLocaleTimeString();
    let beginString = new Date(begin * 1000).toLocaleTimeString();

    if (options.intf) {
      log.debug(`Cleaning up ${dimension} activities between ${beginString} and ${endString} for intf`, options.intf);
    } else if (options.tag) {
      log.debug(`Cleaning up ${dimension} activities between ${beginString} and ${endString} for tag`, options.tag);
    } if(options.mac) {
      log.debug(`Cleaning up ${dimension} activities between ${beginString} and ${endString} for device ${options.mac}`);
    } else {
      log.debug(`Cleaning up ${dimension} activities between ${beginString} and ${endString}`);
    }

    try {
      if(options.skipIfExists) {
        let exists = await flowAggrTool.cleanedAppKeyExists(begin, end, options)
        if(exists) {
          return
        }
      }

      let allFlows = {}

      for (const type of types) {
        let flows = await this.getFlow(dimension, type, options)
        if(flows.length > 0) {
          allFlows[type] = flows
        }
      }

      // allFlows now contains all raw app activities during this range

      let hashCache = {}

      if(Object.keys(allFlows).length > 0) {
        await flowAggrTool.setCleanedAppActivity(begin, end, allFlows, options)

        // change after store
        flowUtil.hashIntelFlows(allFlows, hashCache)
//        await bone.flowgraphAsync('summarizeApp', allFlows)
//        let unhashedData = flowUtil.unhashIntelFlows(data, hashCache)
      } else {
        await flowAggrTool.setCleanedAppActivity(begin, end, {}, options) // if no data, set an empty {}
      }
    } catch(err) {
      log.error(`Failed to summarize ${dimension} activity: `, err);
    }
  }
}

module.exports = FlowAggregationSensor;<|MERGE_RESOLUTION|>--- conflicted
+++ resolved
@@ -85,22 +85,12 @@
   }
 
   run() {
-<<<<<<< HEAD
     this.config.sumFlowExpireTime *= this.retentionTimeMultipler;
-=======
-    this.config.flowRange *= this.retentionTimeMultipler;
-    this.config.sumFlowExpireTime *= this.retentionTimeMultipler;
-    this.config.aggrFlowExpireTime *= this.retentionTimeMultipler;
->>>>>>> 3695df05
     this.config.sumFlowMaxFlow *= this.retentionCountMultipler;
     log.debug("config.interval="+ this.config.interval);
     log.debug("config.flowRange="+ this.config.flowRange);
     log.debug("config.sumFlowExpireTime="+ this.config.sumFlowExpireTime);
-<<<<<<< HEAD
     log.debug("config.aggrFlowExpireTime="+ this.config.aggrFlowExpireTime); // aggrFlowExpireTime shoud be same as flowRange or bigger
-=======
-    log.debug("config.aggrFlowExpireTime="+ this.config.aggrFlowExpireTime);
->>>>>>> 3695df05
     log.debug("config.sumFlowMaxFlow="+ this.config.sumFlowMaxFlow);
     sem.once('IPTABLES_READY', async () => {
       // init host
