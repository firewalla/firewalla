--- conflicted
+++ resolved
@@ -31,10 +31,7 @@
 const redisHashKey = "publicIp";
 const redisHashKey6 = "publicIp6s";
 const publicWanIPsHashKey = "publicWanIps";
-<<<<<<< HEAD
-=======
 const publicIPsHashKey = "publicIps";
->>>>>>> fa5ccb09
 const extensionManager = require('./ExtensionManager.js');
 const policyKeyName = "ddns";
 const f = require('../net2/Firewalla.js');
@@ -61,40 +58,6 @@
           else
             bindIP = intf && !_.isEmpty(intf.ip4_addresses) && intf.ip4_addresses[0];
         }
-<<<<<<< HEAD
-      }
-      if (intf) {
-        if (!bindIP)
-          log.error(`WAN interface ${intf.name} does not have an IPv4 address to bind`);
-        else {
-          log.info(`Public IP discovery requests will be bound to WAN IP ${bindIP} on ${intf.name}`);
-          publicIP6s = intf && _.isArray(intf.ip6_addresses) && sysManager.filterPublicIp6(intf.ip6_addresses).sort() || [];
-        }
-      }
-      // dig +short myip.opendns.com
-      const result = await exec(`${command} ${bindIP ? `-b ${bindIP}` : ""}`);
-      let publicIP = result.stdout.split("\n")[0];
-      if(publicIP) {
-        log.info(`Found public IP (opendns) is ${publicIP}`);
-      }
-
-      if(publicIP === "") {
-        if(this.publicIPAPI) {
-          try {
-            const options = {
-              uri: this.publicIPAPI,
-              json: true
-            };
-            if (bindIP)
-              options["localAddress"] = bindIP;
-            const result = await rrWithErrHandling(options);
-            if(result.body && result.body.ip) {
-              publicIP = result.body.ip;
-              log.info(`Found public IP from ${this.publicIPAPI} is ${publicIP}`);
-            }
-          } catch(err) {
-            log.error("Failed to get public ip, err:", err);
-=======
       }
       if (intf) {
         if (!bindIP)
@@ -121,7 +84,6 @@
             publicIPs[iface.name] = wanPublicIP;
           } else {
             log.error(`Cannot discover public IP on wan interface ${iface.name}`);
->>>>>>> fa5ccb09
           }
         }
       }
@@ -139,12 +101,8 @@
       const existingPublicIP = await rclient.hgetAsync(redisKey, redisHashKey).then(result => result && JSON.parse(result)).catch((err) => null);
       const existingPublicWanIps = await rclient.hgetAsync(redisKey, publicWanIPsHashKey).then(result => result && JSON.parse(result)).then(result => _.isArray(result) && result.sort || []).catch((err) => []);
       const existingPublicIP6s = await rclient.hgetAsync(redisKey, redisHashKey6).then(result => result && JSON.parse(result)).catch((err) => null);
-<<<<<<< HEAD
-      if(publicIP !== existingPublicIP || !_.isEqual(publicWanIps, existingPublicWanIps) || !_.isEqual(publicIP6s, existingPublicIP6s)) {
-=======
       const existingPublicIPs = await rclient.hgetAsync(redisKey, publicIPsHashKey).then(result => result && JSON.parse(result)).catch((err) => null);
       if(publicIP !== existingPublicIP || !_.isEqual(publicWanIps, existingPublicWanIps) || !_.isEqual(publicIP6s, existingPublicIP6s) || !_.isEqual(publicIPs, existingPublicIPs)) {
->>>>>>> fa5ccb09
         await rclient.hsetAsync(redisKey, redisHashKey, JSON.stringify(publicIP));
         await rclient.hsetAsync(redisKey, redisHashKey6, JSON.stringify(publicIP6s));
         await rclient.hsetAsync(redisKey, publicWanIPsHashKey, JSON.stringify(publicWanIps));
@@ -152,21 +110,14 @@
         sem.emitEvent({
           type: "PublicIP:Updated",
           ip: publicIP,
-<<<<<<< HEAD
-          ip6s: publicIP6s
-=======
           ip6s: publicIP6s,
           wanIPs: publicIPs
->>>>>>> fa5ccb09
         }); // local event within FireMain
         sem.emitEvent({
           type: "PublicIP:Updated",
           ip: publicIP,
           ip6s: publicIP6s,
-<<<<<<< HEAD
-=======
           wanIPs: publicIPs,
->>>>>>> fa5ccb09
           toProcess: 'FireApi'
         });
       }
@@ -175,8 +126,6 @@
     }
   }
 
-<<<<<<< HEAD
-=======
   async _discoverPublicIP(localIP) {
     let publicIP = await exec(`dig +short +time=3 +tries=2 myip.opendns.com @resolver1.opendns.com ${localIP ? `-b ${localIP}` : ""}`).then(result => result.stdout.trim()).catch((err) => null);
     if (publicIP)
@@ -199,7 +148,6 @@
     return null;
   }
 
->>>>>>> fa5ccb09
   async applyPolicy(host, ip, policy) {
     if (ip !== "0.0.0.0") {
       log.error("ddns policy is only supported on global level");
