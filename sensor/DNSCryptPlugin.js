/*    Copyright 2016 - 2020 Firewalla Inc
 *
 *    This program is free software: you can redistribute it and/or  modify
 *    it under the terms of the GNU Affero General Public License, version 3,
 *    as published by the Free Software Foundation.
 *
 *    This program is distributed in the hope that it will be useful,
 *    but WITHOUT ANY WARRANTY; without even the implied warranty of
 *    MERCHANTABILITY or FITNESS FOR A PARTICULAR PURPOSE.  See the
 *    GNU Affero General Public License for more details.
 *
 *    You should have received a copy of the GNU Affero General Public License
 *    along with this program.  If not, see <http://www.gnu.org/licenses/>.
 */
'use strict';

const log = require('../net2/logger.js')(__filename);

const Sensor = require('./Sensor.js').Sensor;

const extensionManager = require('./ExtensionManager.js')
const sem = require('../sensor/SensorEventManager.js').getInstance();

const f = require('../net2/Firewalla.js');

const userConfigFolder = f.getUserConfigFolder();
const dnsmasqConfigFolder = `${userConfigFolder}/dnsmasq`;

const NetworkProfileManager = require('../net2/NetworkProfileManager.js');
const NetworkProfile = require('../net2/NetworkProfile.js');
const TagManager = require('../net2/TagManager.js');

const fs = require('fs');
const Promise = require('bluebird');
Promise.promisifyAll(fs);

const DNSMASQ = require('../extension/dnsmasq/dnsmasq.js');
const dnsmasq = new DNSMASQ();

const exec = require('child-process-promise').exec;

const featureName = "doh";

const dc = require('../extension/dnscrypt/dnscrypt');

class DNSCryptPlugin extends Sensor {
  async run() {
    this.systemSwitch = false;
    this.adminSystemSwitch = false;
    this.networkSettings = {};
    this.tagSettings = {};
    this.macAddressSettings = {};

    extensionManager.registerExtension(featureName, this, {
      applyPolicy: this.applyPolicy,
      start: this.start,
      stop: this.stop
    });
    
    await exec(`mkdir -p ${dnsmasqConfigFolder}`);

    this.hookFeature(featureName);

    sem.on('DOH_REFRESH', (event) => {
      this.applyDoH();
    });
  }

  async job() {
    await this.applyDoH(true);
  }

  async apiRun() {
    extensionManager.onSet("dohConfig", async (msg, data) => {
      if(data && data.servers) {
        await dc.setServers(data.servers)
        sem.sendEventToFireMain({
          type: 'DOH_REFRESH'
        });
      }
    });

    extensionManager.onGet("dohConfig", async (msg, data) => {
      const selectedServers = await dc.getServers();
      const allServers = await dc.getAllServerNames();
      return {
        selectedServers, allServers
      }
    });
  }

  // global policy apply
  async applyPolicy(host, ip, policy) {
    log.info("Applying DoH policy:", ip, policy);
    try {
      if(ip === '0.0.0.0') {
        if(policy && policy.state) {
          this.systemSwitch = true;
        } else {
          this.systemSwitch = false;
        }
        return this.applySystemDoH();
      } else {
        if (!host)
          return;
        switch (host.constructor.name) {
          case "Tag": {
            const tagUid = host.o && host.o.uid;
            if (tagUid) {
              if (policy && policy.state === true)
                this.tagSettings[tagUid] = 1;
              // false means unset, this is for backward compatibility
              if (policy && policy.state === false)
                this.tagSettings[tagUid] = 0;
              // null means disabled, this is for backward compatibility
              if (policy && policy.state === null)
                this.tagSettings[tagUid] = -1;
              await this.applyTagDoH(tagUid);
            }
            break;
          }
          case "NetworkProfile": {
            const uuid = host.o && host.o.uuid;
            if (uuid) {
              if (policy && policy.state === true)
                this.networkSettings[uuid] = 1;
              if (policy && policy.state === false)
                this.networkSettings[uuid] = 0;
              if (policy && policy.state === null)
                this.networkSettings[uuid] = -1;
              await this.applyNetworkDoH(uuid);
            }
            break;
          }
          case "Host" : {
            const macAddress = host && host.o && host.o.mac;
            if (macAddress) {
              if (policy && policy.state === true)
                this.macAddressSettings[macAddress] = 1;
              if (policy && policy.state === false)
                this.macAddressSettings[macAddress] = 0;
              if (policy && policy.state === null)
                this.macAddressSettings[macAddress] = -1;
              await this.applyDeviceDoH(macAddress);
            }
            break;
          }
          default:
        }
      }
    } catch(err) {
      log.error("Got error when applying DoH policy", err);
    }
  }

  async applyDoH(reCheckConfig = false) {
    const result = await dc.prepareConfig({}, reCheckConfig);
    if (result) {
      await dc.restart();
    } else {
      await dc.start();
    }

    const configFilePath = `${dnsmasqConfigFolder}/${featureName}.conf`;
    if (this.adminSystemSwitch) {
      const dnsmasqEntry = `server=${dc.getLocalServer()}$${featureName}`;
      await fs.writeFileAsync(configFilePath, dnsmasqEntry);
    } else {
      await fs.unlinkAsync(configFilePath).catch((err) => {});
    }

    await this.applySystemDoH();
    for (const macAddress in this.macAddressSettings) {
      await this.applyDeviceDoH(macAddress);
    }
    for (const tagUid in this.tagSettings) {
      const tag = TagManager.getTagByUid(tagUid);
      if (!tag)
        // reset tag if it is already deleted
        this.tagSettings[tagUid] = 0;
      await this.applyTagDoH(tagUid);
      if (!tag)
        delete this.tagSettings[tagUid];
    }
    for (const uuid in this.networkSettings) {
      const networkProfile = NetworkProfileManager.getNetworkProfile(uuid);
      if (!networkProfile)
        delete this.networkSettings[uuid];
      else
        await this.applyNetworkDoH(uuid);
    }
  }

  async applySystemDoH() {
    if(this.systemSwitch) {
      return this.systemStart();
    } else {
      return this.systemStop();
    }
  }

  async applyTagDoH(tagUid) {
    if (this.tagSettings[tagUid] == 1)
      return this.perTagStart(tagUid);
    if (this.tagSettings[tagUid] == -1)
      return this.perTagStop(tagUid);
    return this.perTagReset(tagUid);
  }

  async applyNetworkDoH(uuid) {
    if (this.networkSettings[uuid] == 1)
      return this.perNetworkStart(uuid);
    if (this.networkSettings[uuid] == -1)
      return this.perNetworkStop(uuid);
    return this.perNetworkReset(uuid);
  }

  async applyDeviceDoH(macAddress) {
    if (this.macAddressSettings[macAddress] == 1)
      return this.perDeviceStart(macAddress);
    if (this.macAddressSettings[macAddress] == -1)
      return this.perDeviceStop(macAddress);
    return this.perDeviceReset(macAddress);
  }

  async systemStart() {
<<<<<<< HEAD
    //special patch for dns leak
    const entry = `server=${dc.getLocalServer()}\nserver=${dc.getLocalServer()}\n`;
    await fs.writeFileAsync(systemConfigFile, entry);
    await dnsmasq.restartDnsmasq();
=======
    const configFile = `${dnsmasqConfigFolder}/${featureName}_system.conf`;
    const dnsmasqEntry = `mac-address-tag=%FF:FF:FF:FF:FF:FF$${featureName}\n`;
    await fs.writeFileAsync(configFile, dnsmasqEntry);
    dnsmasq.scheduleRestartDNSService();
>>>>>>> 08c673c5
  }

  async systemStop() {
    const configFile = `${dnsmasqConfigFolder}/${featureName}_system.conf`;
    const dnsmasqEntry = `mac-address-tag=%FF:FF:FF:FF:FF:FF$!${featureName}\n`;
    await fs.writeFileAsync(configFile, dnsmasqEntry);
    dnsmasq.scheduleRestartDNSService();
  }

  async perTagStart(tagUid) {
    const configFile = `${dnsmasqConfigFolder}/tag_${tagUid}_${featureName}.conf`;
    const dnsmasqEntry = `group-tag=@${tagUid}$${featureName}\n`;
    await fs.writeFileAsync(configFile, dnsmasqEntry);
    dnsmasq.scheduleRestartDNSService();
  }

  async perTagStop(tagUid) {
    const configFile = `${dnsmasqConfigFolder}/tag_${tagUid}_${featureName}.conf`;
    const dnsmasqEntry = `group-tag=@${tagUid}$!${featureName}\n`; // match negative tag
    await fs.writeFileAsync(configFile, dnsmasqEntry);
    dnsmasq.scheduleRestartDNSService();
  }

  async perTagReset(tagUid) {
    const configFile = `${dnsmasqConfigFolder}/tag_${tagUid}_${featureName}.conf`;
    await fs.unlinkAsync(configFile).catch((err) => {});
    dnsmasq.scheduleRestartDNSService();
  }

  async perNetworkStart(uuid) {
    const networkProfile = NetworkProfileManager.getNetworkProfile(uuid);
    const iface = networkProfile && networkProfile.o && networkProfile.o.intf;
    if (!iface) {
      log.warn(`Interface name is not found on ${uuid}`);
      return;
    }
    const configFile = `${NetworkProfile.getDnsmasqConfigDirectory(uuid)}/${featureName}_${iface}.conf`;
    const dnsmasqEntry = `mac-address-tag=%00:00:00:00:00:00$${featureName}\n`;
    await fs.writeFileAsync(configFile, dnsmasqEntry);
    dnsmasq.scheduleRestartDNSService();
  }

  async perNetworkStop(uuid) {
    const networkProfile = NetworkProfileManager.getNetworkProfile(uuid);
    const iface = networkProfile && networkProfile.o && networkProfile.o.intf;
    if (!iface) {
      log.warn(`Interface name is not found on ${uuid}`);
      return;
    }
    const configFile = `${NetworkProfile.getDnsmasqConfigDirectory(uuid)}/${featureName}_${iface}.conf`;
    // explicit disable family protect
    const dnsmasqEntry = `mac-address-tag=%00:00:00:00:00:00$!${featureName}\n`;
    await fs.writeFileAsync(configFile, dnsmasqEntry);
    dnsmasq.scheduleRestartDNSService();
  }

  async perNetworkReset(uuid) {
    const networkProfile = NetworkProfileManager.getNetworkProfile(uuid);
    const iface = networkProfile && networkProfile.o && networkProfile.o.intf;
    if (!iface) {
      log.warn(`Interface name is not found on ${uuid}`);
      return;
    }
    const configFile = `${NetworkProfile.getDnsmasqConfigDirectory(uuid)}/${featureName}_${iface}.conf`;
    // remove config file
    await fs.unlinkAsync(configFile).catch((err) => {});
    dnsmasq.scheduleRestartDNSService();
  }

  async perDeviceStart(macAddress) {
<<<<<<< HEAD
    log.info(`Starting DoH on device ${macAddress}...`);
    const configFile = `${dnsmasqConfigFolder}/doh_${macAddress}.conf`;
    //special patch for dns leak
    const dnsmasqentry = `server=${dc.getLocalServer()}%${macAddress.toUpperCase()}\nserver=${dc.getLocalServer()}%${macAddress.toUpperCase()}\n`;
=======
    const configFile = `${dnsmasqConfigFolder}/${featureName}_${macAddress}.conf`;
    const dnsmasqentry = `mac-address-tag=%${macAddress.toUpperCase()}$${featureName}\n`;
>>>>>>> 08c673c5
    await fs.writeFileAsync(configFile, dnsmasqentry);
    dnsmasq.scheduleRestartDNSService();
  }

  async perDeviceStop(macAddress) {
    const configFile = `${dnsmasqConfigFolder}/${featureName}_${macAddress}.conf`;
    const dnsmasqentry = `mac-address-tag=%${macAddress.toUpperCase()}$!${featureName}\n`;
    await fs.writeFileAsync(configFile, dnsmasqentry);
    dnsmasq.scheduleRestartDNSService();
  }

  async perDeviceReset(macAddress) {
    const configFile = `${dnsmasqConfigFolder}/${featureName}_${macAddress}.conf`;
    // remove config file
    await fs.unlinkAsync(configFile).catch((err) => {});
    dnsmasq.scheduleRestartDNSService();
  }

  // global on/off
  async globalOn() {
    this.adminSystemSwitch = true;
    await this.applyDoH();
  }

  async globalOff() {
    this.adminSystemSwitch = false;
    await this.applyDoH();
  }
}

module.exports = DNSCryptPlugin;<|MERGE_RESOLUTION|>--- conflicted
+++ resolved
@@ -224,17 +224,10 @@
   }
 
   async systemStart() {
-<<<<<<< HEAD
-    //special patch for dns leak
-    const entry = `server=${dc.getLocalServer()}\nserver=${dc.getLocalServer()}\n`;
-    await fs.writeFileAsync(systemConfigFile, entry);
-    await dnsmasq.restartDnsmasq();
-=======
     const configFile = `${dnsmasqConfigFolder}/${featureName}_system.conf`;
     const dnsmasqEntry = `mac-address-tag=%FF:FF:FF:FF:FF:FF$${featureName}\n`;
     await fs.writeFileAsync(configFile, dnsmasqEntry);
     dnsmasq.scheduleRestartDNSService();
->>>>>>> 08c673c5
   }
 
   async systemStop() {
@@ -305,15 +298,8 @@
   }
 
   async perDeviceStart(macAddress) {
-<<<<<<< HEAD
-    log.info(`Starting DoH on device ${macAddress}...`);
-    const configFile = `${dnsmasqConfigFolder}/doh_${macAddress}.conf`;
-    //special patch for dns leak
-    const dnsmasqentry = `server=${dc.getLocalServer()}%${macAddress.toUpperCase()}\nserver=${dc.getLocalServer()}%${macAddress.toUpperCase()}\n`;
-=======
     const configFile = `${dnsmasqConfigFolder}/${featureName}_${macAddress}.conf`;
     const dnsmasqentry = `mac-address-tag=%${macAddress.toUpperCase()}$${featureName}\n`;
->>>>>>> 08c673c5
     await fs.writeFileAsync(configFile, dnsmasqentry);
     dnsmasq.scheduleRestartDNSService();
   }
