--- conflicted
+++ resolved
@@ -150,11 +150,7 @@
                 _host = [v6addr];
                 macHostMap[mac]=_host;
               }
-<<<<<<< HEAD
-              cb()
-=======
               async.setImmediate(cb);
->>>>>>> 6baaf33d
             }
           } else {
             async.setImmediate(cb);
