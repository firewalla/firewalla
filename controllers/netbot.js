--- conflicted
+++ resolved
@@ -2329,24 +2329,6 @@
       if (f.ltype == 'flow') delete f.type
     })
 
-<<<<<<< HEAD
-    const requiredPromises = [
-      this.hostManager.last60MinStatsForInit(jsonobj, target),
-      this.hostManager.last30daysStatsForInit(jsonobj, target),
-      this.hostManager.newLast24StatsForInit(jsonobj, target),
-      this.hostManager.last12MonthsStatsForInit(jsonobj, target)
-    ];
-    // const platformSpecificStats = platform.getStatsSpecs();
-    // jsonobj.stats = {};
-    // for (const statSettings of platformSpecificStats) {
-    //   requiredPromises.push(this.hostManager.getStats(statSettings, target)
-    //     .then(s => jsonobj.stats[statSettings.stat] = s)
-    //   );
-    // }
-    await Promise.all(requiredPromises)
-
-=======
->>>>>>> c6590eab
     if (!jsonobj.flows['appDetails']) { // fallback to old way
       await netBotTool.prepareDetailedFlows(jsonobj, 'app', options)
       await this.validateFlowAppIntel(jsonobj)
@@ -4623,14 +4605,10 @@
 
             let begin = Date.now();
 
-<<<<<<< HEAD
-            let options = { forceReload: true }
-=======
             let options = {
               forceReload: true,
               appInfo: rawmsg.message.appInfo
             }
->>>>>>> c6590eab
 
             if (rawmsg.message.obj.data &&
               rawmsg.message.obj.data.simulator) {
