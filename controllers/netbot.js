--- conflicted
+++ resolved
@@ -118,10 +118,6 @@
 const hostTool = new HostTool();
 
 const vipManager = require('../net2/VipManager');
-<<<<<<< HEAD
-const VIPProfile = require('../net2/identity/VIPProfile');
-=======
->>>>>>> 705f5b20
 
 const DNSTool = require('../net2/DNSTool.js');
 const dnsTool = new DNSTool();
@@ -758,36 +754,6 @@
     }
   }
 
-<<<<<<< HEAD
-  scanStart(callback = () => { }) {
-    this.hostManager.getHosts((err, result) => {
-      this.hosts = result;
-      for (let i in result) {
-        //        log.info(result[i].toShortString());
-        result[i].on("Notice:Detected", (channel, type, ip, obj) => {
-          log.info("Found new notice", type, ip);
-          if ((obj.note == "Scan::Port_Scan" || obj.note == "Scan::Address_Scan") && this.scanning == false) {
-            let msg = result[i].name() + ": " + obj.msg;
-            if (nm.canNotify() == true) {
-              this.tx(this.primarygid, msg, obj.msg);
-            }
-          } else if ((obj.note == "Scan::Port_Scan" || obj.note == "Scan::Address_Scan") && this.scanning == true) {
-            log.info("Netbot:Notice:Skip due to scanning", obj);
-          } else {
-            let msg = result[i].name() + ": " + obj.msg;
-            if (nm.canNotify() == true) {
-              this.tx(this.primarygid, msg, obj.msg);
-            }
-          }
-        });
-      }
-      callback(null, null);
-    });
-
-  }
-
-=======
->>>>>>> 705f5b20
   setHandler(gid, msg /*rawmsg.message.obj*/, callback = () => { }) {
     // mtype: set
     // target = "ip address" 0.0.0.0 is self
@@ -1833,31 +1799,10 @@
           this.simpleTxData(msg, {}, { code: 400, msg: "'profileId' should be specified." }, callback);
           return;
         }
-<<<<<<< HEAD
-        let vpnClient = null;
-        switch (type) {
-          case "openvpn": {
-            vpnClient = new OpenVPNClient({ profileId: profileId });
-            break;
-          }
-          case "wireguard": {
-            vpnClient = new WGVPNClient({ profileId: profileId });
-            break;
-          }
-          case "ssl": {
-            vpnClient = new OCVPNClient({ profileId: profileId });
-            break;
-          }
-          default: {
-            this.simpleTxData(msg, {}, { code: 400, msg: `Unsupported vpn client type: ${type}` });
-            return;
-          }
-=======
         const c = VPNClient.getClass(type);
         if (!c) {
           this.simpleTxData(msg, {}, { code: 400, msg: `Unsupported VPN client type: ${type}` });
           return;
->>>>>>> 705f5b20
         }
         (async () => {
           // backward compatibility in case api call payload does not contain type, directly use singleton in VPNClient.js based on profileId if available
@@ -1887,32 +1832,10 @@
         (async () => {
           let profiles = [];
           for (let type of types) {
-<<<<<<< HEAD
-            switch (type) {
-              case "openvpn": {
-                const profileIds = await OpenVPNClient.listProfileIds();
-                Array.prototype.push.apply(profiles, await Promise.all(profileIds.map(profileId => new OpenVPNClient({ profileId: profileId }).getAttributes())));
-                break;
-              }
-              case "wireguard": {
-                const profileIds = await WGVPNClient.listProfileIds();
-                Array.prototype.push.apply(profiles, await Promise.all(profileIds.map(profileId => new WGVPNClient({ profileId: profileId }).getAttributes())));
-                break;
-              }
-              case "ssl": {
-                const profileIds = await OCVPNClient.listProfileIds();
-                Array.prototype.push.apply(profiles, await Promise.all(profileIds.map(profileId => new OCVPNClient({ profileId: profileId }).getAttributes())));
-                break;
-              }
-              default:
-                this.simpleTxData(msg, {}, { code: 400, msg: "Unsupported VPN client type: " + type }, callback);
-                return;
-=======
             const c = VPNClient.getClass(type);
             if (!c) {
               log.error(`Unsupported VPN client type: ${type}`);
               continue;
->>>>>>> 705f5b20
             }
             const profileIds = await c.listProfileIds();
             Array.prototype.push.apply(profiles, await Promise.all(profileIds.map(profileId => new c({ profileId }).getAttributes())));
@@ -3019,16 +2942,9 @@
       case "exception:create":
         em.createException(value)
           .then((result) => {
-<<<<<<< HEAD
-            sem.emitEvent({
-              type: "ExceptionChange",
-              message: "",
-              toProcess: 'FireMain'
-=======
             sem.sendEventToAll({
               type: "ExceptionChange",
               message: ""
->>>>>>> 705f5b20
             });
             this.simpleTxData(msg, result, null, callback);
           })
@@ -3039,16 +2955,9 @@
       case "exception:update":
         em.updateException(value)
           .then((result) => {
-<<<<<<< HEAD
-            sem.emitEvent({
-              type: "ExceptionChange",
-              message: "",
-              toProcess: 'FireMain'
-=======
             sem.sendEventToAll({
               type: "ExceptionChange",
               message: ""
->>>>>>> 705f5b20
             });
             this.simpleTxData(msg, result, null, callback);
           })
@@ -3059,16 +2968,9 @@
       case "exception:delete":
         em.deleteException(value.exceptionID)
           .then(() => {
-<<<<<<< HEAD
-            sem.emitEvent({
-              type: "ExceptionChange",
-              message: "",
-              toProcess: 'FireMain'
-=======
             sem.sendEventToAll({
               type: "ExceptionChange",
               message: ""
->>>>>>> 705f5b20
             });
             this.simpleTxData(msg, null, null, callback);
           }).catch((err) => {
@@ -3745,68 +3647,10 @@
           this.simpleTxData(msg, {}, { code: 400, msg: "'profileId' should only contain alphanumeric letters or underscore and no longer than 10 characters" }, callback);
           return;
         }
-<<<<<<< HEAD
-        let vpnClient = null;
-        switch (type) {
-          case "openvpn": {
-            vpnClient = new OpenVPNClient({ profileId: profileId });
-            break;
-          }
-          case "wireguard": {
-            /*
-              accept either plain text configuration file in 'content' field or json object in 'settings.config'.
-
-              plain text:
-              [Interface]
-              PrivateKey = xxxxxxxx
-              Address = 10.200.251.124/32
-              DNS = 10.200.251.1
-              [Peer]
-              PublicKey = yyyyyyyy
-              Endpoint = 192.168.210.1:51820
-              AllowedIPs = 0.0.0.0/0
-
-              json object:
-              {
-                "settings": {
-                  "config": {
-                    "privateKey": "xxxxx",
-                    "addresses": [
-                      "10.200.251.124/32"
-                    ],
-                    "dns": [
-                      "10.200.251.1"
-                    ],
-                    "peers": [
-                      {
-                        "persistentKeepalive": 20,
-                        "publicKey": "yyyyy",
-                        "endpoint": "192.168.210.1:51820",
-                        "allowedIPs": [
-                          "0.0.0.0/0"
-                        ]
-                      }
-                    ]
-                  }
-                }
-              }
-            */
-            vpnClient = new WGVPNClient({ profileId: profileId });
-            break;
-          }
-          case "ssl": {
-            vpnClient = new OCVPNClient({ profileId: profileId });
-            break;
-          }
-          default:
-            this.simpleTxData(msg, {}, { code: 400, msg: "Unsupported VPN client type: " + type }, callback);
-            return;
-=======
         const c = VPNClient.getClass(type);
         if (!c) {
           this.simpleTxData(msg, {}, { code: 400, msg: `Unsupported VPN client type: ${type}` });
           return;
->>>>>>> 705f5b20
         }
         const vpnClient = new c({profileId});
         (async () => {
@@ -3998,13 +3842,9 @@
                 hostObj[savingKeysMap[key]] = host[key];
             }
           }
-<<<<<<< HEAD
-          await rclient.hmsetAsync(hostTool.getMacKey(host.mac), hostObj);
-=======
           // set firstFound time as a activeTS for migration, so non-existing device could expire normal
           hostObj.firstFoundTimestamp = Date.now() / 1000;
           this.messageBus.publish("DiscoveryEvent", "Device:Create", hostObj.mac, hostObj);
->>>>>>> 705f5b20
           this.simpleTxData(msg, {}, null, callback);
         })().catch((err) => {
           this.simpleTxData(msg, {}, err, callback);
@@ -4181,11 +4021,7 @@
           const network = msg.data.value.network;
           switch (network) {
             case "alternative": {
-<<<<<<< HEAD
-              fc.removeUserConfig("alternativeInterface");
-=======
               await fc.removeUserConfig("alternativeInterface");
->>>>>>> 705f5b20
               break;
             }
           }
