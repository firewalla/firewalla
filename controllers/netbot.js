--- conflicted
+++ resolved
@@ -2011,12 +2011,9 @@
           const {name, obj, affiliated} = value;
           const tag = await this.tagManager.createTag(name, obj, _.get(affiliated, "name"), _.get(affiliated, "obj"));
           const result = tag.toJson();
-<<<<<<< HEAD
-=======
           if (tag.afTag) {
             result.affiliatedTag = tag.afTag.toJson()
           }
->>>>>>> ad269da9
           return result;
         }
       }
