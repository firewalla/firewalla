#!/usr/bin/env node
/*    Copyright 2016 Rottiesoft LLC / Firewalla LLC 
 *
 *    This program is free software: you can redistribute it and/or  modify
 *    it under the terms of the GNU Affero General Public License, version 3,
 *    as published by the Free Software Foundation.
 *
 *    This program is distributed in the hope that it will be useful,
 *    but WITHOUT ANY WARRANTY; without even the implied warranty of
 *    MERCHANTABILITY or FITNESS FOR A PARTICULAR PURPOSE.  See the
 *    GNU Affero General Public License for more details.
 *
 *    You should have received a copy of the GNU Affero General Public License
 *    along with this program.  If not, see <http://www.gnu.org/licenses/>.
 */

'use strict'

process.title = "FireApi";
let log = require('../net2/logger.js')(__filename, "info");

const util = require('util');
var fs = require('fs');
var cloud = require('../encipher');
var program = require('commander');
var qrcode = require('qrcode-terminal');
var publicIp = require('public-ip');
var intercomm = require('../lib/intercomm.js');

var ControllerBot = require('../lib/ControllerBot.js');

var HostManager = require('../net2/HostManager.js');
var SysManager = require('../net2/SysManager.js');
var FlowManager = require('../net2/FlowManager.js');
var flowManager = new FlowManager('info');
var AlarmManager = require('../net2/AlarmManager.js');
var alarmManager = new AlarmManager('info');
var sysmanager = new SysManager();
var VpnManager = require("../vpn/VpnManager.js");
var vpnManager = new VpnManager('info');
var IntelManager = require('../net2/IntelManager.js');
var intelManager = new IntelManager('debug');

let AM2 = require('../alarm/AlarmManager2.js');
let am2 = new AM2();

let EM = require('../alarm/ExceptionManager.js');
let em = new EM();


let SSH = require('../extension/ssh/ssh.js');
let ssh = new SSH('info');

let country = require('../extension/country/country.js');

var builder = require('botbuilder');
var uuid = require('uuid');

var async = require('async');

let NM = require('../ui/NotifyManager.js');
let nm = new NM();


class netBot extends ControllerBot {

    _block2(ip, dst, cron, timezone, duration, callback) {
        let value = {
            id: "0",
            cron: cron,
            dst: dst,
            timezone: timezone,
            duration: duration
        }
        this._block(ip, 'block', value, callback);
    }

    _ignore(ip,reason,callback) {
        this.hostManager.ignoreIP(ip,reason,callback);
    }

    _unignore(ip,callback) {
        this.hostManager.unignoreIP(ip,callback);
    }

    _block(ip, blocktype, value, callback) {
        log.info("_block", ip, blocktype, value);
        if (ip === "0.0.0.0") {
            this.hostManager.loadPolicy((err, data) => {
                this.hostManager.setPolicy(blocktype, value, (err, data) => {
                    if (err == null) {
                        if (callback != null)
                            callback(null, "Success");
                    } else {
                        if (callback != null)
                            callback(err, "Unable to block ip " + ip);
                    }
                });
            });
        } else {
            this.hostManager.getHost(ip, (err, host) => {
                if (host != null) {
                    host.loadPolicy((err, data) => {
                        if (err == null) {
                            host.setPolicy(blocktype, value, (err, data) => {
                                if (err == null) {
                                    if (callback != null)
                                    //   this.tx(this.primarygid, "Success:"+ip,"hosts summary");  
                                        callback(null, "Success:" + ip);
                                } else {
                                    if (callback != null)
                                    // this.tx(this.primarygid, "Unable to block ip "+ip,"hosts summary");  
                                        callback(err, "Unable to block ip " + ip)

                                }
                            });
                        } else {
                            if (callback != null)
                            //this.tx(this.primarygid, "Unable to block ip "+ip,"hosts summary");  
                                callback("error", "Unable to block ip " + ip);
                        }
                    });
                } else {
                    if (callback != null)
                    //this.tx(this.primarygid, "host not found","hosts summary");  
                        callback("error", "Host not found");
                }
            });
        }
    }

    _family(ip, value, callback) {
        if (ip === "0.0.0.0") {
            this.hostManager.loadPolicy((err, data) => {
                this.hostManager.setPolicy("family", value, (err, data) => {
                    if (err == null) {
                        if (callback != null)
                            callback(null, "Success");
                    } else {
                        if (callback != null)
                            callback(err, "Unable to block ip " + ip);
                    }
                });
            });
        } else {
            this.hostManager.getHost(ip, (err, host) => {
                if (host != null) {
                    host.loadPolicy((err, data) => {
                        if (err == null) {
                            host.setPolicy("family", value, (err, data) => {
                                if (err == null) {
                                    if (callback != null)
                                        callback(null, "Success:" + ip);
                                } else {
                                    if (callback != null)
                                        callback(err, "Unable to block ip " + ip);
                                }
                            });
                        } else {
                            if (callback != null)
                                callback("error", "Unable to block ip " + ip);
                        }
                    });
                } else {
                    if (callback != null)
                        callback("error", "host not found");
                }
            });
        }
    }

    _adblock(ip, value, callback) {
        if (ip === "0.0.0.0") {
            this.hostManager.loadPolicy((err, data) => {
                this.hostManager.setPolicy("adblock", value, (err, data) => {
                    if (err == null) {
                        if (callback != null)
                            callback(null, "Success");
                    } else {
                        if (callback != null)
                            callback(err, "Unable to block ip " + ip);
                    }
                });
            });
        } else {
            this.hostManager.getHost(ip, (err, host) => {
                if (host != null) {
                    host.loadPolicy((err, data) => {
                        if (err == null) {
                            host.setPolicy("adblock", value, (err, data) => {
                                if (err == null) {
                                    if (callback != null)
                                        callback(null, "Success:" + ip);
                                } else {
                                    if (callback != null)
                                        callback(err, "Unable to block ip " + ip);
                                }
                            });
                        } else {
                            if (callback != null)
                                callback("error", "Unable to block ip " + ip);
                        }
                    });
                } else {
                    if (callback != null)
                        callback("error", "host not found");
                }
            });
        }
    }

    _vpn(ip, value, callback) {
        this.hostManager.loadPolicy((err, data) => {
            this.hostManager.setPolicy("vpn", value, (err, data) => {
                if (err == null) {
                    if (callback != null)
                        callback(null, "Success");
                } else {
                    if (callback != null)
                        callback(err, "Unable to block ip " + ip);
                }
            });
        });
    }

    _shadowsocks(ip, value, callback) {
        this.hostManager.loadPolicy((err, data) => {
            this.hostManager.setPolicy("shadowsocks", value, (err, data) => {
                if (err == null) {
                    if (callback != null)
                        callback(null, "Success");
                } else {
                    if (callback != null)
                        callback(err, "Unable to apply config on shadowsocks: " + value);
                }
            });
        });
    }

  _scisurf(ip, value, callback) {
    this.hostManager.loadPolicy((err, data) => {
      this.hostManager.setPolicy("scisurf", value, (err, data) => {
        if (err == null) {
          if (callback != null)
            callback(null, "Success");
        } else {
          if (callback != null)
            callback(err, "Unable to apply config on scisurf: " + value);
        }
      });
    });
  }

  _dnsmasq(ip, value, callback) {
    this.hostManager.loadPolicy((err, data) => {
      this.hostManager.setPolicy("dnsmasq", value, (err, data) => {
        if (err == null) {
          if (callback != null)
            callback(null, "Success");
        } else {
          if (callback != null)
            callback(err, "Unable to apply config on dnsmasq: " + value);
        }
      });
    });
  }

    _externalAccess(ip, value, callback) {
        this.hostManager.loadPolicy((err, data) => {
            this.hostManager.setPolicy("externalAccess", value, (err, data) => {
                if (err == null) {
                    if (callback != null)
                        callback(null, "Success");
                } else {
                    if (callback != null)
                        callback(err, "Unable to apply config on externalAccess: " + value);
                }
            });
        });
    }

    _ssh(ip, value, callback) {
        this.hostManager.loadPolicy((err, data) => {
            this.hostManager.setPolicy("ssh", value, (err, data) => {
                if (err == null) {
                    if (callback != null)
                        callback(null, "Success");
                } else {
                    if (callback != null)
                        callback(err, "Unable to ssh " + ip);
                }
            });
        });
    }

    /*
     *  
     *   {
     *      state: on/off
     *      intel: <major/minor>
     *      porn: <major/minor>
     *      gaming: <major/minor>
     *      flow: <major/minor>
     *   }
     */
    _notify(ip, value, callback) {
        this.hostManager.loadPolicy((err, data) => {
            this.hostManager.setPolicy("notify", value, (err, data) => {
                if (err == null) {
                    if (callback != null)
                        callback(null, "Success");
                } else {
                    if (callback != null)
                        callback(err, "Unable to setNotify " + ip);
                }
                nm.loadConfig();
            });
        });
    }
    constructor(config, fullConfig, eptcloud, groups, gid, debug, apiMode) {
        super(config, fullConfig, eptcloud, groups, gid, debug, apiMode);
        this.bot = new builder.TextBot();
        //      this.dialog = new builder.LuisDialog(config.dialog.api);
        this.dialog = new builder.CommandDialog();
        this.bot.add('/', this.dialog);
        var self = this;
        this.compress = true;
        this.scanning = false;

        this.sensorConfig = config.controller.sensor;
        //flow.summaryhours
        // sysmanager.setConfig(this.sensorConfig);
        sysmanager.update((err, data) => {});

        setInterval(()=>{
            sysmanager.update((err, data) => {});
        },1000*60*60*10);

        setInterval(()=>{
            try {
              if (global.gc) {
                global.gc();
              }
            } catch(e) {
            }
        },1000*60);

        this.hostManager = new HostManager("cli", 'client', 'debug');

        // no subscription for api mode
        if(apiMode) {
          log.info("Skipping event subscription during API mode.");
          return;
        }

        let c = require('../net2/MessageBus.js');
        this.subscriber = new c('debug');

        this.subscriber.subscribe("DiscoveryEvent", "DiscoveryStart", null, (channel, type, ip, msg) => {
            //this.tx(this.primarygid, "Discovery started","message");  
        });
        this.subscriber.subscribe("DiscoveryEvent", "Host:Found", null, (channel, type, ip, o) => {
            log.info("Found new host ", channel, type, ip);
            if (o) {
                let name = o.ipv4Addr;
                if (o.name != null) {
                    name = o.name + " (" + o.ipv4Addr + ")";
                } else if (o.macVendor != null) {
                    name = "(?)" + o.macVendor + " (" + o.ipv4Addr + ")";
                }
                this.tx2(this.primarygid, "New host found in network: " + name, "Found new host " + name, {uid:o.ipv4Addr});
            }
        });
        this.subscriber.subscribe("MonitorEvent", "Monitor:Flow:Out", null, (channel, type, ip, msg) => {
            let m = null;
            let n = null;
            log.info("Monitor:Flow:Out", channel, ip, msg, "=====");
            if (ip && msg) {
                if (msg['txRatioRanked'] && msg['txRatioRanked'].length > 0) {
                    let flow = msg['txRatioRanked'][0];
                    if (flow.rank > 0) {
                        return;
                    }
                    m = "Warning: \n\n" + flowManager.toStringShortShort2(msg['txRatioRanked'][0], msg.direction, 'txdata') + "\n";
                    n = flowManager.toStringShortShort2(msg['txRatioRanked'][0], msg.direction);
                }
            }
            if (m) {
                log.info("MonitorEvent:Flow:Out", m,msg);
                if (nm.canNotify()==true) {
                    this.tx2(this.primarygid, m, n, {id:msg.id});
                }
            }
        });
        this.subscriber.subscribe("MonitorEvent", "Monitor:Flow:In", null, (channel, type, ip, msg) => {
/*
            let m = null;
            let n = null;
            log.info("Monitor:Flow:In", channel, ip, msg, "=====");
            if (ip && msg) {
                if (msg['txRatioRanked'] && msg['txRatioRanked'].length > 0) {
                    let flow = msg['txRatioRanked'][0];
                    if (flow.rank > 0) {
                        return;
                    }
                    m = "Warning: \n\n" + flowManager.toStringShortShort2(msg['txRatioRanked'][0], msg.direction, 'txdata') + "\n";
                    n = flowManager.toStringShortShort2(msg['txRatioRanked'][0], msg.direction);
                }
            }
            if (m)
                this.tx2(this.primarygid, m, n, {id:msg.id});
*/
        });

        setTimeout(() => {
            this.scanStart();
            if (sysmanager.systemRebootedDueToIssue(true)==false) {
                if (nm.canNotify()==true) {
                    this.tx(this.primarygid, "200", "🔥 Firewalla Device '" + this.getDeviceName() + "' Awakens!");
                }
            }
            this.setupDialog();
        }, 2000);

        this.hostManager.on("Scan:Done", (channel, type, ip, obj) => {
            if (type == "Scan:Done") {
                this.scanning = false;
                for (let h in this.hosts) {
                    //this.hosts[h].clean();
                }
                this.scanStart();
            }
        });
        this.hostManager.on("Scan:Start", (channel, type, ip, obj) => {
            if (type == "Scan:Start") {
                this.scanning = true;
            }
        });
    }

    scanStart(callback) {
        this.hostManager.getHosts((err, result) => {
            let listip = [];
            this.hosts = result;
            for (let i in result) {
                log.info(result[i].toShortString());
                result[i].on("Notice:Detected", (channel, type, ip, obj) => {
                    log.info("=================================");
                    log.info("Netbot:Notice:", type, ip);
                    log.info("=================================");
                    if ((obj.note == "Scan::Port_Scan" || obj.note == "Scan::Address_Scan") && this.scanning == false) {
                        let msg = result[i].name() + ": " + obj.msg;
                        if (nm.canNotify()==true) {
                            this.tx(this.primarygid, msg, obj.msg);
                        }
                    } else if ((obj.note == "Scan::Port_Scan" || obj.note == "Scan::Address_Scan") && this.scanning == true) {
                        log.info("Netbot:Notice:Skip due to scanning", obj);
                    } else {
                        let msg = result[i].name() + ": " + obj.msg;
                        if (nm.canNotify()==true) {
                            this.tx(this.primarygid, msg, obj.msg);
                        }
                    }
                });
                result[i].on("Intel:Detected", (channel, type, ip, obj) => {
                    log.info("=================================");
                    log.info("NetBot:Intel:", type, ip, obj);
                    log.info("=================================");
                    let msg = null;
                    let reason = "";
                    if (obj.intel != null && obj.intel['reason'] != null) {
                        reason = obj.intel.reason;
                    }
                    if (obj['seen.indicator_type'] == "Intel::DOMAIN") {
                        msg = reason + ". Device " + result[i].name() + ": " + obj['id.orig_h'] + " talking to " + obj['seen.indicator'] + ":" + obj['id.resp_p'] + ". (Reported by " + obj.intel.count + " sources)";
                    } else {
                        msg = reason + " " + result[i].name() + ": " + obj['id.orig_h'] + " talking to " + obj['id.resp_h'] + ":" + obj['id.resp_p'] + ". (Reported by " + obj.intel.count + " sources)";
                    }
                    if (obj.intel && obj.intel.summary) {
                        //msg += "\n" + obj.intelurl;
                    }

                    log.info("Sending Msg:", msg);

                    if (nm.canNotify()==true) {
                        this.txQ2(this.primarygid, msg, msg, {uid: obj.id});
                    }
                });
            }
            if (callback)
                callback(null, null);

        });

    }

    setHandler(gid, msg, callback) {
        // mtype: set
        // target = "ip address" 0.0.0.0 is self
        // data.item = policy
        // data.value = {'block':1},
        //
      //       log.info("Set: ",gid,msg);

      switch(msg.data.item) {
      case "policy":
          async.eachLimit(Object.keys(msg.data.value),1,(o,cb)=>{
            switch(o) {
              case "monitor":
                this._block(msg.target, "monitor", msg.data.value.monitor, (err, obj) => {
                  cb(err);
                });
                break;
              case "blockin":
                this._block(msg.target, "blockin", msg.data.value.blockin, (err, obj) => {
                    cb(err);
                });
                break;
              case "acl":
                this._block(msg.target, "acl", msg.data.value.acl, (err, obj) => {
                    cb(err);
                });
                break;
              case "family":
                this._family(msg.target, msg.data.value.family, (err, obj) => {
                    cb(err);
                });
                break;
              case "adblock":
                this._adblock(msg.target, msg.data.value.adblock, (err, obj) => {
                    cb(err);
                });
                break;
              case "vpn":
                this._vpn(msg.target, msg.data.value.vpn, (err, obj) => {
                    cb(err);
                });
                break;
              case "shadowsocks":
                this._shadowsocks(msg.target, msg.data.value.shadowsocks, (err, obj) => {
                    cb(err);
                });
              break;
            case "scisurf":
              this._scisurf(msg.target, msg.data.value.scisurf, (err, obj) => {
                cb(err);
              });
              break;
              case "dnsmasq":
                this._dnsmasq(msg.target, msg.data.value.dnsmasq, (err, obj) => {
                  cb(err);
                });
                break;
              case "externalAccess":
                this._externalAccess(msg.target, msg.data.value.externalAccess, (err, obj) => {
                   cb(err);
                });
                break;
              case "ssh":
                this._ssh(msg.target, msg.data.value.ssh, (err, obj) => {
                    cb(err);
                });
                break;
              case "ignore":
                this._ignore(msg.target, msg.data.value.ignore.reason, (err, obj)=> {
                    cb(err);
                });
                break;
              case "unignore":
                this._unignore(msg.target, (err, obj) => {
                    cb(err);
                });
                break;
              case "notify":
                this._notify(msg.target, msg.data.value.notify, (err,obj)=> {
                    cb(err);
                });
                break;
              default:
                cb();
            }
          }, (err)=> {
                    let reply = {
                        type: 'jsonmsg',
                        mtype: 'policy',
                        id: uuid.v4(),
                        expires: Math.floor(Date.now() / 1000) + 60 * 5,
                        replyid: msg.id,
                    };
                    reply.code = 200;
                    reply.data = msg.data.value;
                    log.info("Repling ", reply.code, reply.data);
                    this.txData(this.primarygid, "", reply, "jsondata", "", null, callback);

          });
        break;
      case "host":
        //data.item = "host" test
            //data.value = "{ name: " "}"                           
            let data = msg.data;
            log.info("Setting Host", msg);
            let reply = {
                type: 'jsonmsg',
                mtype: 'init',
                id: uuid.v4(),
                expires: Math.floor(Date.now() / 1000) + 60 * 5,
                replyid: msg.id,
            };
            reply.code = 200;

            this.hostManager.getHost(msg.target, (err, host) => {
                if (host == null) {
                    log.info("Host not found");
                    reply.code = 404;
                    this.txData(this.primarygid, "", reply, "jsondata", "", null, callback);
                    return;
                }

                if (data.value.name == host.o.name) {
                    log.info("Host not changed", data.value.name, host.o.name);
                    reply.code = 200;
                    this.txData(this.primarygid, "", reply, "jsondata", "", null, callback);
                    return;
                }

                host.o.name = data.value.name;
                log.info("Changing names", host.o.name);
                host.save(null, (err) => {
                    if (err) {
                        reply.code = 500;
                        this.txData(this.primarygid, "", reply, "jsondata", "", null, callback);
                    } else {
                        reply.code = 200;
                        reply.data = msg.data.value;
                        this.txData(this.primarygid, "", reply, "jsondata", "", null, callback);
                    }
                });
            });
        break;
      case "intel":
         // intel actions
            //   - ignore / unignore
            //   - report 
            //   - block / unblockj
            intelManager.action(msg.target, msg.data.value.action, (err)=>{
                let reply = {
                    type: 'jsonmsg',
                    mtype: 'init',
                    id: uuid.v4(),
                    expires: Math.floor(Date.now() / 1000) + 60 * 5,
                    replyid: msg.id,
                };
                reply.code = 200;
                this.txData(this.primarygid, "", reply, "jsondata", "", null, callback);
            });
        break;
      case "scisurfconfig":
        let v = msg.data.value;
        
        // TODO validate input ??
        if(v.from && v.from === "firewalla") {
          let scisurf = require('../extension/ss_client/ss_client.js');
          scisurf.saveConfig(v, (err) => {
            this.simpleTxData(msg, {}, err, callback);
          });
        } else {
          this.simpleTxData(msg, {}, new Error("Invalid config"), callback);
        }
        
        break;
<<<<<<< HEAD
=======
      case "language":
        let v2 = msg.data.value;

        // TODO validate input?
        if(v2.language) {
          sysmanager.setLanguage(v2.language, (err) => {
            this.simpleTxData(msg, {}, err, callback);
          });
        }
        break;
      case "timezone":
        let v3 = msg.data.value;

        if(v3.timezone) {
          sysmanager.setTimezone(v3, (err) => {
            this.simpleTxData(msg, {}, err, callback);
          });
        }
        break;
>>>>>>> bd8a4018
      }
    }


    getAllIPForHost(ip, callback) {
        let listip = [];
        this.hostManager.getHost(ip, (err, host) => {
            if (host != null) {
                listip.push(host.o.ipv4Addr);
                if (host.ipv6Addr && host.ipv6Addr.length > 0) {
                    for (let j in host['ipv6Addr']) {
                        listip.push(host['ipv6Addr'][j]);
                    }
                }
            }
            callback(err, listip);
        });
    }

    getHandler(gid, msg, callback) {
      // mtype: get
      // target = ip address
      // data.item = [app, alarms, host]

      switch(msg.data.item) {
      case "host":
        if(msg.target) {
          this.getAllIPForHost(msg.target, (err, ips) => {
            this.deviceHandler(msg, gid, msg.target, ips, callback);
          });          
        }
        break;
      case "vpn":
      case "vpnreset":
        let regenerate = true;
        if (msg.data.item === "vpnreset") {
          regenerate = true;
        }
        
        this.hostManager.loadPolicy(() => {
          vpnManager.getOvpnFile("fishboneVPN1", null, regenerate, (err, ovpnfile, password) => {
            let datamodel = {
              type: 'jsonmsg',
              mtype: 'reply',
              id: uuid.v4(),
              expires: Math.floor(Date.now() / 1000) + 60 * 5,
              replyid: msg.id,
              code: 404,
            };
            if (err == null) {
              datamodel.code = 200;
              datamodel.data = {
                ovpnfile: ovpnfile,
                password: password,
                portmapped: this.hostManager.policy['vpnPortmapped']
              }
            }
            this.txData(this.primarygid, "device", datamodel, "jsondata", "", null, callback);
          });
        });
        break;
      case "shadowsocks":
      case "shadowsocksResetConfig":
        let shadowsocks = require('../extension/shadowsocks/shadowsocks.js');
        let ss = new shadowsocks('info');
        
        if(msg.data.item === "shadowsocksResetConfig") {
          ss.refreshConfig();
        }
        
        let config = ss.readConfig();
        let datamodel = {
          type: 'jsonmsg',
          mtype: 'reply',
          id: uuid.v4(),
          expires: Math.floor(Date.now() / 1000) + 60 * 5,
          replyid: msg.id,
          code: 200,
          data: {
            config: config
          }
        };
        this.txData(this.primarygid, "device", datamodel, "jsondata", "", null, callback);
        break;
      case "sshPrivateKey":
        
        ssh.getPrivateKey((err, data) => {
          if(err) {
            log.error("Got error when loading ssh private key: " + err);
            data = "";
          }
          
          let datamodel = {
            type: 'jsonmsg',
            mtype: 'reply',
            id: uuid.v4(),
            expires: Math.floor(Date.now() / 1000) + 60 * 5,
            replyid: msg.id,
            code: 200,
            data: {
              key: data
            }
          };
          this.txData(this.primarygid, "device", datamodel, "jsondata", "", null, callback);
        });
        break;
      case "sshRecentPassword":
        ssh.getPassword((err, password) => {
          
          var data = "";
          
          if(err) {
            log.error("Got error when reading password: " + err);
            this.simpleTxData(msg, {}, err, callback);
          } else {
            this.simpleTxData(msg, {password: password}, err, callback);
          }
        });
        break;
      case "sysInfo":
        let si = require('../extension/sysinfo/SysInfo.js');
        this.simpleTxData(msg, si.getSysInfo(), null, callback);
        break;
      case "logFiles":
        let si2 = require('../extension/sysinfo/SysInfo.js');
        si2.getRecentLogs((err, results) => {
          this.simpleTxData(msg, results, null, callback);
        });
        break;
      case "scisurfconfig":
        let ssc = require('../extension/ss_client/ss_client.js');
        ssc.loadConfig((err, result) => {
          this.simpleTxData(msg, result, err, callback);
        });
        break;
<<<<<<< HEAD
=======
      case "language":
        this.simpleTxData(msg, {language: sysManager.language}, null, callback);
        break;
      case "timezone":
        this.simpleTxData(msg, {timezone: sysManager.timezone}, null, callback);
        break;
      case "alarms":
        am2.loadActiveAlarms((err, alarms) => {
          this.simpleTxData(msg, {alarms: alarms, count: alarms.length}, err, callback);
        });
        break;
      case "exceptions":
        em.loadExceptions((err, exceptions) => {
          this.simpleTxData(msg, {exceptions: exceptions, count: exceptions.length}, err, callback);
        });
>>>>>>> bd8a4018
      }
    }

    deviceHandler(msg, gid, target, listip, callback) {
        log.info("Getting Devices", gid, target, listip);
        let hosts = [];
        this.hostManager.getHost(target, (err, host) => {
            if (host == null && target!="0.0.0.0") {
                let datamodel = {
                    type: 'jsonmsg',
                    mtype: 'reply',
                    id: uuid.v4(),
                    expires: Math.floor(Date.now() / 1000) + 60 * 5,
                    replyid: msg.id,
                    code: 404,
                };
                this.txData(this.primarygid, "device", datamodel, "jsondata", "", null, callback);
                return;
            } else if (target=="0.0.0.0") {
                listip = [];
                for (let h in this.hostManager.hosts.all) {
                    let _host =this.hostManager.hosts.all[h];
                    hosts.push(_host);
                    listip.push(_host.o.ipv4Addr);
                    if (_host.ipv6Addr && _host.ipv6Addr.length > 0) {
                        for (let p in _host['ipv6Addr']) {
                            listip.push(_host['ipv6Addr'][p]);
                        }
                    }
                }
            } else {
                hosts=[host]; 
            }

            log.info("Summarize",target,listip);


          //  flowManager.summarizeBytes([host], msg.data.end, msg.data.start, (msg.data.end - msg.data.start) / 16, (err, sys) => {
            flowManager.summarizeBytes2(hosts, Date.now() / 1000 - 60*60*24, -1,'hour', (err, sys) => {
                log.info("Summarized devices: ", msg.data.end, msg.data.start, (msg.data.end - msg.data.start) / 16,sys,{});
                let jsonobj = {};
                if (host) {
                    jsonobj = host.toJson();
                }
                alarmManager.read(target, msg.data.alarmduration, null, null, null, (err, alarms) => {
                    log.info("Found alarms");
                    jsonobj.alarms = alarms;
                    // hour block = summarize into blocks of hours ...
                    flowManager.summarizeConnections(listip, msg.data.direction, msg.data.end, msg.data.start, "time", msg.data.hourblock, true,false, (err, result,activities) => {
                        log.info("--- Connectionby most recent ---", result.length);
                        let response = {
                            time: [],
                            rx: [],
                            tx: [],
                            duration: []
                        };
                        let max = 50;
                        for (let i in result) {
                            let s = result[i];
                            response.time.push(s);
                            if (max-- < 0) {
                                break;
                            }
                        }
                        flowManager.sort(result, 'rxdata');
                        log.info("-----------Sort by rx------------------------");
                        max = 15;
                        for (let i in result) {
                            let s = result[i];
                            response.rx.push(s);
                            if (max-- < 0) {
                                break;
                            }
                        }
                        //log.info(JSON.stringify(response.rx));
                        flowManager.sort(result, 'txdata');
                        log.info("-----------  Sort by tx------------------");
                        max = 15;
                        for (let i in result) {
                            let s = result[i];
                            response.tx.push(s);
                            if (max-- < 0) {
                                break;
                            }
                        }
                        jsonobj.flows = response;
                        jsonobj.activities = activities;

                        /*
                        flowManager.sort(result, 'duration');
                        log.info("-----------Sort by rx------------------------");
                        max = 10;
                        for (let i in result) {
                            let s = result[i];
                            response.duration.push(s);
                            if (max-- < 0) {
                                break;
                            }
                        }
                        */

		      // enrich flow info with country
		      this.enrichCountryInfo(jsonobj.flows);
		      
                        //flowManager.getFlowCharacteristics(result,direction,1000000,2);
                        let datamodel = {
                            type: 'jsonmsg',
                            mtype: 'reply',
                            id: uuid.v4(),
                            expires: Math.floor(Date.now() / 1000) + 60 * 5,
                            replyid: msg.id,
                            code: 200,
                            data: jsonobj
                        };
//                        log.info("Device Summary", JSON.stringify(jsonobj).length, jsonobj);
                        this.txData(this.primarygid, "flow", datamodel, "jsondata", "", null, callback);
                    });
                });
            });

        });
    }

  enrichCountryInfo(flows) {
    // support time flow first
    let flowsSet = [flows.time, flows.rx, flows.tx];

    flowsSet.forEach((eachFlows) => {
      eachFlows.forEach((flow) => {     
        let sh = flow.sh;
        let dh = flow.dh;
        let lh = flow.lh;
        
        if(sh === lh) {
          flow.country = country.getCountry(dh);
        } else {
          flow.country = country.getCountry(sh);
        }
      });
      
    });
  }

    /*
    Received jsondata { mtype: 'cmd',
      id: '6C998946-ECC6-4535-90C5-E9525D4BB5B6',
      data: { item: 'reboot' },
      type: 'jsonmsg',
      target: '0.0.0.0' }
    */

    cmdHandler(gid, msg, callback) {
        if (msg.data.item === "reboot") {
            log.info("Rebooting");
            let datamodel = {
                type: 'jsonmsg',
                mtype: 'init',
                id: uuid.v4(),
                expires: Math.floor(Date.now() / 1000) + 60 * 5,
                replyid: msg.id,
                code: 200
            }
            this.txData(this.primarygid, "reboot", datamodel, "jsondata", "", null, callback);
            require('child_process').exec('sync & /home/pi/firewalla/scripts/fire-reboot-normal', (err, out, code) => {});
        } else if (msg.data.item === "reset") {
            log.info("Reseting System");
            let task = require('child_process').exec('/home/pi/firewalla/scripts/system-reset-all', (err, out, code) => {
                let datamodel = {
                    type: 'jsonmsg',
                    mtype: 'init',
                    id: uuid.v4(),
                    expires: Math.floor(Date.now() / 1000) + 60 * 5,
                    replyid: msg.id,
                    code: 200
                }
                this.txData(this.primarygid, "reset", datamodel, "jsondata", "", null, callback);
            });
        } else if (msg.data.item === "resetpolicy") {
            log.info("Reseting Policy");
            let task = require('child_process').exec('/home/pi/firewalla/scripts/reset-policy', (err, out, code) => {
                let datamodel = {
                    type: 'jsonmsg',
                    mtype: 'init',
                    id: uuid.v4(),
                    expires: Math.floor(Date.now() / 1000) + 60 * 5,
                    replyid: msg.id,
                    code: 200
                }
                this.txData(this.primarygid, "reset", datamodel, "jsondata", "", null, callback);
            });
        } else if (msg.data.item === "upgrade") {
            log.info("upgrading");
            let task = require('child_process').exec('/home/pi/firewalla/scripts/upgrade', (err, out, code) => {
                let datamodel = {
                    type: 'jsonmsg',
                    mtype: 'init',
                    id: uuid.v4(),
                    expires: Math.floor(Date.now() / 1000) + 60 * 5,
                    replyid: msg.id,
                    code: 200
                }
                this.txData(this.primarygid, "reset", datamodel, "jsondata", "", null, callback);
            });

        } else if (msg.data.item === "shutdown") {
            log.info("shutdown firewalla in 60 seconds");
            let task = require('child_process').exec('sudo shutdown -h', (err, out, code) => {
                let datamodel = {
                    type: 'jsonmsg',
                    mtype: 'init',
                    id: uuid.v4(),
                    expires: Math.floor(Date.now() / 1000) + 60 * 5,
                    replyid: msg.id,
                    code: 200
                }
                this.txData(this.primarygid, "shutdown", datamodel, "jsondata", "", null, callback);
            });
        } else if (msg.data.item === "resetSSHKey") {
          ssh.resetRSAPassword((err) => {
            let code = 200; 

            let datamodel = {
                    type: 'jsonmsg',
                    mtype: 'init',
                    id: uuid.v4(),
                    expires: Math.floor(Date.now() / 1000) + 60 * 5,
                    replyid: msg.id,
                    code: code
            }
            this.txData(this.primarygid, "resetSSHKey", datamodel, "jsondata", "", null, callback);
          });
        }

        switch(msg.data.item) {
          case "debugOn":
            sysmanager.debugOn((err) => {
              this.simpleTxData(msg, null, err, callback);
            });
            break;
          case "debugOff":
            sysmanager.debugOff((err) => {
              this.simpleTxData(msg, null, err, callback);
            });
            break;
          case "resetSSHPassword":
            ssh.resetRandomPassword((err,password) => {
              sysmanager.sshPassword = password;
              this.simpleTxData(msg, null, err, callback);
            });
          break;

        case "resetSciSurfConfig":
          let ssc = require('../extension/ss_client/ss_client.js');
          ssc.stop((err) => {
            // stop should always succeed
            if(err) {
              // stop again if failed
              ssc.stop((err) => {});
            }
            ssc.clearConfig((err) => {
              this.simpleTxData(msg, null, err, callback);
            });
          });
          break;

        case "ping":
            let uptime = process.uptime();
            let now = new Date();
          
            let datamodel = {
                        type: 'jsonmsg',
                        mtype: 'reply',
                        id: uuid.v4(),
                        expires: Math.floor(Date.now() / 1000) + 60 * 5,
                        replyid: msg.id,
                        code: 200,
                        data: {
                          uptime: uptime,
                          timestamp: now
                        }
                    };
          this.txData(this.primarygid, "device", datamodel, "jsondata", "", null, callback);
          break;
        case "blockFromAlarm":
          let alarmID = msg.data.value.alarmID;
          am2.blockFromAlarm(alarmID, (err) => {
            this.simpleTxData(msg, null, err, callback);
          });
          break;
        case "allowFromAlarm":
          let alarmID2 = msg.data.value.alarmID;
          am2.allowFromAlarm(alarmID2, (err) => {
            this.simpleTxData(msg, null, err, callback);
          });
          break;
        default:
          // do nothing
        }
    }

    simpleTxData(msg, data, err, callback) {
      this.txData(this.primarygid, msg.data.item, this.getDefaultResponseDataModel(msg, data, err), "jsondata", "", null, callback);
    }

    getDefaultResponseDataModel(msg, data, err) {
      var code = 200;
      var message = "";
      if(err) {
        log.error("Got error before simpleTxData: " + err);
        code = 500;
        message = err + "";
      }

      let datamodel = {
                    type: 'jsonmsg',
                    mtype: msg.mtype,
                    id: uuid.v4(),
                    expires: Math.floor(Date.now() / 1000) + 60 * 5,
                    replyid: msg.id,
                    code: code,
        data: data,
        message: message
            };
      return datamodel;
    }

    msgHandler(gid, rawmsg, callback) {
        if (rawmsg.mtype === "msg" && rawmsg.message.type === 'jsondata') {
            let msg = rawmsg.message.obj;
//            log.info("Received jsondata", msg);
            if (rawmsg.message.obj.type === "jsonmsg") {
                if (rawmsg.message.obj.mtype === "init") {
                    log.info("Process Init load event");
                    this.hostManager.toJson(true, (err, json) => {
                        let datamodel = {
                            type: 'jsonmsg',
                            mtype: 'init',
                            id: uuid.v4(),
                            expires: Math.floor(Date.now() / 1000) + 60 * 5,
                            replyid: msg.id,
                        }
                        if (json != null) {
                            datamodel.code = 200;
                            datamodel.data = json;

                          if(require('fs').existsSync("/.dockerenv")) {
                              json.docker = true;
                          }

                        } else {
                          log.error("json is null when calling init")
                            datamodel.code = 500;
                        }
                        log.info("Sending data", datamodel.replyid, datamodel.id);
                        this.txData(this.primarygid, "hosts", datamodel, "jsondata", "", null, callback);

                    });
                } else if (rawmsg.message.obj.mtype === "set") {
                    // mtype: set
                    // target = "ip address" 0.0.0.0 is self
                    // data.item = policy
                    // data.value = {'block':1},
                    //
                    this.setHandler(gid, msg, callback);
                } else if (rawmsg.message.obj.mtype === "get") {
                    this.getHandler(gid, msg, callback);
                } else if (rawmsg.message.obj.mtype === "cmd") {
                    this.cmdHandler(gid, msg, callback);
                }
            }
        } else {
            this.bot.processMessage({
                text: rawmsg.message.msg,
                from: {
                    address: rawmsg.message.from,
                    channelId: gid
                }
            }, (err, msg) => {
                if (msg && msg.text) {
                    this.tx(gid, msg.text, "message");
                } else {}
            });
        }

    }

    helpString() {
        return "Bot version " + sysmanager.version() + "\n\nCli interface is no longer useful, please type 'system reset' after update to new encipher app on iOS\n";
    }

    setupDialog() {
        this.dialog.matches('^system reset', (session) => {
            this.tx(this.primarygid, "performing reset of everything", "system resetting");
            let task = require('child_process').exec('/home/pi/firewalla/scripts/system-reset-all', (err, out, code) => {
                this.tx(this.primarygid, "Done, will reboot now and the system will reincarnated, this group is no longer useful, you can delete it.", "system resetting");
                require('child_process').exec('sudo reboot', (err, out, code) => {});
            });

        });
    }

}

process.on("unhandledRejection", function (r, e) {
    log.info("Oh No! Unhandled rejection!! \nr::", r, "\ne::", e);
});

var bone = require('../lib/Bone.js');
process.on('uncaughtException', (err) => {
    log.info("+-+-+-", err.message, err.stack);
    bone.log("error", {
        program: 'ui',
        version: sysmanager.version(),
        type: 'exception',
        msg: err.message,
        stack: err.stack
    }, null);
    setTimeout(() => {
        process.exit(1);
    }, 1000 * 2);
});

module.exports = netBot;<|MERGE_RESOLUTION|>--- conflicted
+++ resolved
@@ -668,8 +668,6 @@
         }
         
         break;
-<<<<<<< HEAD
-=======
       case "language":
         let v2 = msg.data.value;
 
@@ -689,7 +687,6 @@
           });
         }
         break;
->>>>>>> bd8a4018
       }
     }
 
@@ -825,8 +822,6 @@
           this.simpleTxData(msg, result, err, callback);
         });
         break;
-<<<<<<< HEAD
-=======
       case "language":
         this.simpleTxData(msg, {language: sysManager.language}, null, callback);
         break;
@@ -842,7 +837,6 @@
         em.loadExceptions((err, exceptions) => {
           this.simpleTxData(msg, {exceptions: exceptions, count: exceptions.length}, err, callback);
         });
->>>>>>> bd8a4018
       }
     }
 
