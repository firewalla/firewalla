--- conflicted
+++ resolved
@@ -139,237 +139,6 @@
 
 class netBot extends ControllerBot {
 
-<<<<<<< HEAD
-  _block2(ip, dst, cron, timezone, duration, callback) {
-    let value = {
-      id: "0",
-      cron: cron,
-      dst: dst,
-      timezone: timezone,
-      duration: duration
-    }
-    this._block(ip, 'block', value, callback);
-  }
-
-  _devicePresence(ip, value, callback) {
-    log.info("_devicePresence", ip, value);
-    if (ip === "0.0.0.0") {
-      this.hostManager.loadPolicy((err, data) => {
-        this.hostManager.setPolicy('devicePresence', value, (err, data) => {
-          if (err == null) {
-            if (callback != null) {
-              callback(null, "Success");
-            }
-          } else {
-            if (callback != null) {
-              callback(err, "Unable to change presence config to ip " + ip);
-            }
-          }
-        });
-      })
-    } else {
-      this.hostManager.getHost(ip, (err, host) => {
-        if (host != null) {
-          host.loadPolicy((err, data) => {
-            if (err == null) {
-              host.setPolicy('devicePresence', value, (err, data) => {
-                if (err == null) {
-                  if (callback != null)
-                    callback(null, "Success:" + ip);
-                } else {
-                  if (callback != null)
-                    callback(err, "Unable to change presence config to ip " + ip)
-
-                }
-              });
-            } else {
-              if (callback != null)
-                callback("error", "Unable to change presence config to ip " + ip);
-            }
-          });
-        } else {
-          if (callback != null)
-            callback("error", "Host not found");
-        }
-      });
-    }
-  }
-
-  _deviceOffline(ip, value, callback) {
-    log.info("_deviceOffline", ip, value);
-    if (ip === "0.0.0.0") {
-      this.hostManager.loadPolicy((err, data) => {
-        this.hostManager.setPolicy('deviceOffline', value, (err, data) => {
-          if (err == null) {
-            if (callback != null) {
-              callback(null, "Success");
-            }
-          } else {
-            if (callback != null) {
-              callback(err, "Unable to change device offline config to ip " + ip);
-            }
-          }
-        });
-      })
-    } else {
-      this.hostManager.getHost(ip, (err, host) => {
-        if (host != null) {
-          host.loadPolicy((err, data) => {
-            if (err == null) {
-              host.setPolicy('deviceOffline', value, (err, data) => {
-                if (err == null) {
-                  if (callback != null)
-                    callback(null, "Success:" + ip);
-                } else {
-                  if (callback != null)
-                    callback(err, "Unable to change device offline config to ip " + ip)
-
-                }
-              });
-            } else {
-              if (callback != null)
-                callback("error", "Unable to change device offline config to ip " + ip);
-            }
-          });
-        } else {
-          if (callback != null)
-            callback("error", "Host not found");
-        }
-      });
-    }
-  }
-
-  _block(ip, blocktype, value, callback) {
-    log.info("_block", ip, blocktype, value);
-    if (ip === "0.0.0.0") {
-      this.hostManager.loadPolicy((err, data) => {
-        this.hostManager.setPolicy(blocktype, value, (err, data) => {
-          if (err == null) {
-            if (callback != null)
-              callback(null, "Success");
-          } else {
-            if (callback != null)
-              callback(err, "Unable to block ip " + ip);
-          }
-        });
-      });
-    } else {
-      this.hostManager.getHost(ip, (err, host) => {
-        if (host != null) {
-          host.loadPolicy((err, data) => {
-            if (err == null) {
-              host.setPolicy(blocktype, value, (err, data) => {
-                if (err == null) {
-                  if (callback != null)
-                    callback(null, "Success:" + ip);
-                } else {
-                  if (callback != null)
-                    callback(err, "Unable to block ip " + ip)
-
-                }
-              });
-            } else {
-              if (callback != null)
-                callback("error", "Unable to block ip " + ip);
-            }
-          });
-        } else {
-          if (callback != null)
-            callback("error", "Host not found");
-        }
-      });
-    }
-  }
-
-  _adblock(ip, value, callback) {
-    if (ip === "0.0.0.0") {
-      this.hostManager.loadPolicy((err, data) => {
-        this.hostManager.setPolicy("adblock", value, (err, data) => {
-          if (err == null) {
-            if (callback != null)
-              callback(null, "Success");
-          } else {
-            if (callback != null)
-              callback(err, "Unable to block ip " + ip);
-          }
-        });
-      });
-    } else {
-      this.hostManager.getHost(ip, (err, host) => {
-        if (host != null) {
-          host.loadPolicy((err, data) => {
-            if (err == null) {
-              host.setPolicy("adblock", value, (err, data) => {
-                if (err == null) {
-                  if (callback != null)
-                    callback(null, "Success:" + ip);
-                } else {
-                  if (callback != null)
-                    callback(err, "Unable to block ip " + ip);
-                }
-              });
-            } else {
-              if (callback != null)
-                callback("error", "Unable to block ip " + ip);
-            }
-          });
-        } else {
-          if (callback != null)
-            callback("error", "host not found");
-        }
-      });
-    }
-  }
-
-  _vpnClient(ip, value, callback) {
-    if (ip === "0.0.0.0") {
-      // start VPN client globally
-      this.hostManager.loadPolicy((err, data) => {
-        if (err == null) {
-          this.hostManager.setPolicy("vpnClient", value, (err, data) => {
-            if (err == null) {
-              if (callback != null)
-                callback(null, "Success");
-            } else {
-              if (callback != null)
-                callback(err, "Unable to start vpn client");
-            }
-          });
-        } else {
-          if (callback != null)
-            callback(err, "Unable to start vpn client");
-        }
-      });
-    } else {
-      // enable VPN client access on specific host
-      this.hostManager.getHost(ip, (err, host) => {
-        if (host != null) {
-          host.loadPolicy((err, data) => {
-            if (err == null) {
-              host.setPolicy("vpnClient", value, (err, data) => {
-                if (err == null) {
-                  if (callback != null) 
-                    callback(null, "Success: " + ip);
-                } else {
-                  if (callback != null)
-                  callback(err, "Unable to enable vpn client access on " + ip);
-                }
-              });
-            } else {
-              if (callback != null)
-                callback("error", "Unable to enable vpn client access on " + ip);
-            }
-          });
-        } else {
-          if (callback != null)
-            callback("error", "host not found: " + ip);
-        }
-      });
-    }
-  }
-
-=======
->>>>>>> f47dcb0f
   _vpn(ip, value, callback) {
     if(ip !== "0.0.0.0") {
       callback(null); // per-device policy rule is not supported
@@ -1115,128 +884,6 @@
     let value = msg.data.value;
     switch (msg.data.item) {
       case "policy":
-<<<<<<< HEAD
-        async2.eachLimit(Object.keys(value), 1, async2.ensureAsync((o, cb) => {
-          switch (o) {
-            case "monitor":
-              this._block(msg.target, "monitor", value.monitor, (err, obj) => {
-                cb(err);
-              });
-              break;
-            case "devicePresence":
-              this._devicePresence(msg.target, value.devicePresence, (err, obj) => {
-                cb(err);
-              });
-              break;
-            case "deviceOffline":
-              this._deviceOffline(msg.target, value.deviceOffline, (err, obj) => {
-                cb(err);
-              });
-              break;
-            case "blockin":
-              this._block(msg.target, "blockin", value.blockin, (err, obj) => {
-                cb(err);
-              });
-              break;
-            case "acl":
-              this._block(msg.target, "acl", value.acl, (err, obj) => {
-                cb(err);
-              });
-              break;
-            case "ipAllocation":
-              this._ipAllocation(msg.target, value.ipAllocation, (err, obj) => {
-                cb(err);
-              });
-              break;
-            case "adblock":
-              this._adblock(msg.target, value.adblock, (err, obj) => {
-                cb(err);
-              });
-              break;
-            case "vpnClient":
-              this._vpnClient(msg.target, value.vpnClient, (err, obj) => {
-                cb(err);
-              });
-              break;
-            case "vpn":
-              this._vpn(msg.target, value.vpn, (err, obj) => {
-                cb(err);
-              });
-              break;
-            case "shadowsocks":
-              this._shadowsocks(msg.target, value.shadowsocks, (err, obj) => {
-                cb(err);
-              });
-              break;
-            case "scisurf":
-              this._scisurf(msg.target, value.scisurf, (err, obj) => {
-                cb(err);
-              });
-              break;
-            case "enhancedSpoof":
-              this._enhancedSpoof(msg.target, value.enhancedSpoof, (err, obj) => {
-                cb(err);
-              });
-              break;
-            case "vulScan":
-              this._vulScan(msg.target, value.vulScan, (err, obj) => {
-                cb(err);
-              });
-              break;
-            case "dnsmasq":
-              this._dnsmasq(msg.target, value.dnsmasq, (err, obj) => {
-                cb(err);
-              });
-              break;
-            case "externalAccess":
-              this._externalAccess(msg.target, value.externalAccess, (err, obj) => {
-                cb(err);
-              });
-              break;
-            case "ssh":
-              this._ssh(msg.target, value.ssh, (err, obj) => {
-                cb(err);
-              });
-              break;
-            case "notify":
-              this._notify(msg.target, value.notify, (err, obj) => {
-                cb(err);
-              });
-              break;
-            case "portforward":
-              this._portforward(value.portforward, (err, obj) => {
-                cb(err);
-              });
-              break;
-            case "upstreamDns":
-              this._setUpstreamDns(msg.target, value.upstreamDns, (err, obj) => {
-                cb(err);
-              });
-              break;
-            case "shield":
-              this._shield(msg.target, msg.data.value.shield, (err, obj) => {
-                cb(err);
-              });
-              break;
-            case "whitelist":
-              this._whitelist(msg.target, msg.data.value.whitelist)
-                .then(cb).catch(cb)
-              break;
-          default:
-            let target = msg.target
-            let policyData = value[o]
-            if (target === "0.0.0.0") {
-              this.hostManager.loadPolicy((err, data) => {
-                if(err) {
-                  cb(err);
-                  return;
-                }
-
-                this.hostManager.setPolicy(o, policyData,(err, data) => {
-                  cb(err);
-                });
-              });
-=======
         (async() => {
           // further policy enforcer should be implemented in Host.js or PolicyManager.js
           let processorMap = {
@@ -1256,7 +903,6 @@
           for (const o of Object.keys(value)) {
             if (processorMap[o]) {
               await util.promisify(processorMap[o]).bind(this)(msg.target, value[o])
->>>>>>> f47dcb0f
             } else {
 
               let target = msg.target
