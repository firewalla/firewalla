--- conflicted
+++ resolved
@@ -543,8 +543,8 @@
     detect(listip, period,host,callback) {
         let end = Date.now() / 1000;
         let start = end - period; // in seconds
-      log.info("Detect",listip);
-      flowManager.summarizeConnections(listip, "in", end, start, "time", this.monitorTime/60.0/60.0, true, true, (err, result,activities) => {
+        log.info("Detect",listip);
+        flowManager.summarizeConnections(listip, "in", end, start, "time", this.monitorTime/60.0/60.0, true, true, (err, result,activities) => {
             this.flowIntel(result);
             this.summarizeNeighbors(host,result,'in');
             if (activities !=null) {
@@ -682,9 +682,10 @@
       rxRanked:
     */
 
-<<<<<<< HEAD
-    run(service, period, resetStatus) {
-        log.info("FlowMonitor Running Process :", service, period, {});
+    run(service, period, callback) {
+        callback = callback || function() {}
+        let runid = new Date()/1000
+        log.info("FlowMonitor Running Process :", service, period, runid);
         const startTime = new Date() / 1000
         hostManager.getHosts((err, result) => {
             this.fcache = {}; //temporary cache preventing sending duplicates, while redis is writting to disk
@@ -697,208 +698,150 @@
                         listip.push(host['ipv6Addr'][p]);
                     }
                 }
-                if (service == null || service == "dlp") {
+                if (!service || service === "dlp") {
                     log.debug("DLP",listip);
                     this.flows(listip, period,host, (err, inSpec, outSpec) => {
                         log.debug("monitor:flow:", host.toShortString());
                         log.debug("inspec", inSpec);
                         log.debug("outspec", outSpec);
-                        if (outSpec) {
-                            if ((outSpec.txRanked && outSpec.txRanked.length > 0) ||
-                                (outSpec.rxRanked && outSpec.rxRanked.length > 0) ||
-                                (outSpec.txRatioRanked && outSpec.txRatioRanked.length > 0)) {
-                                this.processSpec("out", outSpec.txRatioRanked, (err, direction, flow) => {
-                                    if (flow) {
-                                        let copy = JSON.parse(JSON.stringify(flow));
-                                        let msg = "Warning: " + flowManager.toStringShortShort2(flow, 'out', 'txdata');
-                                        copy.msg = msg;
-                                        let actionobj = {
-                                            title: "Suspicious Large Upload",
-                                            actions: ["block","ignore"],
-                                            src: flow.dh,
-                                            dst: flow.sh,
-                                            target: flow.lh,
-                                          //info: ,
-                                          //infourl:
-                                            msg: msg
+                      cb();
+                    if (outSpec) {
+                        if ((outSpec.txRanked && outSpec.txRanked.length > 0) ||
+                            (outSpec.rxRanked && outSpec.rxRanked.length > 0) ||
+                            (outSpec.txRatioRanked && outSpec.txRatioRanked.length > 0)) {
+                            this.processSpec("out", outSpec.txRatioRanked, (err, direction, flow) => {
+                                if (flow) {
+                                    let copy = JSON.parse(JSON.stringify(flow));
+                                    let msg = "Warning: " + flowManager.toStringShortShort2(flow, 'out', 'txdata');
+                                    copy.msg = msg;
+                                    let actionobj = {
+                                        title: "Suspicious Large Upload",
+                                        actions: ["block","ignore"],
+                                        src: flow.dh,
+                                        dst: flow.sh,
+                                        target: flow.lh,
+                                      //info: ,
+                                      //infourl:
+                                        msg: msg
+                                    }
+                                    let remoteHost = flow.dh;
+                                    if (flow.lh == flow.dh) {
+                                        remoteHost = flow.sh;
+                                    }
+
+                                    intelManager._location(remoteHost,(err,loc)=>{
+                                        if (loc) {
+                                            copy.lobj = loc;
                                         }
-                                        let remoteHost = flow.dh;
-                                        if (flow.lh == flow.dh) {
-                                            remoteHost = flow.sh;
+
+                                        if(fc.isFeatureOn("large_upload")) {
+                                            let alarm = new Alarm.LargeTransferAlarm(flow.ts, flow.dh, flow.shname || flow.sh, {
+                                                "p.device.id" : flow.dhname,
+                                                "p.device.name" : flow.dhname,
+                                                "p.device.ip" : flow.dh,
+                                                "p.device.port" : flow.dp || 0,
+                                                "p.dest.name": flow.shname || flow.sh,
+                                                "p.dest.ip": flow.sh,
+                                                "p.dest.port" : flow.sp,
+                                                "p.transfer.outbound.size" : flow.rb,
+                                                "p.transfer.inbound.size" : flow.ob,
+                                                "p.transfer.duration" : flow.du,
+                                                "p.local_is_client": 0, // connection is initiated from local
+                                                "p.flow": JSON.stringify(flow)
+                                              });
+
+                                              async(() => {
+                                                await (alarmManager2.enrichDeviceInfo(alarm))
+                                                await (alarmManager2.enrichDestInfo(alarm))
+                                                await (alarmManager2.checkAndSaveAsync(alarm))
+                                              })().catch((err) => {
+                                                log.error("Failed to enrich and save alarm", err, {})
+                                              })
+
                                         }
 
-                                        intelManager._location(remoteHost,(err,loc)=>{
-                                            if (loc) {
-                                                copy.lobj = loc;
-=======
-    run(service,period,callback) {
-            callback = callback || function() {}
-            let runid = new Date()/1000
-            log.info("FlowMonitor Running Process :", service, period, runid, {});
-            const startTime = new Date() / 1000
-            hostManager.getHosts((err, result) => {
-                this.fcache = {}; //temporary cache preventing sending duplicates, while redis is writting to disk
-                result = result.filter(x => x) // workaround if host is undefined or null
-                _async.eachLimit(result,2, (host, cb) => {
-                    let listip = [];
-                    listip.push(host.o.ipv4Addr);
-                    if (host.ipv6Addr && host.ipv6Addr.length > 0) {
-                        for (let p in host['ipv6Addr']) {
-                            listip.push(host['ipv6Addr'][p]);
+                                    });
+                                }
+                            });
                         }
                     }
-                    if (service == null || service == "dlp") {
-                        log.debug("DLP",listip);
-                        this.flows(listip, period,host, (err, inSpec, outSpec) => {
-                            log.debug("monitor:flow:", host.toShortString());
-                            log.debug("inspec", inSpec);
-                            log.debug("outspec", outSpec);
-                            cb();
-                            if (outSpec) {
-                                if ((outSpec.txRanked && outSpec.txRanked.length > 0) ||
-                                    (outSpec.rxRanked && outSpec.rxRanked.length > 0) ||
-                                    (outSpec.txRatioRanked && outSpec.txRatioRanked.length > 0)) {
-                                    this.processSpec("out", outSpec.txRatioRanked, (err, direction, flow) => {
-                                        if (flow) {
-                                            let copy = JSON.parse(JSON.stringify(flow));
-                                            let msg = "Warning: " + flowManager.toStringShortShort2(flow, 'out', 'txdata');
-                                            copy.msg = msg;
-                                            let actionobj = {
-                                                title: "Suspicious Large Upload",
-                                                actions: ["block","ignore"],
-                                                src: flow.dh,
-                                                dst: flow.sh,
-                                                target: flow.lh,
-                                              //info: ,
-                                              //infourl:
-                                                msg: msg
->>>>>>> 9645b9e3
-                                            }
-
-                                            if(fc.isFeatureOn("large_upload")) {
-                                                let alarm = new Alarm.LargeTransferAlarm(flow.ts, flow.dh, flow.shname || flow.sh, {
-                                                    "p.device.id" : flow.dhname,
-                                                    "p.device.name" : flow.dhname,
-                                                    "p.device.ip" : flow.dh,
-                                                    "p.device.port" : flow.dp || 0,
-                                                    "p.dest.name": flow.shname || flow.sh,
-                                                    "p.dest.ip": flow.sh,
-                                                    "p.dest.port" : flow.sp,
-                                                    "p.transfer.outbound.size" : flow.rb,
-                                                    "p.transfer.inbound.size" : flow.ob,
-                                                    "p.transfer.duration" : flow.du,
-                                                    "p.local_is_client": 0, // connection is initiated from local
-                                                    "p.flow": JSON.stringify(flow)
-                                                  });
-
-                                                  async(() => {
-                                                    await (alarmManager2.enrichDeviceInfo(alarm))
-                                                    await (alarmManager2.enrichDestInfo(alarm))
-                                                    await (alarmManager2.checkAndSaveAsync(alarm))
-                                                  })().catch((err) => {
-                                                    log.error("Failed to enrich and save alarm", err, {})
-                                                  })
-
-                                            }
-
-                                        });
+                    if (inSpec) {
+                        if ((inSpec.txRanked && inSpec.txRanked.length > 0) ||
+                            (inSpec.rxRanked && inSpec.rxRanked.length > 0) ||
+                            (inSpec.txRatioRanked && inSpec.txRatioRanked.length > 0)) {
+                            this.processSpec("in", inSpec.txRatioRanked, (err, direction, flow) => {
+                                if (flow) {
+                                    let copy = JSON.parse(JSON.stringify(flow));
+                                    let msg = "Warning: " + flowManager.toStringShortShort2(flow, 'in', 'txdata');
+                                    copy.msg = msg;
+                                    let actionobj = {
+                                        title: "Suspicious Large Upload",
+                                        actions: ["block","ignore"],
+                                        src: flow.sh,
+                                        dst: flow.dh,
+                                        target: flow.lh,
+                                        msg: msg
                                     }
-                                });
-                            }
+                                    let remoteHost = flow.dh;
+                                    if (flow.lh == flow.dh) {
+                                        remoteHost = flow.sh;
+                                    }
+
+                                    intelManager._location(remoteHost,(err,loc)=>{
+                                        if (loc) {
+                                            copy.lobj = loc;
+                                        }
+
+                                        if(fc.isFeatureOn("large_upload")) {
+                                            // flow in means connection initiated from inside
+                                            // flow out means connection initiated from outside (more dangerous)
+
+                                            let alarm = new Alarm.LargeTransferAlarm(flow.ts, flow.shname, flow.dhname || flow.dh, {
+                                            "p.device.id" : flow.shname,
+                                            "p.device.name" : flow.shname,
+                                            "p.device.ip" : flow.sh,
+                                            "p.device.port" : flow.sp || 0,
+                                            "p.dest.name": flow.dhname || flow.dh,
+                                            "p.dest.ip": flow.dh,
+                                            "p.dest.port" : flow.dp,
+                                            "p.transfer.outbound.size" : flow.ob,
+                                            "p.transfer.inbound.size" : flow.rb,
+                                            "p.transfer.duration" : flow.du,
+                                            "p.local_is_client": 1, // connection is initiated from local
+                                            "p.flow": JSON.stringify(flow)
+                                            });
+
+                                            // ideally each destination should have a unique ID, now just use hostname as a workaround
+                                            // so destionationName, destionationHostname, destionationID are the same for now
+                                            async(() => {
+                                              await (alarmManager2.enrichDeviceInfo(alarm))
+                                              await (alarmManager2.enrichDestInfo(alarm))
+                                              await (alarmManager2.checkAndSaveAsync(alarm))
+                                            })().catch((err) => {
+                                              log.error("Failed to enrich and save alarm", err, {})
+                                            })
+                                        }
+
+                                    });
+                                }
+                            });
                         }
-                        if (inSpec) {
-                            if ((inSpec.txRanked && inSpec.txRanked.length > 0) ||
-                                (inSpec.rxRanked && inSpec.rxRanked.length > 0) ||
-                                (inSpec.txRatioRanked && inSpec.txRatioRanked.length > 0)) {
-                                this.processSpec("in", inSpec.txRatioRanked, (err, direction, flow) => {
-                                    if (flow) {
-                                        let copy = JSON.parse(JSON.stringify(flow));
-                                        let msg = "Warning: " + flowManager.toStringShortShort2(flow, 'in', 'txdata');
-                                        copy.msg = msg;
-                                        let actionobj = {
-                                            title: "Suspicious Large Upload",
-                                            actions: ["block","ignore"],
-                                            src: flow.sh,
-                                            dst: flow.dh,
-                                            target: flow.lh,
-                                            msg: msg
-                                        }
-                                        let remoteHost = flow.dh;
-                                        if (flow.lh == flow.dh) {
-                                            remoteHost = flow.sh;
-                                        }
-
-                                        intelManager._location(remoteHost,(err,loc)=>{
-                                            if (loc) {
-                                                copy.lobj = loc;
-                                            }
-
-                                            if(fc.isFeatureOn("large_upload")) {
-                                                // flow in means connection initiated from inside
-                                                // flow out means connection initiated from outside (more dangerous)
-
-                                                let alarm = new Alarm.LargeTransferAlarm(flow.ts, flow.shname, flow.dhname || flow.dh, {
-                                                "p.device.id" : flow.shname,
-                                                "p.device.name" : flow.shname,
-                                                "p.device.ip" : flow.sh,
-                                                "p.device.port" : flow.sp || 0,
-                                                "p.dest.name": flow.dhname || flow.dh,
-                                                "p.dest.ip": flow.dh,
-                                                "p.dest.port" : flow.dp,
-                                                "p.transfer.outbound.size" : flow.ob,
-                                                "p.transfer.inbound.size" : flow.rb,
-                                                "p.transfer.duration" : flow.du,
-                                                "p.local_is_client": 1, // connection is initiated from local
-                                                "p.flow": JSON.stringify(flow)
-                                                });
-
-                                                // ideally each destination should have a unique ID, now just use hostname as a workaround
-                                                // so destionationName, destionationHostname, destionationID are the same for now
-                                                async(() => {
-                                                  await (alarmManager2.enrichDeviceInfo(alarm))
-                                                  await (alarmManager2.enrichDestInfo(alarm))
-                                                  await (alarmManager2.checkAndSaveAsync(alarm))
-                                                })().catch((err) => {
-                                                  log.error("Failed to enrich and save alarm", err, {})
-                                                })
-                                            }
-
-                                        });
-                                    }
-                                });
-                            }
-<<<<<<< HEAD
-                        }
-                    });
+                    }
+                });
+            } else if (service === "detect") {
+                log.info("Running Detect:",listip,{});
+                this.detect(listip, period, host, (err) => {
                     cb();
-                } else if (service == "detect") {
-                    log.info("Running Detect");
-                    this.detect(listip, period, host, (err) => {
-                        cb();
-                    });
-                }
-            }, (err)=> {
-                const endTime = new Date() /1000
-                log.info(`FlowMonitor Running Process End with ${Math.floor(endTime - startTime)} seconds :`, service, period);
-                this.garbagecollect();
-=======
-                        });
-                    } else if (service == "detect") {
-                        log.info("Running Detect:",listip,{});
-                        this.detect(listip, period, host, (err) => {
-                            cb();
-                        });
-                    }
-                }, (err)=> {
-                    const endTime = new Date() /1000
-                    log.info(`FlowMonitor Running Process End with ${Math.floor(endTime - startTime)} seconds :`, service, period, runid,{});
-                    this.garbagecollect();
-                    callback();
                 });
->>>>>>> 9645b9e3
-            });
+            }
+        }, (err)=> {
+            const endTime = new Date() /1000
+            log.info(`FlowMonitor Running Process End with ${Math.floor(endTime - startTime)} seconds :`, service, period, runid);
+            this.garbagecollect();
+            callback();
         });
-    }
+    });
+  }
   // Reslve v6 or v4 address into a local host
 
   getDeviceIP(obj) {
