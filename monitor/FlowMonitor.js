/*    Copyright 2016-2022 Firewalla Inc.
 *
 *    This program is free software: you can redistribute it and/or  modify
 *    it under the terms of the GNU Affero General Public License, version 3,
 *    as published by the Free Software Foundation.
 *
 *    This program is distributed in the hope that it will be useful,
 *    but WITHOUT ANY WARRANTY; without even the implied warranty of
 *    MERCHANTABILITY or FITNESS FOR A PARTICULAR PURPOSE.  See the
 *    GNU Affero General Public License for more details.
 *
 *    You should have received a copy of the GNU Affero General Public License
 *    along with this program.  If not, see <http://www.gnu.org/licenses/>.
 */
'use strict';
const log = require("../net2/logger.js")(__filename);

const rclient = require('../util/redis_manager.js').getRedisClient()

const FlowManager = require('../net2/FlowManager.js');
const flowManager = new FlowManager('info');

const Alarm = require('../alarm/Alarm.js');
const AlarmManager2 = require('../alarm/AlarmManager2.js');
const alarmManager2 = new AlarmManager2();
const Profile = require('../net2/Profile')

const fc = require('../net2/config.js')

const uuid = require('uuid');

const HostTool = require('../net2/HostTool')
const hostTool = new HostTool()

let instance = null;
const HostManager = require("../net2/HostManager.js");
const hostManager = new HostManager();
const IdentityManager = require('../net2/IdentityManager.js');
const npm = require('../net2/NetworkProfileManager')
const tm = require('../net2/TagManager')

const IntelManager = require('../net2/IntelManager.js');
const intelManager = new IntelManager('debug');

const sysManager = require('../net2/SysManager.js');

const fConfig = fc.getConfig();

const flowUtil = require('../net2/FlowUtil.js');

const validator = require('validator');
const URL = require('url');
const LRU = require('lru-cache');
const _ = require('lodash');

const intelFeatureMapping = {
  av: "video",
  games: "game",
  porn: "porn",
  vpn: "vpn",
  intel: "cyber_security",
  spam: "cyber_security",
  phishing: "cyber_security",
  piracy: "cyber_security",
  suspicious: "cyber_security"
}
const alarmFeatures = [ 'video', 'game', 'porn', 'vpn', 'cyber_security', 'large_upload', 'insane_mode' ]


function getDomain(ip) {
  if (ip.endsWith(".com") || ip.endsWith(".edu") || ip.endsWith(".us") || ip.endsWith(".org")) {
    let splited = ip.split(".");
    if (splited.length >= 3) {
      return (splited[splited.length - 2] + "." + splited[splited.length - 1]);
    }
  }
  return ip;
}

function alarmBootstrap(flow, mac, typedAlarm) {
  const obj = {
    "p.device.id": flow.shname,
    "p.device.name": flow.shname,
    "p.device.ip": flow.sh,
    "p.protocol": flow.pr,
    "p.dest.name": flowUtil.dhnameFlow(flow),
    "p.dest.ip": flow.dh,
    "p.dest.port": flow.dp,
    "p.intf.id": flow.intf,
    "p.tag.ids": flow.tags
  }

  if (flow.rl)
    obj["p.device.real.ip"] = flow.rl;

  if (flow.guid) {
    const identity = IdentityManager.getIdentityByGUID(flow.guid);
    if (identity)
      obj[identity.constructor.getKeyOfUIDInAlarm()] = identity.getUniqueId();
    obj["p.device.guid"] = flow.guid;
  }

  if(mac) {
    obj["p.dest.ip.device.mac"] = mac;
  }

  // in case p.device.mac is not obtained from DeviceInfoIntel
  if (!obj.hasOwnProperty("p.device.mac") && mac)
    obj["p.device.mac"] = mac;

  return new typedAlarm(flow.ts, flow.shname, flowUtil.dhnameFlow(flow), obj)
}

module.exports = class FlowMonitor {
  constructor(timeslice, monitorTime) {
    this.timeslice = timeslice; // in seconds
    this.monitorTime = monitorTime;

    if (instance == null) {
      let c = require('../net2/MessageBus.js');
      this.publisher = new c();
      this.recordedFlows = new LRU({max: 10000, maxAge: 1000 * 60 * 5, updateAgeOnGet: true})

      instance = this;
    }

    return instance;
  }

  async loadProfiles() {
    try {
      this.profiles = await Profile.getAll('alarm')
      this.profiles.default = Profile.default.alarm
    } catch(err) {
      log.error('Failed to load alarm profile', err)
    }
    log.debug('loadProfile:', this.profiles)
    return this.profiles
  }

  // TODO: integrates this into HostManager/Host
  // policies should be cached in every monitorable instance, and kept up-to-date
  getEffectiveProfile(monitorable) {
    // sysProfile, intfProfilePolicy, and tagProfilePolicy are striped to policy.profile.alarm already
    const prioritizedPolicy = [ this.sysProfilePolicy, this.intfProfilePolicy[monitorable.getNicUUID()] ]
    if (monitorable.policy.tags) prioritizedPolicy.push(... monitorable.policy.tags.map(t => this.tagProfilePolicy[t]))
    const devicePolicy = _.get(monitorable, 'policy.profile', {})
    if (devicePolicy.state) prioritizedPolicy.push(devicePolicy.alarm || {})

    log.silly('prioritizedPolicy', prioritizedPolicy)
    const policy = Object.assign({}, ... prioritizedPolicy )
    log.verbose('policy', policy)

    let extra = {}
    if (fc.isFeatureOn("insane_mode")) {
      log.warn('INSANE MODE ON')
      extra = { txInMin: 1000, txOutMin: 1000, sdMin: 1, ratioMin: 1, ratioSingleDestMin: 1, rankedMax: 5 }
    }
    // every field defined in default profile should be accessible
    const result = _.mapValues(this.profiles.default, (defaultValue, alarmType) => // (value, key)
      Object.assign({}, defaultValue, this.profiles[policy[alarmType]] && this.profiles[policy[alarmType]][alarmType], extra)
    )

    log.debug('effective profile', monitorable.getGUID(), result)
    return result
  }

  // flow record is a very simple way to look back past n seconds,
  // if 'av' for example, shows up too many times ... likely to be av
  flowIntelRecordFlow(flow, limit) {
    const key = `${flow.sh}:${flow.dhname ? getDomain(flow.dhname) : flow.dh}`
    const count = this.recordedFlows.get(key) + flow.ct || flow.ct
    log.debug('FLOW:INTEL', key, count)
    if (count > limit) {
      return true;
    }

    this.recordedFlows.set(key, count);
    return false;
  }

  garbagecollect() {
    try {
      if (global.gc) {
        global.gc();
      }
    } catch (e) {
    }
  }

  isFlowIntelInClass(intel, classes) {
    if (!intel || !classes) {
      return false;
    }

    if (!Array.isArray(classes)) {
      classes = [classes];
    }

    let enabled = classes.map(c => {
      const featureName = intelFeatureMapping[c];
      if (!featureName) {
        return false;
      }
      if (!fc.isFeatureOn(featureName)) {
        return false;
      }
      return true;
    }).reduce((acc, cur) => acc || cur);

    if (!enabled) {
      return false;
    }

    if (classes.includes(intel.category)) {
      return true;
    } else {
      if (classes.includes("intel")) { // for security alarm, category must equal to 'intel'
        return false;
      }
    }

    if (classes.includes(intel.c)) {
      return true;
    }

    function isMatch(_classes, v) {
      let matched;
      try {
        let _v = new Set(Array.isArray(v) ? v : JSON.parse(v));
        matched = _classes.filter(x => _v.has(x)).length > 0;
      } catch (err) {
        log.warn("Error when match classes", _classes, "with value", v, err);
      }
      return matched;
    }

    if (intel.cs && isMatch(classes, intel.cs)) {
      return true;
    }

    if (intel.cc && isMatch(classes, intel.cc)) {
      return true;
    }

    return false;
  }

  checkAlarmThreshold(flow, type, profile) {
    const p = profile[type]
    return this.isFlowIntelInClass(flow['intel'], type) &&
      flow.fd === 'in' &&
      p && (
        p.duMin && p.rbMin && flow.du > p.duMin && flow.rb > p.rbMin ||
        p.ctMin > 1 && this.flowIntelRecordFlow(flow, p.ctMin)
      )
  }

  flowIntel(flows, host, profile) {
    const mac = host.getGUID()
    for (const flow of flows) try {
      if (flow.intel && flow.intel.category && !flowUtil.checkFlag(flow, 'l')) {
        log.silly("FLOW:INTEL:PROCESSING", JSON.stringify(flow));
        if (this.checkAlarmThreshold(flow, 'av', profile)) {
          const alarm = alarmBootstrap(flow, mac, Alarm.VideoAlarm)
          alarmManager2.enqueueAlarm(alarm);
        }
        else if (this.checkAlarmThreshold(flow, 'porn', profile)) {
          const alarm = alarmBootstrap(flow, mac, Alarm.PornAlarm)
          alarmManager2.enqueueAlarm(alarm);
        }
        else if (this.isFlowIntelInClass(flow['intel'], ['intel', 'suspicious', 'piracy', 'phishing', 'spam'])) {
          // Intel object
          //     {"ts":1466353908.736661,"uid":"CYnvWc3enJjQC9w5y2","id.orig_h":"192.168.2.153","id.orig_p":58515,"id.resp_h":"98.124.243.43","id.resp_p":80,"seen.indicator":"streamhd24.com","seen
          //.indicator_type":"Intel::DOMAIN","seen.where":"HTTP::IN_HOST_HEADER","seen.node":"bro","sources":["from http://spam404bl.com/spam404scamlist.txt via intel.criticalstack.com"]}
          // ignore partial flows initiated from outside.  They are blocked by firewall and we
          // see the packet before that due to how libpcap works

          if (flowUtil.checkFlag(flow, 's') && flow.fd === "out") {
            log.info("Intel:On:Partial:Flows", flow);
          } else {
            let intelobj = {
              uid: uuid.v4(),
              ts: flow.ts,
              fd: flow.fd,
              intel: flow.intel,
              sp_array: flow.sp_array,
              "seen.indicator_type": "Intel::DOMAIN",
            };

            if ("urls" in flow) {
              intelobj.urls = flow.urls;
            }

            if (flow.fd === "in") {
              Object.assign(intelobj, {
                "id.orig_h": flow.sh,
                "id.resp_h": flow.dh,
                "id.orig_p": flow.sp,
                "id.resp_p": flow.dp,
              });

              if (flow.dhname) {
                intelobj['seen.indicator'] = flow.dhname;
              } else {
                intelobj['seen.indicator'] = flow.dh;
              }
            } else {
              Object.assign(intelobj, {
                shname: flow["shname"],
                dhname: flow["dhname"],
                mac: flow["mac"],
                target: flow.lh,
                appr: flow["appr"],
                org: flow["org"],
                "id.orig_h": flow.dh,
                "id.resp_h": flow.sh,
                "id.orig_p": flow.dp,
                "id.resp_p": flow.sp
              });

              if (flow.shname) {
                intelobj['seen.indicator'] = flow.shname;
              } else {
                intelobj['seen.indicator'] = flow.sh;
              }
            }

            if (flow.intel && flow.intel.action) {
              intelobj.action = flow.intel.action;
            }
            if (flow.intel && flow.intel.cc) {
              intelobj.categoryArray = flow.intel.cc;
            }

            if (flow.pr) {
              intelobj.pr = flow.pr;
            }

            if (flow.intf && _.isString(flow.intf)) {
              intelobj.intf = flow.intf;
            }
            if (flow.tags && _.isArray(flow.tags)) {
              intelobj.tags = flow.tags;
            }

            if (flow.guid) {
              intelobj.guid = flow.guid;
            }

            if (flow.rl)
              intelobj.rl = flow.rl;

            log.info("Intel:Flow Sending Intel", JSON.stringify(intelobj));

            this.publisher.publish("DiscoveryEvent", "Intel:Detected", intelobj['id.orig_h'], intelobj);
            this.publisher.publish("DiscoveryEvent", "Intel:Detected", intelobj['id.resp_h'], intelobj);

            // Process intel to generate Alarm about it
            this.processIntelFlow(intelobj);
          }
        }
        else if (this.checkAlarmThreshold(flow, 'games', profile)) {
          const alarm = alarmBootstrap(flow, mac, Alarm.GameAlarm)
          alarmManager2.enqueueAlarm(alarm);
        }
        else if (this.checkAlarmThreshold(flow, 'vpn', profile)) {
          const alarm = alarmBootstrap(flow, mac, Alarm.VpnAlarm)
          alarmManager2.enqueueAlarm(alarm);
        }
      }
    } catch(err) {
      log.error('Failed to check flow intel', JSON.stringify(flow), mac, profile, err)
    }
  }

  // summarize will
  // neighbor:<mac>:ip:
  //  {ip: {
  //      ts: ..
  //      count: ...
  //  }
  //  {host: ...}
  // neighbor:<mac>:host:
  //   {set: host}

  //   '17.253.4.125': '{"neighbor":"17.253.4.125","cts":1481438191.098,"ts":1481990573.168,"count":356,"rb":33984,"ob":33504,"du":27.038723000000005,"name":"time-ios.apple.com"}',
  //  '17.249.9.246': '{"neighbor":"17.249.9.246","cts":1481259330.564,"ts":1482050353.467,"count":348,"rb":1816075,"ob":1307870,"du":10285.943863000004,"name":"api-glb-sjc.smoot.apple.com"}',
  async summarizeNeighbors(host, flows) {
    try {
      let key = "neighbor:" + host.getGUID();

      const data = await rclient.hgetallAsync(key) || {}
      let neighborArray = [];
      for (let n in data) {
        try {
          data[n] = JSON.parse(data[n]);
          data[n].neighbor = n;
          neighborArray.push(data[n]);
        } catch (e) {
          log.warn('parse neighbor data error', data[n], key);
        }
      }
      let now = Date.now() / 1000;
      for (let f in flows) {
        let flow = flows[f];
        let neighbor = flow.dh;
        let ob = flow.ob;
        let rb = flow.rb;
        let du = flow.du;
        let name = flow.dhname;
        if (flow.lh == flow.dh) {
          neighbor = flow.sh;
          ob = flow.rb;
          rb = flow.ob;
          name = flow.shname;
        }
        if (data[neighbor] != null) {
          data[neighbor]['ts'] = now;
          data[neighbor]['count'] += 1;
          data[neighbor]['rb'] += rb;
          data[neighbor]['ob'] += ob;
          data[neighbor]['du'] += du;
          data[neighbor]['neighbor'] = neighbor;
        } else {
          data[neighbor] = {};
          data[neighbor]['neighbor'] = neighbor;
          data[neighbor]['cts'] = now;
          data[neighbor]['ts'] = now;
          data[neighbor]['count'] = 1;
          data[neighbor]['rb'] = rb;
          data[neighbor]['ob'] = ob;
          data[neighbor]['du'] = du;
          neighborArray.push(data[neighbor]);
        }
        if (name) {
          data[neighbor]['name'] = name;
        }
      }
      let savedData = {};

      //chop the minor ones
      neighborArray.sort(function (a, b) {
        return Number(b.count) - Number(a.count);
      })
      let max = 20;

      let deletedArrayCount = neighborArray.slice(max + 1);
      let neighborArrayCount = neighborArray.slice(0, max);

      neighborArray.sort(function (a, b) {
        return Number(b.ts) - Number(a.ts);
      })

      let deletedArrayTs = neighborArray.slice(max + 1);
      let neighborArrayTs = neighborArray.slice(0, max);

      deletedArrayCount = deletedArrayCount.filter((val) => {
        return neighborArrayTs.indexOf(val) == -1;
      });
      deletedArrayTs = deletedArrayTs.filter((val) => {
        return neighborArrayCount.indexOf(val) == -1;
      });

      let deletedArray = deletedArrayCount.concat(deletedArrayTs);

      deletedArray.length && log.debug("Neighbor:Summary:Deleted", deletedArray);

      let addedArray = neighborArrayCount.concat(neighborArrayTs);

      log.debug("Neighbor:Summary", key, deletedArray.length, addedArray.length, deletedArrayTs.length, neighborArrayTs.length, deletedArrayCount.length, neighborArrayCount.length);

      for (let i in deletedArray) {
        rclient.hdel(key, deletedArray[i].neighbor);
      }

      for (let i in addedArray) {
        // need to delete things not here
        savedData[addedArray[i].neighbor] = addedArray[i];
      }

      for (let i in savedData) {
        savedData[i] = JSON.stringify(data[i]);
      }
      if (Object.keys(savedData).length) {
        await rclient.hmsetAsync(key, savedData)
        log.silly("Set Host Summary", key, savedData);
        const expiring = fConfig.sensors.OldDataCleanSensor.neighbor.expires || 24 * 60 * 60 * 7;  // seven days
        await rclient.expireatAsync(key, parseInt((+new Date) / 1000) + expiring);
      }
    } catch(err) {
      log.error('Error summarizing neighbors', err)
    }
  }

  updateIntelFromHTTP(conn) {
    delete conn.uids;
    const urls = conn.urls;
    if (!_.isEmpty(urls) && conn.intel && conn.intel.c !== 'intel') {
      for (const url of urls) {
        if (url && url.category === 'intel') {
          for (const key of ["category", "cc", "cs", "t", "v", "s", "updateTime"]) {
            conn.intel[key] = url[key];
          }
          const parsedInfo = URL.parse(url.url);
          if (parsedInfo && parsedInfo.hostname) {
            conn.intel.host = parsedInfo.hostname;
          }
          conn.intel.fromURL = "1";
          break;
        }
      }
    }
  }

  async detect(host, period, profile) {
    const mac = host.getGUID()
    let end = Date.now() / 1000;
    let start = end - period; // in seconds
    //log.info("Detect",listip);
    let result = await flowManager.summarizeConnections(mac, "in", end, start, "time", this.monitorTime / 60.0 / 60.0, true);
    await flowManager.enrichHttpFlowsInfo(result.connections);
    if (!_.isEmpty(result.connections)) {
      result.connections.forEach((conn) => {
        this.updateIntelFromHTTP(conn);
      });
    }

    this.flowIntel(result.connections, host, profile);
    await this.summarizeNeighbors(host, result.connections);
    if (result.activities != null) {
      host.o.activities = result.activities;
      await host.save("activities")
    }
    result = await flowManager.summarizeConnections(mac, "out", end, start, "time", this.monitorTime / 60.0 / 60.0, true);
    await flowManager.enrichHttpFlowsInfo(result.connections);
    if (!_.isEmpty(result.connections)) {
      result.connections.forEach((conn) => {
        this.updateIntelFromHTTP(conn);
      });
    }
    this.flowIntel(result.connections, host, profile);
    await this.summarizeNeighbors(host, result.connections);
  }

  async getFlowSpecs(host, profile) {
    const mac = host.o.mac;
    // this function wakes up every 15 min and watch past 8 hours... this is the reason start and end is 8 hours appart
    let end = Date.now() / 1000;
    let start = end - this.monitorTime; // in seconds
<<<<<<< HEAD
    let result = await flowManager.summarizeConnections(mac, "in", end, start, "time", this.monitorTime / 60.0 / 60.0, true);

    let inbound_min_length = default_inbound_min_length;
    let outbound_min_length = deafult_outbound_min_length;
    let stddev_limit = default_stddev_limit;
=======
>>>>>>> 705f5b20

    let result = await flowManager.summarizeConnections(mac, "in", end, start, "time", this.monitorTime / 60.0 / 60.0, true);
    let inSpec = flowManager.getFlowCharacteristics(result.connections, "in", profile.abnormal);
    if (result.activities != null) {
      // TODO: inbound(out) activities should also be taken into account
      host.o.activities = result.activities;
      await host.save("activities")
    }
<<<<<<< HEAD
    result = await flowManager.summarizeConnections(mac, "out", end, start, "time", this.monitorTime / 60.0 / 60.0, true);
    let outSpec = flowManager.getFlowCharacteristics(result.connections, "out", outbound_min_length, stddev_limit);
=======

    result = await flowManager.summarizeConnections(mac, "out", end, start, "time", this.monitorTime / 60.0 / 60.0, true);
    let outSpec = flowManager.getFlowCharacteristics(result.connections, "out", profile.abnormal);

>>>>>>> 705f5b20
    return { inSpec, outSpec };
  }


  // saves for duplication check
  async saveSpecFlow(key, flow) {
    let strdata = JSON.stringify(flow);
    let redisObj = [key, flow.nts, strdata];
    log.debug("monitor:flow:save", redisObj);
    await rclient.zaddAsync(redisObj);
    await rclient.expireAsync(key, this.monitorTime * 2);
  }

  async processSpec(spec) {
    if (!spec || !fc.isFeatureOn("large_upload")) return

    const rankedFlows = _.union(spec.txRanked, spec.ratioRanked)
    // _.union() always returns an array
    for (let i in rankedFlows) {
      let flow = rankedFlows[i];
      log.debug(flow)
      flow.rank = i;
      const direction = spec.direction
      const ip = direction == 'out' ? flow.dh : flow.sh
      const key = "monitor:flow:" + direction + ":" + ip;
      const fullkey = "monitor:flow:" + direction + ":" + flow.sh + ":" + flow.dh;

      log.debug("monitor:flow", key);
      let now = Date.now() / 1000;
      let results = await rclient.zrevrangebyscoreAsync(key, now, now - 60 * 60 * 8);

      if (results && results.length > 0) {
        log.debug("monitor:flow:found", results);
        if (results.some(str => {
          const _flow = JSON.parse(str);
          return _flow.sh == flow.sh && _flow.dh == flow.dh && _flow.ets > flow.ts
        })) {
          log.debug("monitor:flow:duplicated", key);
          continue; // to next entry in rankedFlows
        }
      }

      flow.nts = Date.now() / 1000;

      try {
        await this.saveSpecFlow(key, flow);
      } catch (err) {
        log.error('Failed to save flow', fullkey, err);
      }

      try {
        await this.genLargeTransferAlarm(direction, flow);
      } catch (err) {
        log.error('Failed to generate alarm', fullkey, err);
      }
    }
  }

  /* Sample Spec
  Monitor:Flow:In MonitorEvent 192.168.2.225 { direction: 'in',
    txRanked:
     [ { ts: 1466695174.518089,
         sh: '192.168.2.225',
         dh: '52.37.161.188',
         ob: 45449694,
         rb: 22012400,
         ct: 13705,
         fd: 'in',
         lh: '192.168.2.225',
         du: 1176.5127850000029,
         bl: 0,
         shname: 'raspbNetworkScan',
         dhname: 'iot.encipher.io',
         org: '!',
         txratio: 2.0647314241064127 } ],
    rxRanked:
  */

  async loadSystemProlicies() {
    await hostManager.loadHostsPolicyRules()
    await IdentityManager.loadPolicyRules()

    // preload alarm schemas on interface & tag
    await tm.loadPolicyRules()
    this.tagProfilePolicy = _.mapValues(tm.tags, tag => {
      const policy = _.get(tag, 'policy.profile', {})
      return policy.state && policy.alarm || {}
    })
    await npm.loadPolicyRules()
    this.intfProfilePolicy = _.mapValues(npm.networkProfiles, np => {
      const policy = _.get(np, 'policy.profile', {})
      return policy.state && policy.alarm || {}
    })
    await hostManager.loadPolicyAsync()
    this.sysProfilePolicy = _.get(hostManager, 'policy.profile', {})
    this.sysProfilePolicy = this.sysProfilePolicy.state && this.sysProfilePolicy.alarm || {}
  }

  async run(service, period, options) {
    options = options || {};

    let runid = new Date() / 1000
    log.info("Starting:", service, service == 'dlp' ? this.monitorTime : period, runid);
    log.debug('alarmFeatures:', _.fromPairs(alarmFeatures.map(f => [f, fc.isFeatureOn(f)])))
    const startTime = new Date() / 1000

    try {
      await this.loadProfiles()

      const hosts = await hostManager.getHostsAsync();
      const identities = IdentityManager.getAllIdentitiesFlat()

      await this.loadSystemProlicies()

      for (const host of hosts) try {
        const mac = host.getGUID();

        // if mac is pre-specified and isn't host
        if(options.mac && options.mac !== mac) {
          continue;
        }

        const profile = this.getEffectiveProfile(host)

        if (!service || service === "dlp") {
          log.info("Running DLP", mac);
          // aggregation time window set on FlowMonitor instance creation
          const { inSpec, outSpec } = await this.getFlowSpecs(host, profile)
          log.debug("monitor:flow:", host.toShortString());
          log.debug("inspec", inSpec);
          log.debug("outspec", outSpec);

          for (let spec of [inSpec, outSpec]) {
            await this.processSpec(spec)
          }
        }
        else if (service === "detect") {
          log.info("Running Detect:", mac);
          await this.detect(host, period, profile);
        }
      } catch(err) {
        log.error(`Error running ${service} for ${host.getGUID()}`, err)
      }

      if (service === "detect") {
        for (const identity of identities) try {
          const guid = identity.getGUID()
          if (options.mac && options.mac !== guid)
            continue;
          const profile = this.getEffectiveProfile(identity)
          log.info("Running Detect:", guid);
          await this.detect(identity, period, profile);
        } catch(err) {
          log.error(`Error running ${service} for ${identity.getGUID()}`, err)
        }
      }
    } catch (e) {
      log.error('Error in run', service, period, runid, e);
    } finally {
      const endTime = new Date() / 1000
      log.info(`Run ends with ${Math.floor(endTime - startTime)} seconds :`, service, period, runid);
      this.garbagecollect();
    }
  }
  // Reslve v6 or v4 address into a local host


  async genLargeTransferAlarm(direction, flow) {
    if (!flow) return;

    let copy = JSON.parse(JSON.stringify(flow));

    if (direction === 'out') {
      copy.sh = flow.dh;
      copy.shname = flow.dhname;
      copy.sp = flow.dp;

      copy.dh = flow.sh;
      copy.dhname = flow.shname;
      copy.dp = flow.sp;

      copy.ob = flow.rb;
      copy.rb = flow.ob;
    }

    const {ddns, publicIp} = await rclient.hgetallAsync("sys:network:info");
    if (ddns == copy.dname || publicIp == copy.dh) return;

    let msg = "Warning: " + flowManager.toStringShortShort2(flow, direction, 'txdata');
    copy.msg = msg;

    // flow in means connection initiated from inside
    // flow out means connection initiated from outside (more dangerous)

    if (copy.ets < Date.now() / 1000 - this.monitorTime * 2) {
      log.warn('Traffic out of scope, drop', JSON.stringify(copy))
      return
    }

    let alarm = new Alarm.LargeTransferAlarm(copy.ts, copy.shname, copy.dhname || copy.dh, {
      "p.device.id": copy.shname,
      "p.device.name": copy.shname,
      "p.device.ip": copy.sh,
      "p.device.port": copy.sp || 0,
      "p.dest.name": copy.dhname || copy.dh,
      "p.dest.ip": copy.dh,
      "p.dest.port": copy.dp,
      "p.protocol": copy.pr,
      "p.transfer.outbound.size": copy.ob,
      "p.transfer.inbound.size": copy.rb,
      "p.transfer.duration": copy.du,
      "p.local_is_client": direction == 'in' ? "1" : "0", // connection is initiated from local
      "p.flow": JSON.stringify(flow),
      "p.intf.id": flow.intf,
      "p.tag.ids": flow.tags
    });

    // ideally each destination should have a unique ID, now just use hostname as a workaround
    // so destionationName, destionationHostname, destionationID are the same for now

    alarmManager2.enqueueAlarm(alarm);
  }

  getDeviceIP(obj) {
    if (sysManager.isLocalIP(obj['id.orig_h'])) {
      return obj['id.orig_h'];
    } else {
      return obj['id.resp_h'];
    }
  }

  getRemoteIP(obj) {
    if (!sysManager.isLocalIP(obj['id.orig_h'])) {
      return obj['id.orig_h'];
    } else {
      return obj['id.resp_h'];
    }
  }

  getDevicePort(obj) {
    let port = null;
    if (sysManager.isLocalIP(obj['id.orig_h'])) {
      port = obj['id.orig_p'];
    } else {
      port = obj['id.resp_p'];
    }
    if (port.constructor.name === 'Array' && port.length > 0) {
      return port[0];
    } else {
      return port;
    }
  }

  getDevicePorts(obj) {
    if (sysManager.isLocalIP(obj['id.orig_h'])) {
      return obj['sp_array'];
    } else {
      return [obj['id.resp_p']];
    }
  }

  getRemotePort(obj) {
    let port = null;

    if (!sysManager.isLocalIP(obj['id.orig_h'])) {
      port = obj['id.orig_p'];
    } else {
      port = obj['id.resp_p'];
    }

    if (port.constructor.name === 'Array' && port.length > 0) {
      return port[0];
    } else {
      return port;
    }
  }

  getRemotePorts(obj) {
    if (!sysManager.isLocalIP(obj['id.orig_h'])) {
      return obj['sp_array'];
    } else {
      return [obj['id.resp_p']];
    }
  }

  async processIntelFlow(flowObj) {
    log.info("Process intel flow for", flowObj);
    const deviceIP = this.getDeviceIP(flowObj);
    const remoteIP = this.getRemoteIP(flowObj);

    if (sysManager.isLocalIP(remoteIP)) {
      log.error("Host:Subscriber:Intel Error related to local ip", remoteIP);
      return;
    }

    let success;
    try {
      success = await this.checkDomainAlarm(remoteIP, deviceIP, flowObj);
    } catch (err) {
      log.error("Error when check domain alarm", err);
    }

    if (success) {
      log.info("Successfully triggered domain alarm, skip IP alarm triggering");
      return;
    }

    try {
      await this.checkIpAlarm(remoteIP, deviceIP, flowObj);
    } catch (err) {
      log.error("Error when check IP alarm", err);
    }
  }


  updateURLPart(alarmPayload, flowObj) {
    if ("urls" in flowObj) {
      if (flowObj.fd === 'in') {
        alarmPayload["p.dest.urls"] = flowObj.urls;

        if (!_.isEmpty(flowObj.urls) && flowObj.urls[0].url) {
          alarmPayload["p.dest.url"] = `http://${flowObj.urls[0].url}`;
        }
      } else {

        alarmPayload["p.device.urls"] = flowObj.urls;
        if (!_.isEmpty(flowObj.urls) && flowObj.urls[0].url) {
          alarmPayload["p.device.url"] = `http://${flowObj.urls[0].url}`;
        }
      }
    }
  }

  async checkDomainAlarm(remoteIP, deviceIP, flowObj) {
    if (!fc.isFeatureOn("cyber_security")) {
      log.info("Feature cyber_security is off, skip...");
      return;
    }

    log.info("Start check domain alarm for:", remoteIP);
    const domain = await hostTool.getName(remoteIP);

    if (!domain) {
      return; // directly return if it's not a valid domain
    }

    log.info("Domain for IP ", remoteIP, "is", domain);

    let isDomain = false;
    try {
      isDomain = validator.isFQDN(domain);
    } catch (err) {
    }

    if (!isDomain) {
      log.info(`Domain '${domain}' is not a valid domain, skip check alarm:`);
      return;
    }

    let intelObj = null;
    try {
      log.info("Start to lookup intel for domain:", domain);
      intelObj = await intelManager.lookupDomain(domain, remoteIP, flowObj);
      log.info("Finish lookup intel for domain:", domain, "intel is", intelObj);
    } catch (err) {
      log.error("Error when lookup intel for domain:", domain, deviceIP, remoteIP, err);
      return;
    }

    if (!intelObj) {
      log.info("No intel for domain:", domain, deviceIP, remoteIP);
      return;
    }

    if (intelObj.severityscore && Number(intelObj.severityscore) === 0) {
      log.info("Intel ignored, severity score is zero", intelObj);
      return;
    }

    const reasons = []
    let _category, reason = 'Access a ';
    switch (intelObj.category) {
      case 'spam':
      case 'phishing':
      case 'piracy':
      case 'suspicious':
        reasons.push(intelObj.category)
        reason += intelObj.category;
        intelObj.severityscore = 30;
        _category = intelObj.category;
        break;
      case 'intel':
        reasons.push(intelObj.cc)
        reason += intelObj.cc;
        intelObj.severityscore = 70;
        _category = intelObj.cc;
        break;
      default:
        return;
    }

    reason += ' domain or host';
    let severity = intelObj.severityscore > 50 ? "major" : "minor";
    intelObj.reason = reason;
    intelObj.summary = '';

    log.info("Domain", domain, "'s intel is", intelObj);

    log.info("Start to generate alarm for domain", domain);

    const alarmPayload = {
      "p.device.ip": deviceIP,
      "p.device.port": this.getDevicePort(flowObj),
      "p.protocol": flowObj.pr || "tcp", // use tcp as default if no protocol given, no protocol is very unusual
      // "p.dest.id": remoteIP,
      "p.dest.ip": remoteIP,
      "p.dest.name": domain,
      "p.dest.port": this.getRemotePort(flowObj),
      "p.security.reason": reasons.join(","),
      "p.security.primaryReason": reasons[0],
      "p.security.numOfReportSources": "Firewalla global security intel",
      "p.local_is_client": (flowObj.fd === 'in' ? "1" : "0"),
      "p.source": "firewalla_intel",
      "p.severity.score": intelObj.severityscore,
      "r.dest.whois": JSON.stringify(intelObj.whois),
      "e.device.ports": this.getDevicePorts(flowObj),
      "e.dest.ports": this.getRemotePorts(flowObj),
      "p.from": intelObj.from,
      "p.intf.id": flowObj.intf,
      "p.tag.ids": flowObj.tags
    };

    if (flowObj.guid) {
      const identity = IdentityManager.getIdentityByGUID(flowObj.guid);
      if (identity)
        alarmPayload[identity.constructor.getKeyOfUIDInAlarm()] = identity.getUniqueId();
      alarmPayload["p.device.guid"] = flowObj.guid;
    }

    if (flowObj.rl)
      alarmPayload["p.device.real.ip"] = flowObj.rl;

    this.updateURLPart(alarmPayload, flowObj);

    let alarm = new Alarm.IntelAlarm(flowObj.ts, deviceIP, severity, alarmPayload);
    alarm['p.alarm.becauseof'] = intelObj.originIP;

    if (flowObj && flowObj.action && flowObj.action === "block") {
      alarm["p.action.block"] = true;
    }

    if (flowObj && flowObj.fd !== 'in' && flowObj.intel && flowObj.intel.category === 'intel' && Number(flowObj.intel.t) >= 10) {
      alarm["p.action.block"] = true;
    }

    alarm['p.security.category'] = [_category];
    alarm['p.alarm.trigger'] = 'domain';

    if (intelObj.tags) {
      alarm['p.security.tags'] = intelObj.tags;
    }

    log.info(`Cyber alarm for domain '${domain}' has been generated`, alarm);

    try {
      await alarmManager2.checkAndSaveAsync(alarm);
    } catch (err) {
      if (err.code === 'ERR_DUP_ALARM' || err.code === 'ERR_BLOCKED_BY_POLICY_ALREADY' || err.code === 'ERR_COVERED_BY_EXCEPTION') {
        log.info("Skip firing new alarm", err.message);
        return true; // in this case, ip alarm no need to trigger either
      }
      log.error("Error when save alarm:", err.message);
      return;
    }

    return true;
  }

  async checkIpAlarm(remoteIP, deviceIP, flowObj) {
    log.info("Check IP Alarm for traffic from: ", deviceIP, ", to:", remoteIP);
    const domain = await hostTool.getName(remoteIP);

    let iobj;
    try {
      iobj = await intelManager.lookupIp(remoteIP, flowObj.intel);
    } catch (err) {
      log.error("Host:Subscriber:Intel:NOTVERIFIED", deviceIP, remoteIP);
      return;
    }

    if (iobj.severityscore < 4) {
      log.error("Host:Subscriber:Intel:NOTSCORED", iobj);
      return;
    }

    let severity = iobj.severityscore > 50 ? "major" : "minor";
    const reason = (_.isArray(iobj.category) && iobj.category.join(",")) || "";
    const primaryReason = (_.isArray(iobj.category) && iobj.category.length > 0 && iobj.category[0]) || "";

    if (!fc.isFeatureOn("cyber_security")) {
      return;
    }

    const alarmPayload = {
      "p.device.ip": deviceIP,
      "p.device.port": this.getDevicePort(flowObj),
      "p.protocol": flowObj.pr || "tcp", // use tcp as default if no protocol given
      // "p.dest.id": remoteIP,
      "p.dest.ip": remoteIP,
      "p.dest.name": domain || remoteIP,
      "p.dest.port": this.getRemotePort(flowObj),
      "p.security.reason": reason,
      "p.security.primaryReason": primaryReason,
      "p.security.numOfReportSources": iobj.count,
      "p.local_is_client": (flowObj.fd === 'in' ? "1" : "0"),
      // "p.dest.whois": JSON.stringify(iobj.whois),
      "p.severity.score": iobj.severityscore,
      "p.from": iobj.from,
      "e.device.ports": this.getDevicePorts(flowObj),
      "e.dest.ports": this.getRemotePorts(flowObj),
      "p.intf.id": flowObj.intf,
      "p.tag.ids": flowObj.tags
    };

    if (flowObj.guid) {
      const identity = IdentityManager.getIdentityByGUID(flowObj.guid);
      if (identity)
        alarmPayload[identity.constructor.getKeyOfUIDInAlarm()] = identity.getUniqueId();
      alarmPayload["p.device.guid"] = flowObj.guid;
    }

    if (flowObj.rl)
      alarmPayload["p.device.real.ip"] = flowObj.rl;

    this.updateURLPart(alarmPayload, flowObj);

    let alarm = new Alarm.IntelAlarm(flowObj.ts, deviceIP, severity, alarmPayload);

    if (flowObj && flowObj.action && flowObj.action === "block") {
      alarm["p.action.block"] = true
    }

    if (flowObj && flowObj.fd !== 'in' && flowObj.intel && flowObj.intel.category === 'intel' && Number(flowObj.intel.t) >= 10) {
      alarm["p.action.block"] = true;
    }

    if (flowObj && flowObj.categoryArray) {
      alarm['p.security.category'] = flowObj.categoryArray;
    }

    if (iobj.tags) {
      alarm['p.security.tags'] = iobj.tags;
    }

    alarm['p.alarm.trigger'] = 'ip';

    log.info("Host:ProcessIntelFlow:Alarm", alarm);

    alarmManager2.enqueueAlarm(alarm)
  }
}<|MERGE_RESOLUTION|>--- conflicted
+++ resolved
@@ -548,14 +548,6 @@
     // this function wakes up every 15 min and watch past 8 hours... this is the reason start and end is 8 hours appart
     let end = Date.now() / 1000;
     let start = end - this.monitorTime; // in seconds
-<<<<<<< HEAD
-    let result = await flowManager.summarizeConnections(mac, "in", end, start, "time", this.monitorTime / 60.0 / 60.0, true);
-
-    let inbound_min_length = default_inbound_min_length;
-    let outbound_min_length = deafult_outbound_min_length;
-    let stddev_limit = default_stddev_limit;
-=======
->>>>>>> 705f5b20
 
     let result = await flowManager.summarizeConnections(mac, "in", end, start, "time", this.monitorTime / 60.0 / 60.0, true);
     let inSpec = flowManager.getFlowCharacteristics(result.connections, "in", profile.abnormal);
@@ -564,15 +556,10 @@
       host.o.activities = result.activities;
       await host.save("activities")
     }
-<<<<<<< HEAD
-    result = await flowManager.summarizeConnections(mac, "out", end, start, "time", this.monitorTime / 60.0 / 60.0, true);
-    let outSpec = flowManager.getFlowCharacteristics(result.connections, "out", outbound_min_length, stddev_limit);
-=======
 
     result = await flowManager.summarizeConnections(mac, "out", end, start, "time", this.monitorTime / 60.0 / 60.0, true);
     let outSpec = flowManager.getFlowCharacteristics(result.connections, "out", profile.abnormal);
 
->>>>>>> 705f5b20
     return { inSpec, outSpec };
   }
 
