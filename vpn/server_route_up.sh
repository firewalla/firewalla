--- conflicted
+++ resolved
@@ -24,16 +24,8 @@
 
 if [[ $(uname -m) == "x86_64" ]]; then
   sudo iptables -w -C FW_INPUT_ACCEPT -p tcp --dport $local_port_1 -j ACCEPT &>/dev/null || sudo iptables -w -A FW_INPUT_ACCEPT -p tcp --dport $local_port_1 -j ACCEPT || true
-<<<<<<< HEAD
   sudo iptables -w -t nat -C FW_PREROUTING_DMZ_HOST -p tcp --dport $local_port_1 -j ACCEPT &>/dev/null || sudo iptables -w -t nat -I FW_PREROUTING_DMZ_HOST -p tcp --dport $local_port_1 -j ACCEPT || true
   sudo iptables -w -t nat -C FW_PREROUTING_DMZ_HOST -p udp --dport $local_port_1 -j ACCEPT &>/dev/null || sudo iptables -w -t nat -I FW_PREROUTING_DMZ_HOST -p udp --dport $local_port_1 -j ACCEPT || true
 fi
 
-=======
-fi
-
-
-
-# hook
->>>>>>> 3695df05
 hook_server_route_up