--- conflicted
+++ resolved
@@ -1114,14 +1114,11 @@
           }
           await rclient.zremrangebyscoreAsync(notificationResendKey, '-inf', '+inf')
         })
-<<<<<<< HEAD
-        this.socket.on('connect', ()=>{
+
+        this.socket.on('connect', async ()=>{
           // always reset led on connect
           platform.ledNetworkUp();
 
-          this.notifySocket = true;
-=======
-        this.socket.on('connect', async ()=>{
           if (this.offlineEventJob) {
             clearTimeout(this.offlineEventJob);
           }
@@ -1130,7 +1127,6 @@
             this.offlineEventFired = false;
           }
           this.disconnectCloud = false;
->>>>>>> 43e5430a
           // this.lastReconnection = this.lastReconnection || Date.now() / 1000
           log.info("[Web Socket] Connecting to Firewalla Cloud: ",group.group.name, this.sioURL);
           if (this.notifyGids.length>0) {
